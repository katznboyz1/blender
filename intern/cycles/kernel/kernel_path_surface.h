/*
 * Copyright 2011-2013 Blender Foundation
 *
 * Licensed under the Apache License, Version 2.0 (the "License");
 * you may not use this file except in compliance with the License.
 * You may obtain a copy of the License at
 *
 * http://www.apache.org/licenses/LICENSE-2.0
 *
 * Unless required by applicable law or agreed to in writing, software
 * distributed under the License is distributed on an "AS IS" BASIS,
 * WITHOUT WARRANTIES OR CONDITIONS OF ANY KIND, either express or implied.
 * See the License for the specific language governing permissions and
 * limitations under the License.
 */


CCL_NAMESPACE_BEGIN

<<<<<<< HEAD
/* connect the given light sample with the shading point and calculate its
 * contribution and accumulate it to L */
ccl_device void accum_light_contribution(KernelGlobals *kg,
                                         ShaderData *sd,
                                         ShaderData* emission_sd,
                                         LightSample *ls,
                                         ccl_addr_space PathState *state,
                                         Ray *light_ray,
                                         BsdfEval *L_light,
                                         PathRadiance *L,
                                         bool *is_lamp,
                                         float terminate,
                                         float3 throughput,
                                         float scale)
{
	if(direct_emission(kg, sd, emission_sd, ls, state, light_ray, L_light, is_lamp, terminate)) {
		/* trace shadow ray */
		float3 shadow;

		if(!shadow_blocked(kg, sd, emission_sd, state, light_ray, &shadow)) {
			/* accumulate */
			path_radiance_accum_light(L, state, throughput*scale, L_light, shadow, scale, *is_lamp);
		}
		else {
			path_radiance_accum_total_light(L, state, throughput*scale, L_light);
		}
	}
}

/* The accum_light_tree_contribution() function does the following:
 * 1. Recursive tree traversal using splitting. This picks one or more lights.
 * 2. For each picked light, a position on the light is also chosen.
 * 3. The total contribution of all these light samples are evaluated and
 *    accumulated to L. */
ccl_device void accum_light_tree_contribution(KernelGlobals *kg, float randu,
                                              float randv, int offset,
                                              float pdf_factor, bool can_split,
                                              float3 throughput, float scale_factor,
                                              PathRadiance *L,
                                              ccl_addr_space PathState * state,
                                              ShaderData *sd,
                                              ShaderData *emission_sd)
{
	float3 P = sd->P_pick;
	float3 N = sd->N_pick;

	float time = sd->time;
	int bounce = state->bounce;

	/* read in first part of node of light tree */
	int right_child_offset, distribution_id, num_emitters;
	update_node(kg, offset, &right_child_offset, &distribution_id, &num_emitters);

	/* found a leaf */
	if(right_child_offset == -1){

		/* if there are several emitters in this leaf then pick one of them */
		if(num_emitters > 1){

			/* create and sample CDF without dynamic allocation.
			 * see comment in light_tree_sample() for this piece of code */
			float sum = 0.0f;
			for (int i = 0; i < num_emitters; ++i) {
				sum += calc_light_importance(kg, P, N, offset, i);
			}

			if(sum == 0.0f){
				return;
			}

			float sum_inv = 1.0f / sum;
			float cdf_L = 0.0f;
			float cdf_R = 0.0f;
			float prob = 0.0f;
			int light;
			for (int i = 1; i < num_emitters + 1; ++i) {
				prob = calc_light_importance(kg, P, N, offset, i-1) * sum_inv;
				cdf_R = cdf_L + prob;
				if(randu < cdf_R){
					light = i-1;
					break;
				}

				cdf_L = cdf_R;
			}
			distribution_id += light;
			pdf_factor *= prob;

			/* rescale random number */
			randu = (randu - cdf_L)/(cdf_R - cdf_L);
		}

		/* pick a point on the chosen light(distribution_id) and calculate the
		 * probability of picking this point */
		LightSample ls;
		light_point_sample(kg, randu, randv, time, P, bounce, distribution_id, &ls);

		/* combine pdfs */
		ls.pdf *= pdf_factor;

		if(ls.pdf <= 0.0f) return;

		/* compute and accumulate the total contribution of this light */
		Ray light_ray;
		BsdfEval L_light;
		bool is_lamp;
		float terminate = path_state_rng_light_termination(kg, state);
		accum_light_contribution(kg, sd, emission_sd, &ls, state,
		                         &light_ray, &L_light, L, &is_lamp,
		                         terminate, throughput, scale_factor);

		return;
	} else { // Interior node, choose which child(ren) to go down

		int child_offsetL = offset + 4;
		int child_offsetR = 4*right_child_offset;

		/* choose whether to go down both(split) or only one of the children */
		if(can_split && split(kg, P, offset)){
			/* go down both child nodes */
			accum_light_tree_contribution(kg, randu, randv, child_offsetL,
			                              pdf_factor, true, throughput,
			                              scale_factor, L, state, sd,
			                              emission_sd);
			accum_light_tree_contribution(kg, randu, randv, child_offsetR,
			                              pdf_factor, true, throughput,
			                              scale_factor, L, state, sd,
			                              emission_sd);
		} else {
			/* go down one of the child nodes */

			/* evaluate the importance of each of the child nodes */
			float I_L = calc_node_importance(kg, P, N, child_offsetL);
			float I_R = calc_node_importance(kg, P, N, child_offsetR);

			if((I_L == 0.0f) && (I_R == 0.0f)){
				return;
			}

			/* calculate the probability of going down the left node */
			float P_L = I_L / ( I_L + I_R);

			/* choose which node to go down */
			if(randu <= P_L){ // Going down left node
				/* rescale random number */
				randu = randu / P_L;

				offset = child_offsetL;
				pdf_factor *= P_L;
			} else { // Going down right node
				/* rescale random number */
				randu = (randu * (I_L + I_R) - I_L)/I_R;

				offset = child_offsetR;
				pdf_factor *= 1.0f - P_L;
			}

			accum_light_tree_contribution(kg, randu, randv, offset, pdf_factor,
			                              false, throughput, scale_factor, L,
			                              state, sd, emission_sd);
		}
	}
}

#if defined(__BRANCHED_PATH__) || defined(__SUBSURFACE__) || defined(__SHADOW_TRICKS__) || defined(__BAKING__)
=======
#if defined(__BRANCHED_PATH__) || defined(__SUBSURFACE__) || defined(__SHADOW_TRICKS__) || \
    defined(__BAKING__)
>>>>>>> e12c08e8
/* branched path tracing: connect path directly to position on one or more lights and add it to L */
ccl_device_noinline void kernel_branched_path_surface_connect_light(
    KernelGlobals *kg,
    ShaderData *sd,
    ShaderData *emission_sd,
    ccl_addr_space PathState *state,
    float3 throughput,
    float num_samples_adjust,
    PathRadiance *L,
    int sample_all_lights)
{
#  ifdef __EMISSION__
  /* sample illumination from lights to find path contribution */
  if (!(sd->flag & SD_BSDF_HAS_EVAL))
    return;

  Ray light_ray;
  BsdfEval L_light;
  bool is_lamp;

#    ifdef __OBJECT_MOTION__
  light_ray.time = sd->time;
#    endif

  if (sample_all_lights) {
    /* lamp sampling */
    for (int i = 0; i < kernel_data.integrator.num_all_lights; i++) {
      if (UNLIKELY(light_select_reached_max_bounces(kg, i, state->bounce)))
        continue;

      int num_samples = ceil_to_int(num_samples_adjust * light_select_num_samples(kg, i));
      float num_samples_inv = num_samples_adjust /
                              (num_samples * kernel_data.integrator.num_all_lights);
      uint lamp_rng_hash = cmj_hash(state->rng_hash, i);

      for (int j = 0; j < num_samples; j++) {
        float light_u, light_v;
        path_branched_rng_2D(
            kg, lamp_rng_hash, state, j, num_samples, PRNG_LIGHT_U, &light_u, &light_v);
        float terminate = path_branched_rng_light_termination(
            kg, lamp_rng_hash, state, j, num_samples);

        LightSample ls;
        if (lamp_light_sample(kg, i, light_u, light_v, sd->P, &ls)) {
          /* The sampling probability returned by lamp_light_sample assumes that all lights were sampled.
           * However, this code only samples lamps, so if the scene also had mesh lights, the real probability is twice as high. */
          if (kernel_data.integrator.pdf_triangles != 0.0f)
            ls.pdf *= 2.0f;

          if (direct_emission(
                  kg, sd, emission_sd, &ls, state, &light_ray, &L_light, &is_lamp, terminate)) {
            /* trace shadow ray */
            float3 shadow;

            if (!shadow_blocked(kg, sd, emission_sd, state, &light_ray, &shadow)) {
              /* accumulate */
              path_radiance_accum_light(L,
                                        state,
                                        throughput * num_samples_inv,
                                        &L_light,
                                        shadow,
                                        num_samples_inv,
                                        is_lamp);
            }
            else {
              path_radiance_accum_total_light(L, state, throughput * num_samples_inv, &L_light);
            }
          }
        }
      }
    }

    /* mesh light sampling */
    if (kernel_data.integrator.pdf_triangles != 0.0f) {
      int num_samples = ceil_to_int(num_samples_adjust *
                                    kernel_data.integrator.mesh_light_samples);
      float num_samples_inv = num_samples_adjust / num_samples;

      for (int j = 0; j < num_samples; j++) {
        float light_u, light_v;
        path_branched_rng_2D(
            kg, state->rng_hash, state, j, num_samples, PRNG_LIGHT_U, &light_u, &light_v);
        float terminate = path_branched_rng_light_termination(
            kg, state->rng_hash, state, j, num_samples);

        /* only sample triangle lights */
        if (kernel_data.integrator.num_all_lights)
          light_u = 0.5f * light_u;

        LightSample ls;
        if (light_sample(kg, light_u, light_v, sd->time, sd->P, state->bounce, &ls)) {
          /* Same as above, probability needs to be corrected since the sampling was forced to select a mesh light. */
          if (kernel_data.integrator.num_all_lights)
            ls.pdf *= 2.0f;

          if (direct_emission(
                  kg, sd, emission_sd, &ls, state, &light_ray, &L_light, &is_lamp, terminate)) {
            /* trace shadow ray */
            float3 shadow;

            if (!shadow_blocked(kg, sd, emission_sd, state, &light_ray, &shadow)) {
              /* accumulate */
              path_radiance_accum_light(L,
                                        state,
                                        throughput * num_samples_inv,
                                        &L_light,
                                        shadow,
                                        num_samples_inv,
                                        is_lamp);
            }
            else {
              path_radiance_accum_total_light(L, state, throughput * num_samples_inv, &L_light);
            }
          }
        }
      }
    }
  }
  else {
    /* sample one light at random */
    float light_u, light_v;
    path_state_rng_2D(kg, state, PRNG_LIGHT_U, &light_u, &light_v);
    float terminate = path_state_rng_light_termination(kg, state);

    LightSample ls;
    if (light_sample(kg, light_u, light_v, sd->time, sd->P, state->bounce, &ls)) {
      /* sample random light */
      if (direct_emission(
              kg, sd, emission_sd, &ls, state, &light_ray, &L_light, &is_lamp, terminate)) {
        /* trace shadow ray */
        float3 shadow;

        if (!shadow_blocked(kg, sd, emission_sd, state, &light_ray, &shadow)) {
          /* accumulate */
          path_radiance_accum_light(L,
                                    state,
                                    throughput * num_samples_adjust,
                                    &L_light,
                                    shadow,
                                    num_samples_adjust,
                                    is_lamp);
        }
        else {
          path_radiance_accum_total_light(L, state, throughput * num_samples_adjust, &L_light);
        }
      }
    }
  }
#  endif
<<<<<<< HEAD

	bool use_light_tree = kernel_data.integrator.use_light_tree;
	bool use_splitting = kernel_data.integrator.splitting_threshold != 0.0f;
	if(use_light_tree && use_splitting){

		int index;
		float randu, randv;
		path_state_rng_2D(kg, state, PRNG_LIGHT_U, &randu, &randv);

		/* sample light group distribution */
		int   group      = light_group_distribution_sample(kg, &randu);
		float group_prob = kernel_tex_fetch(__light_group_sample_prob, group);
		float pdf = 1.0f;

		if(group == LIGHTGROUP_TREE){
			/* accumulate contribution to L from potentially several lights */
			accum_light_tree_contribution(kg, randu, randv, 0, group_prob, true,
			                              throughput, num_samples_adjust, L, // todo: is num_samples_adjust correct here?
			                              state, sd, emission_sd);

			/* have accumulated all the contributions so return */
			return;
		} else if(group == LIGHTGROUP_DISTANT) {
			/* pick a single distant light */
			light_distant_sample(kg, sd->P, &randu, &index, &pdf);
		} else if(group == LIGHTGROUP_BACKGROUND) {
			/* pick a single background light */
			light_background_sample(kg, sd->P, &randu, &index, &pdf);
		} else {
			kernel_assert(false);
		}

		/* sample a point on the given distant/background light */
		LightSample ls;
		light_point_sample(kg, randu, randv, sd->time, sd->P, state->bounce, index, &ls);

		/* combine pdfs */
		ls.pdf *= group_prob;

		if(ls.pdf <= 0.0f) return;

		/* accumulate the contribution of this distant/background light to L */
		float terminate = path_state_rng_light_termination(kg, state);
		accum_light_contribution(kg, sd, emission_sd, &ls, state, &light_ray,
		                         &L_light, L, &is_lamp, terminate, throughput,
		                         num_samples_adjust);

	} else if(sample_all_lights && !use_light_tree) {
		/* lamp sampling */
		for(int i = 0; i < kernel_data.integrator.num_all_lights; i++) {
			if(UNLIKELY(light_select_reached_max_bounces(kg, i, state->bounce)))
				continue;

			int num_samples = ceil_to_int(num_samples_adjust*light_select_num_samples(kg, i));
			float num_samples_inv = num_samples_adjust/num_samples;
			uint lamp_rng_hash = cmj_hash(state->rng_hash, i);

			for(int j = 0; j < num_samples; j++) {
				float light_u, light_v;
				path_branched_rng_2D(kg, lamp_rng_hash, state, j, num_samples, PRNG_LIGHT_U, &light_u, &light_v);
				float terminate = path_branched_rng_light_termination(kg, lamp_rng_hash, state, j, num_samples);

				LightSample ls;
				if(lamp_light_sample(kg, i, light_u, light_v, sd->P_pick, &ls)) {
					accum_light_contribution(kg, sd, emission_sd, &ls, state,
					                         &light_ray, &L_light, L, &is_lamp,
					                         terminate, throughput,
					                         num_samples_inv);
				}
			}
		}

		/* mesh light sampling */
		if(kernel_data.integrator.pdf_triangles != 0.0f) {
			int num_samples = ceil_to_int(num_samples_adjust*kernel_data.integrator.mesh_light_samples);
			float num_samples_inv = num_samples_adjust/num_samples;

			for(int j = 0; j < num_samples; j++) {
				float light_u, light_v;
				path_branched_rng_2D(kg, state->rng_hash, state, j, num_samples, PRNG_LIGHT_U, &light_u, &light_v);
				float terminate = path_branched_rng_light_termination(kg, state->rng_hash, state, j, num_samples);

				/* only sample triangle lights */
				if(kernel_data.integrator.num_all_lights)
					light_u = 0.5f*light_u;

				LightSample ls;
				if(light_sample(kg, light_u, light_v, sd->time, sd->P_pick, sd->N_pick, state->bounce, &ls, false)) {
					/* Same as above, probability needs to be corrected since the sampling was forced to select a mesh light. */
					if(kernel_data.integrator.num_all_lights)
						ls.pdf *= 2.0f;

					accum_light_contribution(kg, sd, emission_sd, &ls, state,
					                         &light_ray, &L_light, L, &is_lamp,
					                         terminate, throughput, num_samples_inv);
				}
			}
		}
	}
	else {
		/* sample one light at random */
		float light_u, light_v;
		path_state_rng_2D(kg, state, PRNG_LIGHT_U, &light_u, &light_v);
		float terminate = path_state_rng_light_termination(kg, state);

		LightSample ls;
		if(light_sample(kg, light_u, light_v, sd->time, sd->P_pick, sd->N_pick, state->bounce, &ls, false)) {
			accum_light_contribution(kg, sd, emission_sd, &ls, state, &light_ray,
			                         &L_light, L, &is_lamp, terminate, throughput,
			                         num_samples_adjust);
		}
	}
#endif
=======
>>>>>>> e12c08e8
}

/* branched path tracing: bounce off or through surface to with new direction stored in ray */
ccl_device bool kernel_branched_path_surface_bounce(KernelGlobals *kg,
                                                    ShaderData *sd,
                                                    const ShaderClosure *sc,
                                                    int sample,
                                                    int num_samples,
                                                    ccl_addr_space float3 *throughput,
                                                    ccl_addr_space PathState *state,
                                                    PathRadianceState *L_state,
                                                    ccl_addr_space Ray *ray,
                                                    float sum_sample_weight)
{
  /* sample BSDF */
  float bsdf_pdf;
  BsdfEval bsdf_eval;
  float3 bsdf_omega_in;
  differential3 bsdf_domega_in;
  float bsdf_u, bsdf_v;
  path_branched_rng_2D(
      kg, state->rng_hash, state, sample, num_samples, PRNG_BSDF_U, &bsdf_u, &bsdf_v);
  int label;

  label = shader_bsdf_sample_closure(
      kg, sd, sc, bsdf_u, bsdf_v, &bsdf_eval, &bsdf_omega_in, &bsdf_domega_in, &bsdf_pdf);

  if (bsdf_pdf == 0.0f || bsdf_eval_is_zero(&bsdf_eval))
    return false;

  /* modify throughput */
  path_radiance_bsdf_bounce(kg, L_state, throughput, &bsdf_eval, bsdf_pdf, state->bounce, label);

#  ifdef __DENOISING_FEATURES__
  state->denoising_feature_weight *= sc->sample_weight / (sum_sample_weight * num_samples);
#  endif

  /* modify path state */
  path_state_next(kg, state, label);

  /* setup ray */
  ray->P = ray_offset(sd->P, (label & LABEL_TRANSMIT) ? -sd->Ng : sd->Ng);
  ray->D = normalize(bsdf_omega_in);
  ray->t = FLT_MAX;
#  ifdef __RAY_DIFFERENTIALS__
  ray->dP = sd->dP;
  ray->dD = bsdf_domega_in;
#  endif
#  ifdef __OBJECT_MOTION__
  ray->time = sd->time;
#  endif

#  ifdef __VOLUME__
  /* enter/exit volume */
  if (label & LABEL_TRANSMIT)
    kernel_volume_stack_enter_exit(kg, sd, state->volume_stack);
#  endif

  /* branch RNG state */
  path_state_branch(state, sample, num_samples);

  /* set MIS state */
  state->min_ray_pdf = fminf(bsdf_pdf, FLT_MAX);
  state->ray_pdf = bsdf_pdf;
#  ifdef __LAMP_MIS__
  state->ray_t = 0.0f;
#  endif

  return true;
}

#endif

/* path tracing: connect path directly to position on a light and add it to L */
ccl_device_inline void kernel_path_surface_connect_light(KernelGlobals *kg,
                                                         ShaderData *sd,
                                                         ShaderData *emission_sd,
                                                         float3 throughput,
                                                         ccl_addr_space PathState *state,
                                                         PathRadiance *L)
{
  PROFILING_INIT(kg, PROFILING_CONNECT_LIGHT);

#ifdef __EMISSION__
  if (!(kernel_data.integrator.use_direct_light && (sd->flag & SD_BSDF_HAS_EVAL)))
    return;

#  ifdef __SHADOW_TRICKS__
  if (state->flag & PATH_RAY_SHADOW_CATCHER) {
    kernel_branched_path_surface_connect_light(kg, sd, emission_sd, state, throughput, 1.0f, L, 1);
    return;
  }
#  endif

  /* sample illumination from lights to find path contribution */
  float light_u, light_v;
  path_state_rng_2D(kg, state, PRNG_LIGHT_U, &light_u, &light_v);

  Ray light_ray;
  BsdfEval L_light;
  bool is_lamp;

#  ifdef __OBJECT_MOTION__
  light_ray.time = sd->time;
#  endif

<<<<<<< HEAD
	bool has_volume = ((sd->flag & SD_HAS_VOLUME) != 0);
	LightSample ls;
	if(light_sample(kg, light_u, light_v, sd->time, sd->P_pick, sd->N_pick, state->bounce, &ls, has_volume)) {
		float terminate = path_state_rng_light_termination(kg, state);
		accum_light_contribution(kg, sd, emission_sd, &ls, state, &light_ray,
		                         &L_light, L, &is_lamp, terminate, throughput,
		                         1.0f);
	}
=======
  LightSample ls;
  if (light_sample(kg, light_u, light_v, sd->time, sd->P, state->bounce, &ls)) {
    float terminate = path_state_rng_light_termination(kg, state);
    if (direct_emission(
            kg, sd, emission_sd, &ls, state, &light_ray, &L_light, &is_lamp, terminate)) {
      /* trace shadow ray */
      float3 shadow;

      if (!shadow_blocked(kg, sd, emission_sd, state, &light_ray, &shadow)) {
        /* accumulate */
        path_radiance_accum_light(L, state, throughput, &L_light, shadow, 1.0f, is_lamp);
      }
      else {
        path_radiance_accum_total_light(L, state, throughput, &L_light);
      }
    }
  }
>>>>>>> e12c08e8
#endif
}

/* path tracing: bounce off or through surface to with new direction stored in ray */
ccl_device bool kernel_path_surface_bounce(KernelGlobals *kg,
                                           ShaderData *sd,
                                           ccl_addr_space float3 *throughput,
                                           ccl_addr_space PathState *state,
                                           PathRadianceState *L_state,
                                           ccl_addr_space Ray *ray)
{
<<<<<<< HEAD
	PROFILING_INIT(kg, PROFILING_SURFACE_BOUNCE);

	/* no BSDF? we can stop here */
	if(sd->flag & SD_BSDF) {
		/* sample BSDF */
		float bsdf_pdf;
		BsdfEval bsdf_eval;
		float3 bsdf_omega_in;
		differential3 bsdf_domega_in;
		float bsdf_u, bsdf_v;
		path_state_rng_2D(kg, state, PRNG_BSDF_U, &bsdf_u, &bsdf_v);
		int label;

		label = shader_bsdf_sample(kg, sd, bsdf_u, bsdf_v, &bsdf_eval,
			&bsdf_omega_in, &bsdf_domega_in, &bsdf_pdf);

		if(bsdf_pdf == 0.0f || bsdf_eval_is_zero(&bsdf_eval))
			return false;

		/* modify throughput */
		path_radiance_bsdf_bounce(kg, L_state, throughput, &bsdf_eval, bsdf_pdf, state->bounce, label);

		/* set labels */
		if(!(label & LABEL_TRANSPARENT)) {
			state->ray_pdf = bsdf_pdf;
#if defined(__LAMP_MIS__) || defined(__EMISSION__) || defined(__BACKGROUND_MIS__)
			state->ray_t = 0.0f;
=======
  PROFILING_INIT(kg, PROFILING_SURFACE_BOUNCE);

  /* no BSDF? we can stop here */
  if (sd->flag & SD_BSDF) {
    /* sample BSDF */
    float bsdf_pdf;
    BsdfEval bsdf_eval;
    float3 bsdf_omega_in;
    differential3 bsdf_domega_in;
    float bsdf_u, bsdf_v;
    path_state_rng_2D(kg, state, PRNG_BSDF_U, &bsdf_u, &bsdf_v);
    int label;

    label = shader_bsdf_sample(
        kg, sd, bsdf_u, bsdf_v, &bsdf_eval, &bsdf_omega_in, &bsdf_domega_in, &bsdf_pdf);

    if (bsdf_pdf == 0.0f || bsdf_eval_is_zero(&bsdf_eval))
      return false;

    /* modify throughput */
    path_radiance_bsdf_bounce(kg, L_state, throughput, &bsdf_eval, bsdf_pdf, state->bounce, label);

    /* set labels */
    if (!(label & LABEL_TRANSPARENT)) {
      state->ray_pdf = bsdf_pdf;
#ifdef __LAMP_MIS__
      state->ray_t = 0.0f;
>>>>>>> e12c08e8
#endif
      state->min_ray_pdf = fminf(bsdf_pdf, state->min_ray_pdf);
    }

    /* update path state */
    path_state_next(kg, state, label);

<<<<<<< HEAD
		/* setup ray */
		ray->P = ray_offset(sd->P, (label & LABEL_TRANSMIT)? -sd->Ng: sd->Ng);
		kernel_update_light_picking(sd, state);
		ray->D = normalize(bsdf_omega_in);
=======
    /* setup ray */
    ray->P = ray_offset(sd->P, (label & LABEL_TRANSMIT) ? -sd->Ng : sd->Ng);
    ray->D = normalize(bsdf_omega_in);
>>>>>>> e12c08e8

    if (state->bounce == 0)
      ray->t -= sd->ray_length; /* clipping works through transparent */
    else
      ray->t = FLT_MAX;

#ifdef __RAY_DIFFERENTIALS__
    ray->dP = sd->dP;
    ray->dD = bsdf_domega_in;
#endif

#ifdef __VOLUME__
    /* enter/exit volume */
    if (label & LABEL_TRANSMIT)
      kernel_volume_stack_enter_exit(kg, sd, state->volume_stack);
#endif
    return true;
  }
#ifdef __VOLUME__
<<<<<<< HEAD
	else if(sd->flag & SD_HAS_ONLY_VOLUME) {
		if(!path_state_volume_next(kg, state)) {
			return false;
		}

		if(state->bounce == 0)
			ray->t -= sd->ray_length; /* clipping works through transparent */
		else
			ray->t = FLT_MAX;

		/* setup ray position, direction stays unchanged */
		ray->P = ray_offset(sd->P, -sd->Ng);
		kernel_update_light_picking(sd, state);

#ifdef __RAY_DIFFERENTIALS__
		ray->dP = sd->dP;
#endif
=======
  else if (sd->flag & SD_HAS_ONLY_VOLUME) {
    if (!path_state_volume_next(kg, state)) {
      return false;
    }

    if (state->bounce == 0)
      ray->t -= sd->ray_length; /* clipping works through transparent */
    else
      ray->t = FLT_MAX;

    /* setup ray position, direction stays unchanged */
    ray->P = ray_offset(sd->P, -sd->Ng);
#  ifdef __RAY_DIFFERENTIALS__
    ray->dP = sd->dP;
#  endif
>>>>>>> e12c08e8

    /* enter/exit volume */
    kernel_volume_stack_enter_exit(kg, sd, state->volume_stack);
    return true;
  }
#endif
  else {
    /* no bsdf or volume? */
    return false;
  }
}

CCL_NAMESPACE_END<|MERGE_RESOLUTION|>--- conflicted
+++ resolved
@@ -14,15 +14,13 @@
  * limitations under the License.
  */
 
-
 CCL_NAMESPACE_BEGIN
 
-<<<<<<< HEAD
 /* connect the given light sample with the shading point and calculate its
  * contribution and accumulate it to L */
 ccl_device void accum_light_contribution(KernelGlobals *kg,
                                          ShaderData *sd,
-                                         ShaderData* emission_sd,
+                                         ShaderData *emission_sd,
                                          LightSample *ls,
                                          ccl_addr_space PathState *state,
                                          Ray *light_ray,
@@ -33,18 +31,18 @@
                                          float3 throughput,
                                          float scale)
 {
-	if(direct_emission(kg, sd, emission_sd, ls, state, light_ray, L_light, is_lamp, terminate)) {
-		/* trace shadow ray */
-		float3 shadow;
-
-		if(!shadow_blocked(kg, sd, emission_sd, state, light_ray, &shadow)) {
-			/* accumulate */
-			path_radiance_accum_light(L, state, throughput*scale, L_light, shadow, scale, *is_lamp);
-		}
-		else {
-			path_radiance_accum_total_light(L, state, throughput*scale, L_light);
-		}
-	}
+  if (direct_emission(kg, sd, emission_sd, ls, state, light_ray, L_light, is_lamp, terminate)) {
+    /* trace shadow ray */
+    float3 shadow;
+
+    if (!shadow_blocked(kg, sd, emission_sd, state, light_ray, &shadow)) {
+      /* accumulate */
+      path_radiance_accum_light(L, state, throughput * scale, L_light, shadow, scale, *is_lamp);
+    }
+    else {
+      path_radiance_accum_total_light(L, state, throughput * scale, L_light);
+    }
+  }
 }
 
 /* The accum_light_tree_contribution() function does the following:
@@ -52,141 +50,180 @@
  * 2. For each picked light, a position on the light is also chosen.
  * 3. The total contribution of all these light samples are evaluated and
  *    accumulated to L. */
-ccl_device void accum_light_tree_contribution(KernelGlobals *kg, float randu,
-                                              float randv, int offset,
-                                              float pdf_factor, bool can_split,
-                                              float3 throughput, float scale_factor,
+ccl_device void accum_light_tree_contribution(KernelGlobals *kg,
+                                              float randu,
+                                              float randv,
+                                              int offset,
+                                              float pdf_factor,
+                                              bool can_split,
+                                              float3 throughput,
+                                              float scale_factor,
                                               PathRadiance *L,
-                                              ccl_addr_space PathState * state,
+                                              ccl_addr_space PathState *state,
                                               ShaderData *sd,
                                               ShaderData *emission_sd)
 {
-	float3 P = sd->P_pick;
-	float3 N = sd->N_pick;
-
-	float time = sd->time;
-	int bounce = state->bounce;
-
-	/* read in first part of node of light tree */
-	int right_child_offset, distribution_id, num_emitters;
-	update_node(kg, offset, &right_child_offset, &distribution_id, &num_emitters);
-
-	/* found a leaf */
-	if(right_child_offset == -1){
-
-		/* if there are several emitters in this leaf then pick one of them */
-		if(num_emitters > 1){
-
-			/* create and sample CDF without dynamic allocation.
-			 * see comment in light_tree_sample() for this piece of code */
-			float sum = 0.0f;
-			for (int i = 0; i < num_emitters; ++i) {
-				sum += calc_light_importance(kg, P, N, offset, i);
-			}
-
-			if(sum == 0.0f){
-				return;
-			}
-
-			float sum_inv = 1.0f / sum;
-			float cdf_L = 0.0f;
-			float cdf_R = 0.0f;
-			float prob = 0.0f;
-			int light;
-			for (int i = 1; i < num_emitters + 1; ++i) {
-				prob = calc_light_importance(kg, P, N, offset, i-1) * sum_inv;
-				cdf_R = cdf_L + prob;
-				if(randu < cdf_R){
-					light = i-1;
-					break;
-				}
-
-				cdf_L = cdf_R;
-			}
-			distribution_id += light;
-			pdf_factor *= prob;
-
-			/* rescale random number */
-			randu = (randu - cdf_L)/(cdf_R - cdf_L);
-		}
-
-		/* pick a point on the chosen light(distribution_id) and calculate the
-		 * probability of picking this point */
-		LightSample ls;
-		light_point_sample(kg, randu, randv, time, P, bounce, distribution_id, &ls);
-
-		/* combine pdfs */
-		ls.pdf *= pdf_factor;
-
-		if(ls.pdf <= 0.0f) return;
-
-		/* compute and accumulate the total contribution of this light */
-		Ray light_ray;
-		BsdfEval L_light;
-		bool is_lamp;
-		float terminate = path_state_rng_light_termination(kg, state);
-		accum_light_contribution(kg, sd, emission_sd, &ls, state,
-		                         &light_ray, &L_light, L, &is_lamp,
-		                         terminate, throughput, scale_factor);
-
-		return;
-	} else { // Interior node, choose which child(ren) to go down
-
-		int child_offsetL = offset + 4;
-		int child_offsetR = 4*right_child_offset;
-
-		/* choose whether to go down both(split) or only one of the children */
-		if(can_split && split(kg, P, offset)){
-			/* go down both child nodes */
-			accum_light_tree_contribution(kg, randu, randv, child_offsetL,
-			                              pdf_factor, true, throughput,
-			                              scale_factor, L, state, sd,
-			                              emission_sd);
-			accum_light_tree_contribution(kg, randu, randv, child_offsetR,
-			                              pdf_factor, true, throughput,
-			                              scale_factor, L, state, sd,
-			                              emission_sd);
-		} else {
-			/* go down one of the child nodes */
-
-			/* evaluate the importance of each of the child nodes */
-			float I_L = calc_node_importance(kg, P, N, child_offsetL);
-			float I_R = calc_node_importance(kg, P, N, child_offsetR);
-
-			if((I_L == 0.0f) && (I_R == 0.0f)){
-				return;
-			}
-
-			/* calculate the probability of going down the left node */
-			float P_L = I_L / ( I_L + I_R);
-
-			/* choose which node to go down */
-			if(randu <= P_L){ // Going down left node
-				/* rescale random number */
-				randu = randu / P_L;
-
-				offset = child_offsetL;
-				pdf_factor *= P_L;
-			} else { // Going down right node
-				/* rescale random number */
-				randu = (randu * (I_L + I_R) - I_L)/I_R;
-
-				offset = child_offsetR;
-				pdf_factor *= 1.0f - P_L;
-			}
-
-			accum_light_tree_contribution(kg, randu, randv, offset, pdf_factor,
-			                              false, throughput, scale_factor, L,
-			                              state, sd, emission_sd);
-		}
-	}
+  float3 P = sd->P_pick;
+  float3 N = sd->N_pick;
+
+  float time = sd->time;
+  int bounce = state->bounce;
+
+  /* read in first part of node of light tree */
+  int right_child_offset, distribution_id, num_emitters;
+  update_node(kg, offset, &right_child_offset, &distribution_id, &num_emitters);
+
+  /* found a leaf */
+  if (right_child_offset == -1) {
+
+    /* if there are several emitters in this leaf then pick one of them */
+    if (num_emitters > 1) {
+
+      /* create and sample CDF without dynamic allocation.
+       * see comment in light_tree_sample() for this piece of code */
+      float sum = 0.0f;
+      for (int i = 0; i < num_emitters; ++i) {
+        sum += calc_light_importance(kg, P, N, offset, i);
+      }
+
+      if (sum == 0.0f) {
+        return;
+      }
+
+      float sum_inv = 1.0f / sum;
+      float cdf_L = 0.0f;
+      float cdf_R = 0.0f;
+      float prob = 0.0f;
+      int light;
+      for (int i = 1; i < num_emitters + 1; ++i) {
+        prob = calc_light_importance(kg, P, N, offset, i - 1) * sum_inv;
+        cdf_R = cdf_L + prob;
+        if (randu < cdf_R) {
+          light = i - 1;
+          break;
+        }
+
+        cdf_L = cdf_R;
+      }
+      distribution_id += light;
+      pdf_factor *= prob;
+
+      /* rescale random number */
+      randu = (randu - cdf_L) / (cdf_R - cdf_L);
+    }
+
+    /* pick a point on the chosen light(distribution_id) and calculate the
+     * probability of picking this point */
+    LightSample ls;
+    light_point_sample(kg, randu, randv, time, P, bounce, distribution_id, &ls);
+
+    /* combine pdfs */
+    ls.pdf *= pdf_factor;
+
+    if (ls.pdf <= 0.0f)
+      return;
+
+    /* compute and accumulate the total contribution of this light */
+    Ray light_ray;
+    BsdfEval L_light;
+    bool is_lamp;
+    float terminate = path_state_rng_light_termination(kg, state);
+    accum_light_contribution(kg,
+                             sd,
+                             emission_sd,
+                             &ls,
+                             state,
+                             &light_ray,
+                             &L_light,
+                             L,
+                             &is_lamp,
+                             terminate,
+                             throughput,
+                             scale_factor);
+
+    return;
+  }
+  else {  // Interior node, choose which child(ren) to go down
+
+    int child_offsetL = offset + 4;
+    int child_offsetR = 4 * right_child_offset;
+
+    /* choose whether to go down both(split) or only one of the children */
+    if (can_split && split(kg, P, offset)) {
+      /* go down both child nodes */
+      accum_light_tree_contribution(kg,
+                                    randu,
+                                    randv,
+                                    child_offsetL,
+                                    pdf_factor,
+                                    true,
+                                    throughput,
+                                    scale_factor,
+                                    L,
+                                    state,
+                                    sd,
+                                    emission_sd);
+      accum_light_tree_contribution(kg,
+                                    randu,
+                                    randv,
+                                    child_offsetR,
+                                    pdf_factor,
+                                    true,
+                                    throughput,
+                                    scale_factor,
+                                    L,
+                                    state,
+                                    sd,
+                                    emission_sd);
+    }
+    else {
+      /* go down one of the child nodes */
+
+      /* evaluate the importance of each of the child nodes */
+      float I_L = calc_node_importance(kg, P, N, child_offsetL);
+      float I_R = calc_node_importance(kg, P, N, child_offsetR);
+
+      if ((I_L == 0.0f) && (I_R == 0.0f)) {
+        return;
+      }
+
+      /* calculate the probability of going down the left node */
+      float P_L = I_L / (I_L + I_R);
+
+      /* choose which node to go down */
+      if (randu <= P_L) {  // Going down left node
+        /* rescale random number */
+        randu = randu / P_L;
+
+        offset = child_offsetL;
+        pdf_factor *= P_L;
+      }
+      else {  // Going down right node
+        /* rescale random number */
+        randu = (randu * (I_L + I_R) - I_L) / I_R;
+
+        offset = child_offsetR;
+        pdf_factor *= 1.0f - P_L;
+      }
+
+      accum_light_tree_contribution(kg,
+                                    randu,
+                                    randv,
+                                    offset,
+                                    pdf_factor,
+                                    false,
+                                    throughput,
+                                    scale_factor,
+                                    L,
+                                    state,
+                                    sd,
+                                    emission_sd);
+    }
+  }
 }
 
-#if defined(__BRANCHED_PATH__) || defined(__SUBSURFACE__) || defined(__SHADOW_TRICKS__) || defined(__BAKING__)
-=======
 #if defined(__BRANCHED_PATH__) || defined(__SUBSURFACE__) || defined(__SHADOW_TRICKS__) || \
     defined(__BAKING__)
->>>>>>> e12c08e8
 /* branched path tracing: connect path directly to position on one or more lights and add it to L */
 ccl_device_noinline void kernel_branched_path_surface_connect_light(
     KernelGlobals *kg,
@@ -211,15 +248,82 @@
   light_ray.time = sd->time;
 #    endif
 
-  if (sample_all_lights) {
+  bool use_light_tree = kernel_data.integrator.use_light_tree;
+  bool use_splitting = kernel_data.integrator.splitting_threshold != 0.0f;
+  if (use_light_tree && use_splitting) {
+
+    int index;
+    float randu, randv;
+    path_state_rng_2D(kg, state, PRNG_LIGHT_U, &randu, &randv);
+
+    /* sample light group distribution */
+    int group = light_group_distribution_sample(kg, &randu);
+    float group_prob = kernel_tex_fetch(__light_group_sample_prob, group);
+    float pdf = 1.0f;
+
+    if (group == LIGHTGROUP_TREE) {
+      /* accumulate contribution to L from potentially several lights */
+      accum_light_tree_contribution(kg,
+                                    randu,
+                                    randv,
+                                    0,
+                                    group_prob,
+                                    true,
+                                    throughput,
+                                    num_samples_adjust,
+                                    L,  // todo: is num_samples_adjust correct here?
+                                    state,
+                                    sd,
+                                    emission_sd);
+
+      /* have accumulated all the contributions so return */
+      return;
+    }
+    else if (group == LIGHTGROUP_DISTANT) {
+      /* pick a single distant light */
+      light_distant_sample(kg, sd->P, &randu, &index, &pdf);
+    }
+    else if (group == LIGHTGROUP_BACKGROUND) {
+      /* pick a single background light */
+      light_background_sample(kg, sd->P, &randu, &index, &pdf);
+    }
+    else {
+      kernel_assert(false);
+    }
+
+    /* sample a point on the given distant/background light */
+    LightSample ls;
+    light_point_sample(kg, randu, randv, sd->time, sd->P, state->bounce, index, &ls);
+
+    /* combine pdfs */
+    ls.pdf *= group_prob;
+
+    if (ls.pdf <= 0.0f)
+      return;
+
+    /* accumulate the contribution of this distant/background light to L */
+    float terminate = path_state_rng_light_termination(kg, state);
+    accum_light_contribution(kg,
+                             sd,
+                             emission_sd,
+                             &ls,
+                             state,
+                             &light_ray,
+                             &L_light,
+                             L,
+                             &is_lamp,
+                             terminate,
+                             throughput,
+                             num_samples_adjust);
+  }
+  else if (sample_all_lights && !use_light_tree) {
     /* lamp sampling */
     for (int i = 0; i < kernel_data.integrator.num_all_lights; i++) {
       if (UNLIKELY(light_select_reached_max_bounces(kg, i, state->bounce)))
         continue;
 
       int num_samples = ceil_to_int(num_samples_adjust * light_select_num_samples(kg, i));
-      float num_samples_inv = num_samples_adjust /
-                              (num_samples * kernel_data.integrator.num_all_lights);
+      float num_samples_inv = num_samples_adjust / num_samples;
       uint lamp_rng_hash = cmj_hash(state->rng_hash, i);
 
       for (int j = 0; j < num_samples; j++) {
@@ -230,31 +334,19 @@
             kg, lamp_rng_hash, state, j, num_samples);
 
         LightSample ls;
-        if (lamp_light_sample(kg, i, light_u, light_v, sd->P, &ls)) {
-          /* The sampling probability returned by lamp_light_sample assumes that all lights were sampled.
-           * However, this code only samples lamps, so if the scene also had mesh lights, the real probability is twice as high. */
-          if (kernel_data.integrator.pdf_triangles != 0.0f)
-            ls.pdf *= 2.0f;
-
-          if (direct_emission(
-                  kg, sd, emission_sd, &ls, state, &light_ray, &L_light, &is_lamp, terminate)) {
-            /* trace shadow ray */
-            float3 shadow;
-
-            if (!shadow_blocked(kg, sd, emission_sd, state, &light_ray, &shadow)) {
-              /* accumulate */
-              path_radiance_accum_light(L,
-                                        state,
-                                        throughput * num_samples_inv,
-                                        &L_light,
-                                        shadow,
-                                        num_samples_inv,
-                                        is_lamp);
-            }
-            else {
-              path_radiance_accum_total_light(L, state, throughput * num_samples_inv, &L_light);
-            }
-          }
+        if (lamp_light_sample(kg, i, light_u, light_v, sd->P_pick, &ls)) {
+          accum_light_contribution(kg,
+                                   sd,
+                                   emission_sd,
+                                   &ls,
+                                   state,
+                                   &light_ray,
+                                   &L_light,
+                                   L,
+                                   &is_lamp,
+                                   terminate,
+                                   throughput,
+                                   num_samples_inv);
         }
       }
     }
@@ -277,30 +369,31 @@
           light_u = 0.5f * light_u;
 
         LightSample ls;
-        if (light_sample(kg, light_u, light_v, sd->time, sd->P, state->bounce, &ls)) {
+        if (light_sample(kg,
+                         light_u,
+                         light_v,
+                         sd->time,
+                         sd->P_pick,
+                         sd->N_pick,
+                         state->bounce,
+                         &ls,
+                         false)) {
           /* Same as above, probability needs to be corrected since the sampling was forced to select a mesh light. */
           if (kernel_data.integrator.num_all_lights)
             ls.pdf *= 2.0f;
 
-          if (direct_emission(
-                  kg, sd, emission_sd, &ls, state, &light_ray, &L_light, &is_lamp, terminate)) {
-            /* trace shadow ray */
-            float3 shadow;
-
-            if (!shadow_blocked(kg, sd, emission_sd, state, &light_ray, &shadow)) {
-              /* accumulate */
-              path_radiance_accum_light(L,
-                                        state,
-                                        throughput * num_samples_inv,
-                                        &L_light,
-                                        shadow,
-                                        num_samples_inv,
-                                        is_lamp);
-            }
-            else {
-              path_radiance_accum_total_light(L, state, throughput * num_samples_inv, &L_light);
-            }
-          }
+          accum_light_contribution(kg,
+                                   sd,
+                                   emission_sd,
+                                   &ls,
+                                   state,
+                                   &light_ray,
+                                   &L_light,
+                                   L,
+                                   &is_lamp,
+                                   terminate,
+                                   throughput,
+                                   num_samples_inv);
         }
       }
     }
@@ -312,146 +405,23 @@
     float terminate = path_state_rng_light_termination(kg, state);
 
     LightSample ls;
-    if (light_sample(kg, light_u, light_v, sd->time, sd->P, state->bounce, &ls)) {
-      /* sample random light */
-      if (direct_emission(
-              kg, sd, emission_sd, &ls, state, &light_ray, &L_light, &is_lamp, terminate)) {
-        /* trace shadow ray */
-        float3 shadow;
-
-        if (!shadow_blocked(kg, sd, emission_sd, state, &light_ray, &shadow)) {
-          /* accumulate */
-          path_radiance_accum_light(L,
-                                    state,
-                                    throughput * num_samples_adjust,
-                                    &L_light,
-                                    shadow,
-                                    num_samples_adjust,
-                                    is_lamp);
-        }
-        else {
-          path_radiance_accum_total_light(L, state, throughput * num_samples_adjust, &L_light);
-        }
-      }
-    }
-  }
-#  endif
-<<<<<<< HEAD
-
-	bool use_light_tree = kernel_data.integrator.use_light_tree;
-	bool use_splitting = kernel_data.integrator.splitting_threshold != 0.0f;
-	if(use_light_tree && use_splitting){
-
-		int index;
-		float randu, randv;
-		path_state_rng_2D(kg, state, PRNG_LIGHT_U, &randu, &randv);
-
-		/* sample light group distribution */
-		int   group      = light_group_distribution_sample(kg, &randu);
-		float group_prob = kernel_tex_fetch(__light_group_sample_prob, group);
-		float pdf = 1.0f;
-
-		if(group == LIGHTGROUP_TREE){
-			/* accumulate contribution to L from potentially several lights */
-			accum_light_tree_contribution(kg, randu, randv, 0, group_prob, true,
-			                              throughput, num_samples_adjust, L, // todo: is num_samples_adjust correct here?
-			                              state, sd, emission_sd);
-
-			/* have accumulated all the contributions so return */
-			return;
-		} else if(group == LIGHTGROUP_DISTANT) {
-			/* pick a single distant light */
-			light_distant_sample(kg, sd->P, &randu, &index, &pdf);
-		} else if(group == LIGHTGROUP_BACKGROUND) {
-			/* pick a single background light */
-			light_background_sample(kg, sd->P, &randu, &index, &pdf);
-		} else {
-			kernel_assert(false);
-		}
-
-		/* sample a point on the given distant/background light */
-		LightSample ls;
-		light_point_sample(kg, randu, randv, sd->time, sd->P, state->bounce, index, &ls);
-
-		/* combine pdfs */
-		ls.pdf *= group_prob;
-
-		if(ls.pdf <= 0.0f) return;
-
-		/* accumulate the contribution of this distant/background light to L */
-		float terminate = path_state_rng_light_termination(kg, state);
-		accum_light_contribution(kg, sd, emission_sd, &ls, state, &light_ray,
-		                         &L_light, L, &is_lamp, terminate, throughput,
-		                         num_samples_adjust);
-
-	} else if(sample_all_lights && !use_light_tree) {
-		/* lamp sampling */
-		for(int i = 0; i < kernel_data.integrator.num_all_lights; i++) {
-			if(UNLIKELY(light_select_reached_max_bounces(kg, i, state->bounce)))
-				continue;
-
-			int num_samples = ceil_to_int(num_samples_adjust*light_select_num_samples(kg, i));
-			float num_samples_inv = num_samples_adjust/num_samples;
-			uint lamp_rng_hash = cmj_hash(state->rng_hash, i);
-
-			for(int j = 0; j < num_samples; j++) {
-				float light_u, light_v;
-				path_branched_rng_2D(kg, lamp_rng_hash, state, j, num_samples, PRNG_LIGHT_U, &light_u, &light_v);
-				float terminate = path_branched_rng_light_termination(kg, lamp_rng_hash, state, j, num_samples);
-
-				LightSample ls;
-				if(lamp_light_sample(kg, i, light_u, light_v, sd->P_pick, &ls)) {
-					accum_light_contribution(kg, sd, emission_sd, &ls, state,
-					                         &light_ray, &L_light, L, &is_lamp,
-					                         terminate, throughput,
-					                         num_samples_inv);
-				}
-			}
-		}
-
-		/* mesh light sampling */
-		if(kernel_data.integrator.pdf_triangles != 0.0f) {
-			int num_samples = ceil_to_int(num_samples_adjust*kernel_data.integrator.mesh_light_samples);
-			float num_samples_inv = num_samples_adjust/num_samples;
-
-			for(int j = 0; j < num_samples; j++) {
-				float light_u, light_v;
-				path_branched_rng_2D(kg, state->rng_hash, state, j, num_samples, PRNG_LIGHT_U, &light_u, &light_v);
-				float terminate = path_branched_rng_light_termination(kg, state->rng_hash, state, j, num_samples);
-
-				/* only sample triangle lights */
-				if(kernel_data.integrator.num_all_lights)
-					light_u = 0.5f*light_u;
-
-				LightSample ls;
-				if(light_sample(kg, light_u, light_v, sd->time, sd->P_pick, sd->N_pick, state->bounce, &ls, false)) {
-					/* Same as above, probability needs to be corrected since the sampling was forced to select a mesh light. */
-					if(kernel_data.integrator.num_all_lights)
-						ls.pdf *= 2.0f;
-
-					accum_light_contribution(kg, sd, emission_sd, &ls, state,
-					                         &light_ray, &L_light, L, &is_lamp,
-					                         terminate, throughput, num_samples_inv);
-				}
-			}
-		}
-	}
-	else {
-		/* sample one light at random */
-		float light_u, light_v;
-		path_state_rng_2D(kg, state, PRNG_LIGHT_U, &light_u, &light_v);
-		float terminate = path_state_rng_light_termination(kg, state);
-
-		LightSample ls;
-		if(light_sample(kg, light_u, light_v, sd->time, sd->P_pick, sd->N_pick, state->bounce, &ls, false)) {
-			accum_light_contribution(kg, sd, emission_sd, &ls, state, &light_ray,
-			                         &L_light, L, &is_lamp, terminate, throughput,
-			                         num_samples_adjust);
-		}
-	}
-#endif
-=======
->>>>>>> e12c08e8
+    if (light_sample(
+            kg, light_u, light_v, sd->time, sd->P_pick, sd->N_pick, state->bounce, &ls, false)) {
+      accum_light_contribution(kg,
+                               sd,
+                               emission_sd,
+                               &ls,
+                               state,
+                               &light_ray,
+                               &L_light,
+                               L,
+                               &is_lamp,
+                               terminate,
+                               throughput,
+                               num_samples_adjust);
+    }
+  }
+#  endif
 }
 
 /* branched path tracing: bounce off or through surface to with new direction stored in ray */
@@ -558,34 +528,31 @@
   light_ray.time = sd->time;
 #  endif
 
-<<<<<<< HEAD
-	bool has_volume = ((sd->flag & SD_HAS_VOLUME) != 0);
-	LightSample ls;
-	if(light_sample(kg, light_u, light_v, sd->time, sd->P_pick, sd->N_pick, state->bounce, &ls, has_volume)) {
-		float terminate = path_state_rng_light_termination(kg, state);
-		accum_light_contribution(kg, sd, emission_sd, &ls, state, &light_ray,
-		                         &L_light, L, &is_lamp, terminate, throughput,
-		                         1.0f);
-	}
-=======
+  bool has_volume = ((sd->flag & SD_HAS_VOLUME) != 0);
   LightSample ls;
-  if (light_sample(kg, light_u, light_v, sd->time, sd->P, state->bounce, &ls)) {
+  if (light_sample(kg,
+                   light_u,
+                   light_v,
+                   sd->time,
+                   sd->P_pick,
+                   sd->N_pick,
+                   state->bounce,
+                   &ls,
+                   has_volume)) {
     float terminate = path_state_rng_light_termination(kg, state);
-    if (direct_emission(
-            kg, sd, emission_sd, &ls, state, &light_ray, &L_light, &is_lamp, terminate)) {
-      /* trace shadow ray */
-      float3 shadow;
-
-      if (!shadow_blocked(kg, sd, emission_sd, state, &light_ray, &shadow)) {
-        /* accumulate */
-        path_radiance_accum_light(L, state, throughput, &L_light, shadow, 1.0f, is_lamp);
-      }
-      else {
-        path_radiance_accum_total_light(L, state, throughput, &L_light);
-      }
-    }
-  }
->>>>>>> e12c08e8
+    accum_light_contribution(kg,
+                             sd,
+                             emission_sd,
+                             &ls,
+                             state,
+                             &light_ray,
+                             &L_light,
+                             L,
+                             &is_lamp,
+                             terminate,
+                             throughput,
+                             1.0f);
+  }
 #endif
 }
 
@@ -597,35 +564,6 @@
                                            PathRadianceState *L_state,
                                            ccl_addr_space Ray *ray)
 {
-<<<<<<< HEAD
-	PROFILING_INIT(kg, PROFILING_SURFACE_BOUNCE);
-
-	/* no BSDF? we can stop here */
-	if(sd->flag & SD_BSDF) {
-		/* sample BSDF */
-		float bsdf_pdf;
-		BsdfEval bsdf_eval;
-		float3 bsdf_omega_in;
-		differential3 bsdf_domega_in;
-		float bsdf_u, bsdf_v;
-		path_state_rng_2D(kg, state, PRNG_BSDF_U, &bsdf_u, &bsdf_v);
-		int label;
-
-		label = shader_bsdf_sample(kg, sd, bsdf_u, bsdf_v, &bsdf_eval,
-			&bsdf_omega_in, &bsdf_domega_in, &bsdf_pdf);
-
-		if(bsdf_pdf == 0.0f || bsdf_eval_is_zero(&bsdf_eval))
-			return false;
-
-		/* modify throughput */
-		path_radiance_bsdf_bounce(kg, L_state, throughput, &bsdf_eval, bsdf_pdf, state->bounce, label);
-
-		/* set labels */
-		if(!(label & LABEL_TRANSPARENT)) {
-			state->ray_pdf = bsdf_pdf;
-#if defined(__LAMP_MIS__) || defined(__EMISSION__) || defined(__BACKGROUND_MIS__)
-			state->ray_t = 0.0f;
-=======
   PROFILING_INIT(kg, PROFILING_SURFACE_BOUNCE);
 
   /* no BSDF? we can stop here */
@@ -651,9 +589,8 @@
     /* set labels */
     if (!(label & LABEL_TRANSPARENT)) {
       state->ray_pdf = bsdf_pdf;
-#ifdef __LAMP_MIS__
+#if defined(__LAMP_MIS__) || defined(__EMISSION__) || defined(__BACKGROUND_MIS__)
       state->ray_t = 0.0f;
->>>>>>> e12c08e8
 #endif
       state->min_ray_pdf = fminf(bsdf_pdf, state->min_ray_pdf);
     }
@@ -661,16 +598,10 @@
     /* update path state */
     path_state_next(kg, state, label);
 
-<<<<<<< HEAD
-		/* setup ray */
-		ray->P = ray_offset(sd->P, (label & LABEL_TRANSMIT)? -sd->Ng: sd->Ng);
-		kernel_update_light_picking(sd, state);
-		ray->D = normalize(bsdf_omega_in);
-=======
     /* setup ray */
     ray->P = ray_offset(sd->P, (label & LABEL_TRANSMIT) ? -sd->Ng : sd->Ng);
+    kernel_update_light_picking(sd, state);
     ray->D = normalize(bsdf_omega_in);
->>>>>>> e12c08e8
 
     if (state->bounce == 0)
       ray->t -= sd->ray_length; /* clipping works through transparent */
@@ -690,25 +621,6 @@
     return true;
   }
 #ifdef __VOLUME__
-<<<<<<< HEAD
-	else if(sd->flag & SD_HAS_ONLY_VOLUME) {
-		if(!path_state_volume_next(kg, state)) {
-			return false;
-		}
-
-		if(state->bounce == 0)
-			ray->t -= sd->ray_length; /* clipping works through transparent */
-		else
-			ray->t = FLT_MAX;
-
-		/* setup ray position, direction stays unchanged */
-		ray->P = ray_offset(sd->P, -sd->Ng);
-		kernel_update_light_picking(sd, state);
-
-#ifdef __RAY_DIFFERENTIALS__
-		ray->dP = sd->dP;
-#endif
-=======
   else if (sd->flag & SD_HAS_ONLY_VOLUME) {
     if (!path_state_volume_next(kg, state)) {
       return false;
@@ -721,10 +633,11 @@
 
     /* setup ray position, direction stays unchanged */
     ray->P = ray_offset(sd->P, -sd->Ng);
+    kernel_update_light_picking(sd, state);
+
 #  ifdef __RAY_DIFFERENTIALS__
     ray->dP = sd->dP;
 #  endif
->>>>>>> e12c08e8
 
     /* enter/exit volume */
     kernel_volume_stack_enter_exit(kg, sd, state->volume_stack);
