/*
 * Copyright 2011-2013 Blender Foundation
 *
 * Licensed under the Apache License, Version 2.0 (the "License");
 * you may not use this file except in compliance with the License.
 * You may obtain a copy of the License at
 *
 * http://www.apache.org/licenses/LICENSE-2.0
 *
 * Unless required by applicable law or agreed to in writing, software
 * distributed under the License is distributed on an "AS IS" BASIS,
 * WITHOUT WARRANTIES OR CONDITIONS OF ANY KIND, either express or implied.
 * See the License for the specific language governing permissions and
 * limitations under the License.
 */

CCL_NAMESPACE_BEGIN

/* Light Sample result */

typedef struct LightSample {
  float3 P;       /* position on light, or direction for distant light */
  float3 Ng;      /* normal on light */
  float3 D;       /* direction from shading point to light */
  float t;        /* distance to light (FLT_MAX for distant light) */
  float u, v;     /* parametric coordinate on primitive */
  float pdf;      /* light sampling probability density function */
  float eval_fac; /* intensity multiplier */
  int object;     /* object id for triangle/curve lights */
  int prim;       /* primitive id for triangle/curve lights */
  int shader;     /* shader id */
  int lamp;       /* lamp id */
  LightType type; /* type of light */
} LightSample;

/* Updates the position and normal used to pick a light for direct lighting.
 *
 * The light tree importance metric contains a term that approximates the BSDF
 * at the shading point. Currently, this is a diffuse approximation which will
 * give a zero importance for all lights in the lower hemisphere. However, if
 * it is possible to refract at the shading point then we do not want zero
 * importance for the lights in the lower hemisphere. This is done by setting
 * the normal to either [0,0,0] to indicate that it should not be used in the
 * importance calculations or to flip the normal if we know it must refract. */
ccl_device void kernel_update_light_picking(
	ShaderData *sd,
	ccl_addr_space PathState *state)
{
	bool transmission = false;
	bool reflective = false;
	bool glass = false;
	bool transparent = false;
	for(int i = 0; i < sd->num_closure; ++i){
		const ShaderClosure *sc = &sd->closure[i];
		if(CLOSURE_IS_GLASS(sc->type)){
			glass = true;
		}
		if(CLOSURE_IS_BSDF_TRANSMISSION(sc->type)) {
			transmission = true;
		}
		if(CLOSURE_IS_BSDF_DIFFUSE(sc->type) || CLOSURE_IS_BSDF_GLOSSY(sc->type)){
			reflective = true;
		}
		if(CLOSURE_IS_BSDF_TRANSPARENT(sc->type)){
			transparent = true;
		}
	}

	if(glass || (reflective && transmission)){
		sd->N_pick = make_float3(0.0f, 0.0f, 0.0f);
	} else if(!glass && !reflective && transmission){
		sd->N_pick = -sd->N;
	} else {
		sd->N_pick = sd->N;
	}

	sd->P_pick = sd->P;

#if defined(__LAMP_MIS__) || defined(__EMISSION__) || defined(__BACKGROUND_MIS__)
	/* update ray_N to be the normal at the last non-transparent bounce */
	if(!transparent){
		state->ray_N = sd->N_pick;
	}
	// todo: what if there is a transparent BSDF but it is not this BSDF that is
	// sampled in surface_bounce() ?
#endif
}

/* Area light sampling */

/* Uses the following paper:
 *
 * Carlos Urena et al.
 * An Area-Preserving Parametrization for Spherical Rectangles.
 *
 * https://www.solidangle.com/research/egsr2013_spherical_rectangle.pdf
 *
 * Note: light_p is modified when sample_coord is true.
 */
ccl_device_inline float rect_light_sample(float3 P,
                                          float3 *light_p,
                                          float3 axisu,
                                          float3 axisv,
                                          float randu,
                                          float randv,
                                          bool sample_coord)
{
  /* In our name system we're using P for the center,
   * which is o in the paper.
   */

  float3 corner = *light_p - axisu * 0.5f - axisv * 0.5f;
  float axisu_len, axisv_len;
  /* Compute local reference system R. */
  float3 x = normalize_len(axisu, &axisu_len);
  float3 y = normalize_len(axisv, &axisv_len);
  float3 z = cross(x, y);
  /* Compute rectangle coords in local reference system. */
  float3 dir = corner - P;
  float z0 = dot(dir, z);
  /* Flip 'z' to make it point against Q. */
  if (z0 > 0.0f) {
    z *= -1.0f;
    z0 *= -1.0f;
  }
  float x0 = dot(dir, x);
  float y0 = dot(dir, y);
  float x1 = x0 + axisu_len;
  float y1 = y0 + axisv_len;
  /* Compute internal angles (gamma_i). */
  float4 diff = make_float4(x0, y1, x1, y0) - make_float4(x1, y0, x0, y1);
  float4 nz = make_float4(y0, x1, y1, x0) * diff;
  nz = nz / sqrt(z0 * z0 * diff * diff + nz * nz);
  float g0 = safe_acosf(-nz.x * nz.y);
  float g1 = safe_acosf(-nz.y * nz.z);
  float g2 = safe_acosf(-nz.z * nz.w);
  float g3 = safe_acosf(-nz.w * nz.x);
  /* Compute predefined constants. */
  float b0 = nz.x;
  float b1 = nz.z;
  float b0sq = b0 * b0;
  float k = M_2PI_F - g2 - g3;
  /* Compute solid angle from internal angles. */
  float S = g0 + g1 - k;

  if (sample_coord) {
    /* Compute cu. */
    float au = randu * S + k;
    float fu = (cosf(au) * b0 - b1) / sinf(au);
    float cu = 1.0f / sqrtf(fu * fu + b0sq) * (fu > 0.0f ? 1.0f : -1.0f);
    cu = clamp(cu, -1.0f, 1.0f);
    /* Compute xu. */
    float xu = -(cu * z0) / max(sqrtf(1.0f - cu * cu), 1e-7f);
    xu = clamp(xu, x0, x1);
    /* Compute yv. */
    float z0sq = z0 * z0;
    float y0sq = y0 * y0;
    float y1sq = y1 * y1;
    float d = sqrtf(xu * xu + z0sq);
    float h0 = y0 / sqrtf(d * d + y0sq);
    float h1 = y1 / sqrtf(d * d + y1sq);
    float hv = h0 + randv * (h1 - h0), hv2 = hv * hv;
    float yv = (hv2 < 1.0f - 1e-6f) ? (hv * d) / sqrtf(1.0f - hv2) : y1;

    /* Transform (xu, yv, z0) to world coords. */
    *light_p = P + xu * x + yv * y + z0 * z;
  }

  /* return pdf */
  if (S != 0.0f)
    return 1.0f / S;
  else
    return 0.0f;
}

ccl_device_inline float3 ellipse_sample(float3 ru, float3 rv, float randu, float randv)
{
  to_unit_disk(&randu, &randv);
  return ru * randu + rv * randv;
}

ccl_device float3 disk_light_sample(float3 v, float randu, float randv)
{
  float3 ru, rv;

  make_orthonormals(v, &ru, &rv);

  return ellipse_sample(ru, rv, randu, randv);
}

ccl_device float3 distant_light_sample(float3 D, float radius, float randu, float randv)
{
  return normalize(D + disk_light_sample(D, randu, randv) * radius);
}

ccl_device float3
sphere_light_sample(float3 P, float3 center, float radius, float randu, float randv)
{
  return disk_light_sample(normalize(P - center), randu, randv) * radius;
}

ccl_device float spot_light_attenuation(float3 dir,
                                        float spot_angle,
                                        float spot_smooth,
                                        LightSample *ls)
{
  float3 I = ls->Ng;

  float attenuation = dot(dir, I);

  if (attenuation <= spot_angle) {
    attenuation = 0.0f;
  }
  else {
    float t = attenuation - spot_angle;

    if (t < spot_smooth && spot_smooth != 0.0f)
      attenuation *= smoothstepf(t / spot_smooth);
  }

  return attenuation;
}

ccl_device float lamp_light_pdf(KernelGlobals *kg, const float3 Ng, const float3 I, float t)
{
  float cos_pi = dot(Ng, I);

  if (cos_pi <= 0.0f)
    return 0.0f;

  return t * t / cos_pi;
}

/* Background Light */

#ifdef __BACKGROUND_MIS__

/* TODO(sergey): In theory it should be all fine to use noinline for all
 * devices, but we're so close to the release so better not screw things
 * up for CPU at least.
 */
#  ifdef __KERNEL_GPU__
ccl_device_noinline
#  else
ccl_device
#  endif
    float3
    background_map_sample(KernelGlobals *kg, float randu, float randv, float *pdf)
{
  /* for the following, the CDF values are actually a pair of floats, with the
   * function value as X and the actual CDF as Y.  The last entry's function
   * value is the CDF total. */
  int res_x = kernel_data.integrator.pdf_background_res_x;
  int res_y = kernel_data.integrator.pdf_background_res_y;
  int cdf_width = res_x + 1;

  /* this is basically std::lower_bound as used by pbrt */
  int first = 0;
  int count = res_y;

  while (count > 0) {
    int step = count >> 1;
    int middle = first + step;

    if (kernel_tex_fetch(__light_background_marginal_cdf, middle).y < randv) {
      first = middle + 1;
      count -= step + 1;
    }
    else
      count = step;
  }

  int index_v = max(0, first - 1);
  kernel_assert(index_v >= 0 && index_v < res_y);

  float2 cdf_v = kernel_tex_fetch(__light_background_marginal_cdf, index_v);
  float2 cdf_next_v = kernel_tex_fetch(__light_background_marginal_cdf, index_v + 1);
  float2 cdf_last_v = kernel_tex_fetch(__light_background_marginal_cdf, res_y);

  /* importance-sampled V direction */
  float dv = inverse_lerp(cdf_v.y, cdf_next_v.y, randv);
  float v = (index_v + dv) / res_y;

  /* this is basically std::lower_bound as used by pbrt */
  first = 0;
  count = res_x;
  while (count > 0) {
    int step = count >> 1;
    int middle = first + step;

    if (kernel_tex_fetch(__light_background_conditional_cdf, index_v * cdf_width + middle).y <
        randu) {
      first = middle + 1;
      count -= step + 1;
    }
    else
      count = step;
  }

  int index_u = max(0, first - 1);
  kernel_assert(index_u >= 0 && index_u < res_x);

  float2 cdf_u = kernel_tex_fetch(__light_background_conditional_cdf,
                                  index_v * cdf_width + index_u);
  float2 cdf_next_u = kernel_tex_fetch(__light_background_conditional_cdf,
                                       index_v * cdf_width + index_u + 1);
  float2 cdf_last_u = kernel_tex_fetch(__light_background_conditional_cdf,
                                       index_v * cdf_width + res_x);

  /* importance-sampled U direction */
  float du = inverse_lerp(cdf_u.y, cdf_next_u.y, randu);
  float u = (index_u + du) / res_x;

  /* compute pdf */
  float denom = cdf_last_u.x * cdf_last_v.x;
  float sin_theta = sinf(M_PI_F * v);

  if (sin_theta == 0.0f || denom == 0.0f)
    *pdf = 0.0f;
  else
    *pdf = (cdf_u.x * cdf_v.x) / (M_2PI_F * M_PI_F * sin_theta * denom);

  /* compute direction */
  return equirectangular_to_direction(u, v);
}

/* TODO(sergey): Same as above, after the release we should consider using
 * 'noinline' for all devices.
 */
#  ifdef __KERNEL_GPU__
ccl_device_noinline
#  else
ccl_device
#  endif
    float
    background_map_pdf(KernelGlobals *kg, float3 direction)
{
  float2 uv = direction_to_equirectangular(direction);
  int res_x = kernel_data.integrator.pdf_background_res_x;
  int res_y = kernel_data.integrator.pdf_background_res_y;
  int cdf_width = res_x + 1;

  float sin_theta = sinf(uv.y * M_PI_F);

  if (sin_theta == 0.0f)
    return 0.0f;

  int index_u = clamp(float_to_int(uv.x * res_x), 0, res_x - 1);
  int index_v = clamp(float_to_int(uv.y * res_y), 0, res_y - 1);

  /* pdfs in V direction */
  float2 cdf_last_u = kernel_tex_fetch(__light_background_conditional_cdf,
                                       index_v * cdf_width + res_x);
  float2 cdf_last_v = kernel_tex_fetch(__light_background_marginal_cdf, res_y);

  float denom = cdf_last_u.x * cdf_last_v.x;

  if (denom == 0.0f)
    return 0.0f;

  /* pdfs in U direction */
  float2 cdf_u = kernel_tex_fetch(__light_background_conditional_cdf,
                                  index_v * cdf_width + index_u);
  float2 cdf_v = kernel_tex_fetch(__light_background_marginal_cdf, index_v);

  return (cdf_u.x * cdf_v.x) / (M_2PI_F * M_PI_F * sin_theta * denom);
}

ccl_device_inline bool background_portal_data_fetch_and_check_side(
    KernelGlobals *kg, float3 P, int index, float3 *lightpos, float3 *dir)
{
  int portal = kernel_data.integrator.portal_offset + index;
  const ccl_global KernelLight *klight = &kernel_tex_fetch(__lights, portal);

  *lightpos = make_float3(klight->co[0], klight->co[1], klight->co[2]);
  *dir = make_float3(klight->area.dir[0], klight->area.dir[1], klight->area.dir[2]);

  /* Check whether portal is on the right side. */
  if (dot(*dir, P - *lightpos) > 1e-4f)
    return true;

  return false;
}

ccl_device_inline float background_portal_pdf(
    KernelGlobals *kg, float3 P, float3 direction, int ignore_portal, bool *is_possible)
{
  float portal_pdf = 0.0f;

  int num_possible = 0;
  for (int p = 0; p < kernel_data.integrator.num_portals; p++) {
    if (p == ignore_portal)
      continue;

    float3 lightpos, dir;
    if (!background_portal_data_fetch_and_check_side(kg, P, p, &lightpos, &dir))
      continue;

    /* There's a portal that could be sampled from this position. */
    if (is_possible) {
      *is_possible = true;
    }
    num_possible++;

    int portal = kernel_data.integrator.portal_offset + p;
    const ccl_global KernelLight *klight = &kernel_tex_fetch(__lights, portal);
    float3 axisu = make_float3(
        klight->area.axisu[0], klight->area.axisu[1], klight->area.axisu[2]);
    float3 axisv = make_float3(
        klight->area.axisv[0], klight->area.axisv[1], klight->area.axisv[2]);
    bool is_round = (klight->area.invarea < 0.0f);

    if (!ray_quad_intersect(P,
                            direction,
                            1e-4f,
                            FLT_MAX,
                            lightpos,
                            axisu,
                            axisv,
                            dir,
                            NULL,
                            NULL,
                            NULL,
                            NULL,
                            is_round))
      continue;

    if (is_round) {
      float t;
      float3 D = normalize_len(lightpos - P, &t);
      portal_pdf += fabsf(klight->area.invarea) * lamp_light_pdf(kg, dir, -D, t);
    }
    else {
      portal_pdf += rect_light_sample(P, &lightpos, axisu, axisv, 0.0f, 0.0f, false);
    }
  }

  if (ignore_portal >= 0) {
    /* We have skipped a portal that could be sampled as well. */
    num_possible++;
  }

  return (num_possible > 0) ? portal_pdf / num_possible : 0.0f;
}

ccl_device int background_num_possible_portals(KernelGlobals *kg, float3 P)
{
  int num_possible_portals = 0;
  for (int p = 0; p < kernel_data.integrator.num_portals; p++) {
    float3 lightpos, dir;
    if (background_portal_data_fetch_and_check_side(kg, P, p, &lightpos, &dir))
      num_possible_portals++;
  }
  return num_possible_portals;
}

ccl_device float3 background_portal_sample(KernelGlobals *kg,
                                           float3 P,
                                           float randu,
                                           float randv,
                                           int num_possible,
                                           int *sampled_portal,
                                           float *pdf)
{
  /* Pick a portal, then re-normalize randv. */
  randv *= num_possible;
  int portal = (int)randv;
  randv -= portal;

  /* TODO(sergey): Some smarter way of finding portal to sample
   * is welcome.
   */
  for (int p = 0; p < kernel_data.integrator.num_portals; p++) {
    /* Search for the sampled portal. */
    float3 lightpos, dir;
    if (!background_portal_data_fetch_and_check_side(kg, P, p, &lightpos, &dir))
      continue;

    if (portal == 0) {
      /* p is the portal to be sampled. */
      int portal = kernel_data.integrator.portal_offset + p;
      const ccl_global KernelLight *klight = &kernel_tex_fetch(__lights, portal);
      float3 axisu = make_float3(
          klight->area.axisu[0], klight->area.axisu[1], klight->area.axisu[2]);
      float3 axisv = make_float3(
          klight->area.axisv[0], klight->area.axisv[1], klight->area.axisv[2]);
      bool is_round = (klight->area.invarea < 0.0f);

      float3 D;
      if (is_round) {
        lightpos += ellipse_sample(axisu * 0.5f, axisv * 0.5f, randu, randv);
        float t;
        D = normalize_len(lightpos - P, &t);
        *pdf = fabsf(klight->area.invarea) * lamp_light_pdf(kg, dir, -D, t);
      }
      else {
        *pdf = rect_light_sample(P, &lightpos, axisu, axisv, randu, randv, true);
        D = normalize(lightpos - P);
      }

      *pdf /= num_possible;
      *sampled_portal = p;
      return D;
    }

    portal--;
  }

  return make_float3(0.0f, 0.0f, 0.0f);
}

ccl_device_inline float3
background_light_sample(KernelGlobals *kg, float3 P, float randu, float randv, float *pdf)
{
  /* Probability of sampling portals instead of the map. */
  float portal_sampling_pdf = kernel_data.integrator.portal_pdf;

  /* Check if there are portals in the scene which we can sample. */
  if (portal_sampling_pdf > 0.0f) {
    int num_portals = background_num_possible_portals(kg, P);
    if (num_portals > 0) {
      if (portal_sampling_pdf == 1.0f || randu < portal_sampling_pdf) {
        if (portal_sampling_pdf < 1.0f) {
          randu /= portal_sampling_pdf;
        }
        int portal;
        float3 D = background_portal_sample(kg, P, randu, randv, num_portals, &portal, pdf);
        if (num_portals > 1) {
          /* Ignore the chosen portal, its pdf is already included. */
          *pdf += background_portal_pdf(kg, P, D, portal, NULL);
        }
        /* We could also have sampled the map, so combine with MIS. */
        if (portal_sampling_pdf < 1.0f) {
          float cdf_pdf = background_map_pdf(kg, D);
          *pdf = (portal_sampling_pdf * (*pdf) + (1.0f - portal_sampling_pdf) * cdf_pdf);
        }
        return D;
      }
      else {
        /* Sample map, but with nonzero portal_sampling_pdf for MIS. */
        randu = (randu - portal_sampling_pdf) / (1.0f - portal_sampling_pdf);
      }
    }
    else {
      /* We can't sample a portal.
       * Check if we can sample the map instead.
       */
      if (portal_sampling_pdf == 1.0f) {
        /* Use uniform as a fallback if we can't sample the map. */
        *pdf = 1.0f / M_4PI_F;
        return sample_uniform_sphere(randu, randv);
      }
      else {
        portal_sampling_pdf = 0.0f;
      }
    }
  }

  float3 D = background_map_sample(kg, randu, randv, pdf);
  /* Use MIS if portals could be sampled as well. */
  if (portal_sampling_pdf > 0.0f) {
    float portal_pdf = background_portal_pdf(kg, P, D, -1, NULL);
    *pdf = (portal_sampling_pdf * portal_pdf + (1.0f - portal_sampling_pdf) * (*pdf));
  }
  return D;
}

ccl_device float background_light_pdf(KernelGlobals *kg, float3 P, float3 direction)
{
<<<<<<< HEAD
	/* Probability of sampling portals instead of the map. */
	float portal_sampling_pdf = kernel_data.integrator.portal_pdf;

	float portal_pdf = 0.0f, map_pdf = 0.0f;
	if(portal_sampling_pdf > 0.0f) {
		/* Evaluate PDF of sampling this direction by portal sampling. */
		bool is_possible = false;
		portal_pdf = background_portal_pdf(kg, P, direction, -1, &is_possible) * portal_sampling_pdf;
		if(!is_possible) {
			/* Portal sampling is not possible here because all portals point to the wrong side.
			 * If map sampling is possible, it would be used instead, otherwise fallback sampling is used. */
			if(portal_sampling_pdf == 1.0f) {
				return 1.0f / M_4PI_F;
			}
			else {
				/* Force map sampling. */
				portal_sampling_pdf = 0.0f;
			}
		}
	}
	if(portal_sampling_pdf < 1.0f) {
		/* Evaluate PDF of sampling this direction by map sampling. */
		map_pdf = background_map_pdf(kg, direction) * (1.0f - portal_sampling_pdf);
	}
	return portal_pdf + map_pdf;
=======
  /* Probability of sampling portals instead of the map. */
  float portal_sampling_pdf = kernel_data.integrator.portal_pdf;

  float portal_pdf = 0.0f, map_pdf = 0.0f;
  if (portal_sampling_pdf > 0.0f) {
    /* Evaluate PDF of sampling this direction by portal sampling. */
    bool is_possible = false;
    portal_pdf = background_portal_pdf(kg, P, direction, -1, &is_possible) * portal_sampling_pdf;
    if (!is_possible) {
      /* Portal sampling is not possible here because all portals point to the wrong side.
       * If map sampling is possible, it would be used instead, otherwise fallback sampling is used. */
      if (portal_sampling_pdf == 1.0f) {
        return kernel_data.integrator.pdf_lights / M_4PI_F;
      }
      else {
        /* Force map sampling. */
        portal_sampling_pdf = 0.0f;
      }
    }
  }
  if (portal_sampling_pdf < 1.0f) {
    /* Evaluate PDF of sampling this direction by map sampling. */
    map_pdf = background_map_pdf(kg, direction) * (1.0f - portal_sampling_pdf);
  }
  return (portal_pdf + map_pdf) * kernel_data.integrator.pdf_lights;
>>>>>>> e12c08e8
}
#endif

/* Regular Light */

<<<<<<< HEAD
/* returns the PDF of sampling a point on this lamp */
ccl_device_inline bool lamp_light_sample(KernelGlobals *kg,
                                         int lamp,
                                         float randu, float randv,
                                         float3 P,
                                         LightSample *ls)
=======
ccl_device_inline bool lamp_light_sample(
    KernelGlobals *kg, int lamp, float randu, float randv, float3 P, LightSample *ls)
>>>>>>> e12c08e8
{
  const ccl_global KernelLight *klight = &kernel_tex_fetch(__lights, lamp);
  LightType type = (LightType)klight->type;
  ls->type = type;
  ls->shader = klight->shader_id;
  ls->object = PRIM_NONE;
  ls->prim = PRIM_NONE;
  ls->lamp = lamp;
  ls->u = randu;
  ls->v = randv;

  if (type == LIGHT_DISTANT) {
    /* distant light */
    float3 lightD = make_float3(klight->co[0], klight->co[1], klight->co[2]);
    float3 D = lightD;
    float radius = klight->distant.radius;
    float invarea = klight->distant.invarea;

    if (radius > 0.0f)
      D = distant_light_sample(D, radius, randu, randv);

    ls->P = D;
    ls->Ng = D;
    ls->D = -D;
    ls->t = FLT_MAX;

    float costheta = dot(lightD, D);
    ls->pdf = invarea / (costheta * costheta * costheta);
    ls->eval_fac = ls->pdf;
  }
#ifdef __BACKGROUND_MIS__
  else if (type == LIGHT_BACKGROUND) {
    /* infinite area light (e.g. light dome or env light) */
    float3 D = -background_light_sample(kg, P, randu, randv, &ls->pdf);

    ls->P = D;
    ls->Ng = D;
    ls->D = -D;
    ls->t = FLT_MAX;
    ls->eval_fac = 1.0f;
  }
#endif
<<<<<<< HEAD
	else {
		ls->P = make_float3(klight->co[0], klight->co[1], klight->co[2]);

		if(type == LIGHT_POINT || type == LIGHT_SPOT) {
			float radius = klight->spot.radius;

			if(radius > 0.0f)
				/* sphere light */
				ls->P += sphere_light_sample(P, ls->P, radius, randu, randv);

			ls->D = normalize_len(ls->P - P, &ls->t);
			ls->Ng = -ls->D;

			float invarea = klight->spot.invarea;
			ls->eval_fac = (0.25f*M_1_PI_F)*invarea;
			ls->pdf = invarea;

			if(type == LIGHT_SPOT) {
				/* spot light attenuation */
				float3 dir = make_float3(klight->spot.dir[0],
                                         klight->spot.dir[1],
				                         klight->spot.dir[2]);
				ls->eval_fac *= spot_light_attenuation(dir,
				                                       klight->spot.spot_angle,
				                                       klight->spot.spot_smooth,
				                                       ls);
				if(ls->eval_fac == 0.0f) {
					return false;
				}
			}
			float2 uv = map_to_sphere(ls->Ng);
			ls->u = uv.x;
			ls->v = uv.y;

			ls->pdf *= lamp_light_pdf(kg, ls->Ng, -ls->D, ls->t);
		}
		else {
			/* area light */
			float3 axisu = make_float3(klight->area.axisu[0],
			                           klight->area.axisu[1],
			                           klight->area.axisu[2]);
			float3 axisv = make_float3(klight->area.axisv[0],
			                           klight->area.axisv[1],
			                           klight->area.axisv[2]);
			float3 D = make_float3(klight->area.dir[0],
			                       klight->area.dir[1],
			                       klight->area.dir[2]);
			float invarea = fabsf(klight->area.invarea);
			bool is_round = (klight->area.invarea < 0.0f);

			if(dot(ls->P - P, D) > 0.0f) {
				return false;
			}

			float3 inplane;

			if(is_round) {
				inplane = ellipse_sample(axisu*0.5f, axisv*0.5f, randu, randv);
				ls->P += inplane;
				ls->pdf = invarea;
			}
			else {
				inplane = ls->P;
				ls->pdf = rect_light_sample(P, &ls->P,
				                            axisu, axisv,
				                            randu, randv,
				                            true);
				inplane = ls->P - inplane;
			}

			ls->u = dot(inplane, axisu) * (1.0f / dot(axisu, axisu)) + 0.5f;
			ls->v = dot(inplane, axisv) * (1.0f / dot(axisv, axisv)) + 0.5f;

			ls->Ng = D;
			ls->D = normalize_len(ls->P - P, &ls->t);

			ls->eval_fac = 0.25f*invarea;
			if(is_round) {
				ls->pdf *= lamp_light_pdf(kg, D, -ls->D, ls->t);
			}
		}
	}

	return (ls->pdf > 0.0f);
=======
  else {
    ls->P = make_float3(klight->co[0], klight->co[1], klight->co[2]);

    if (type == LIGHT_POINT || type == LIGHT_SPOT) {
      float radius = klight->spot.radius;

      if (radius > 0.0f)
        /* sphere light */
        ls->P += sphere_light_sample(P, ls->P, radius, randu, randv);

      ls->D = normalize_len(ls->P - P, &ls->t);
      ls->Ng = -ls->D;

      float invarea = klight->spot.invarea;
      ls->eval_fac = (0.25f * M_1_PI_F) * invarea;
      ls->pdf = invarea;

      if (type == LIGHT_SPOT) {
        /* spot light attenuation */
        float3 dir = make_float3(klight->spot.dir[0], klight->spot.dir[1], klight->spot.dir[2]);
        ls->eval_fac *= spot_light_attenuation(
            dir, klight->spot.spot_angle, klight->spot.spot_smooth, ls);
        if (ls->eval_fac == 0.0f) {
          return false;
        }
      }
      float2 uv = map_to_sphere(ls->Ng);
      ls->u = uv.x;
      ls->v = uv.y;

      ls->pdf *= lamp_light_pdf(kg, ls->Ng, -ls->D, ls->t);
    }
    else {
      /* area light */
      float3 axisu = make_float3(
          klight->area.axisu[0], klight->area.axisu[1], klight->area.axisu[2]);
      float3 axisv = make_float3(
          klight->area.axisv[0], klight->area.axisv[1], klight->area.axisv[2]);
      float3 D = make_float3(klight->area.dir[0], klight->area.dir[1], klight->area.dir[2]);
      float invarea = fabsf(klight->area.invarea);
      bool is_round = (klight->area.invarea < 0.0f);

      if (dot(ls->P - P, D) > 0.0f) {
        return false;
      }

      float3 inplane;

      if (is_round) {
        inplane = ellipse_sample(axisu * 0.5f, axisv * 0.5f, randu, randv);
        ls->P += inplane;
        ls->pdf = invarea;
      }
      else {
        inplane = ls->P;
        ls->pdf = rect_light_sample(P, &ls->P, axisu, axisv, randu, randv, true);
        inplane = ls->P - inplane;
      }

      ls->u = dot(inplane, axisu) * (1.0f / dot(axisu, axisu)) + 0.5f;
      ls->v = dot(inplane, axisv) * (1.0f / dot(axisv, axisv)) + 0.5f;

      ls->Ng = D;
      ls->D = normalize_len(ls->P - P, &ls->t);

      ls->eval_fac = 0.25f * invarea;
      if (is_round) {
        ls->pdf *= lamp_light_pdf(kg, D, -ls->D, ls->t);
      }
    }
  }

  ls->pdf *= kernel_data.integrator.pdf_lights;

  return (ls->pdf > 0.0f);
>>>>>>> e12c08e8
}

ccl_device bool lamp_light_eval(
    KernelGlobals *kg, int lamp, float3 P, float3 D, float t, LightSample *ls)
{
<<<<<<< HEAD
	const ccl_global KernelLight *klight = &kernel_tex_fetch(__lights, lamp);
	LightType type = (LightType)klight->type;
	ls->type = type;
	ls->shader = klight->shader_id;
	ls->object = PRIM_NONE;
	ls->prim = PRIM_NONE;
	ls->lamp = lamp;
	/* todo: missing texture coordinates */
	ls->u = 0.0f;
	ls->v = 0.0f;

	if(!(ls->shader & SHADER_USE_MIS))
		return false;

	if(type == LIGHT_DISTANT) {
		/* distant light */
		float radius = klight->distant.radius;

		if(radius == 0.0f)
			return false;
		if(t != FLT_MAX)
			return false;

		/* a distant light is infinitely far away, but equivalent to a disk
		 * shaped light exactly 1 unit away from the current shading point.
		 *
		 *     radius              t^2/cos(theta)
		 *  <---------->           t = sqrt(1^2 + tan(theta)^2)
		 *       tan(th)           area = radius*radius*pi
		 *       <----->
		 *        \    |           (1 + tan(theta)^2)/cos(theta)
		 *         \   |           (1 + tan(acos(cos(theta)))^2)/cos(theta)
		 *       t  \th| 1         simplifies to
		 *           \-|           1/(cos(theta)^3)
		 *            \|           magic!
		 *             P
		 */

		float3 lightD = make_float3(klight->co[0], klight->co[1], klight->co[2]);
		float costheta = dot(-lightD, D);
		float cosangle = klight->distant.cosangle;

		if(costheta < cosangle)
			return false;

		ls->P = -D;
		ls->Ng = -D;
		ls->D = D;
		ls->t = FLT_MAX;

		/* compute pdf */
		float invarea = klight->distant.invarea;
		ls->pdf = invarea/(costheta*costheta*costheta);
		ls->eval_fac = ls->pdf;
	}
	else if(type == LIGHT_POINT || type == LIGHT_SPOT) {
		float3 lightP = make_float3(klight->co[0], klight->co[1], klight->co[2]);

		float radius = klight->spot.radius;

		/* sphere light */
		if(radius == 0.0f)
			return false;

		if(!ray_aligned_disk_intersect(P, D, t,
		                               lightP, radius, &ls->P, &ls->t))
		{
			return false;
		}

		ls->Ng = -D;
		ls->D = D;

		float invarea = klight->spot.invarea;
		ls->eval_fac = (0.25f*M_1_PI_F)*invarea;
		ls->pdf = invarea;

		if(type == LIGHT_SPOT) {
			/* spot light attenuation */
			float3 dir = make_float3(klight->spot.dir[0],
			                         klight->spot.dir[1],
			                         klight->spot.dir[2]);
			ls->eval_fac *= spot_light_attenuation(dir,
			                                       klight->spot.spot_angle,
			                                       klight->spot.spot_smooth,
			                                       ls);

			if(ls->eval_fac == 0.0f)
				return false;
		}
		float2 uv = map_to_sphere(ls->Ng);
		ls->u = uv.x;
		ls->v = uv.y;

		/* compute pdf */
		if(ls->t != FLT_MAX)
			ls->pdf *= lamp_light_pdf(kg, ls->Ng, -ls->D, ls->t);
	}
	else if(type == LIGHT_AREA) {
		/* area light */
		float invarea = fabsf(klight->area.invarea);
		bool is_round = (klight->area.invarea < 0.0f);
		if(invarea == 0.0f)
			return false;

		float3 axisu = make_float3(klight->area.axisu[0],
		                           klight->area.axisu[1],
		                           klight->area.axisu[2]);
		float3 axisv = make_float3(klight->area.axisv[0],
		                           klight->area.axisv[1],
		                           klight->area.axisv[2]);
		float3 Ng = make_float3(klight->area.dir[0],
		                        klight->area.dir[1],
		                        klight->area.dir[2]);

		/* one sided */
		if(dot(D, Ng) >= 0.0f)
			return false;

		float3 light_P = make_float3(klight->co[0], klight->co[1], klight->co[2]);

		if(!ray_quad_intersect(P, D, 0.0f, t, light_P,
		                       axisu, axisv, Ng,
		                       &ls->P, &ls->t,
		                       &ls->u, &ls->v,
		                       is_round))
		{
			return false;
		}

		ls->D = D;
		ls->Ng = Ng;
		if(is_round) {
			ls->pdf = invarea * lamp_light_pdf(kg, Ng, -D, ls->t);
		}
		else {
			ls->pdf = rect_light_sample(P, &light_P, axisu, axisv, 0, 0, false);
		}
		ls->eval_fac = 0.25f*invarea;
	}
	else {
		return false;
	}

	return true;
=======
  const ccl_global KernelLight *klight = &kernel_tex_fetch(__lights, lamp);
  LightType type = (LightType)klight->type;
  ls->type = type;
  ls->shader = klight->shader_id;
  ls->object = PRIM_NONE;
  ls->prim = PRIM_NONE;
  ls->lamp = lamp;
  /* todo: missing texture coordinates */
  ls->u = 0.0f;
  ls->v = 0.0f;

  if (!(ls->shader & SHADER_USE_MIS))
    return false;

  if (type == LIGHT_DISTANT) {
    /* distant light */
    float radius = klight->distant.radius;

    if (radius == 0.0f)
      return false;
    if (t != FLT_MAX)
      return false;

    /* a distant light is infinitely far away, but equivalent to a disk
     * shaped light exactly 1 unit away from the current shading point.
     *
     *     radius              t^2/cos(theta)
     *  <---------->           t = sqrt(1^2 + tan(theta)^2)
     *       tan(th)           area = radius*radius*pi
     *       <----->
     *        \    |           (1 + tan(theta)^2)/cos(theta)
     *         \   |           (1 + tan(acos(cos(theta)))^2)/cos(theta)
     *       t  \th| 1         simplifies to
     *           \-|           1/(cos(theta)^3)
     *            \|           magic!
     *             P
     */

    float3 lightD = make_float3(klight->co[0], klight->co[1], klight->co[2]);
    float costheta = dot(-lightD, D);
    float cosangle = klight->distant.cosangle;

    if (costheta < cosangle)
      return false;

    ls->P = -D;
    ls->Ng = -D;
    ls->D = D;
    ls->t = FLT_MAX;

    /* compute pdf */
    float invarea = klight->distant.invarea;
    ls->pdf = invarea / (costheta * costheta * costheta);
    ls->eval_fac = ls->pdf;
  }
  else if (type == LIGHT_POINT || type == LIGHT_SPOT) {
    float3 lightP = make_float3(klight->co[0], klight->co[1], klight->co[2]);

    float radius = klight->spot.radius;

    /* sphere light */
    if (radius == 0.0f)
      return false;

    if (!ray_aligned_disk_intersect(P, D, t, lightP, radius, &ls->P, &ls->t)) {
      return false;
    }

    ls->Ng = -D;
    ls->D = D;

    float invarea = klight->spot.invarea;
    ls->eval_fac = (0.25f * M_1_PI_F) * invarea;
    ls->pdf = invarea;

    if (type == LIGHT_SPOT) {
      /* spot light attenuation */
      float3 dir = make_float3(klight->spot.dir[0], klight->spot.dir[1], klight->spot.dir[2]);
      ls->eval_fac *= spot_light_attenuation(
          dir, klight->spot.spot_angle, klight->spot.spot_smooth, ls);

      if (ls->eval_fac == 0.0f)
        return false;
    }
    float2 uv = map_to_sphere(ls->Ng);
    ls->u = uv.x;
    ls->v = uv.y;

    /* compute pdf */
    if (ls->t != FLT_MAX)
      ls->pdf *= lamp_light_pdf(kg, ls->Ng, -ls->D, ls->t);
  }
  else if (type == LIGHT_AREA) {
    /* area light */
    float invarea = fabsf(klight->area.invarea);
    bool is_round = (klight->area.invarea < 0.0f);
    if (invarea == 0.0f)
      return false;

    float3 axisu = make_float3(
        klight->area.axisu[0], klight->area.axisu[1], klight->area.axisu[2]);
    float3 axisv = make_float3(
        klight->area.axisv[0], klight->area.axisv[1], klight->area.axisv[2]);
    float3 Ng = make_float3(klight->area.dir[0], klight->area.dir[1], klight->area.dir[2]);

    /* one sided */
    if (dot(D, Ng) >= 0.0f)
      return false;

    float3 light_P = make_float3(klight->co[0], klight->co[1], klight->co[2]);

    if (!ray_quad_intersect(
            P, D, 0.0f, t, light_P, axisu, axisv, Ng, &ls->P, &ls->t, &ls->u, &ls->v, is_round)) {
      return false;
    }

    ls->D = D;
    ls->Ng = Ng;
    if (is_round) {
      ls->pdf = invarea * lamp_light_pdf(kg, Ng, -D, ls->t);
    }
    else {
      ls->pdf = rect_light_sample(P, &light_P, axisu, axisv, 0, 0, false);
    }
    ls->eval_fac = 0.25f * invarea;
  }
  else {
    return false;
  }

  ls->pdf *= kernel_data.integrator.pdf_lights;

  return true;
>>>>>>> e12c08e8
}

/* Triangle Light */

/* returns true if the triangle is has motion blur or an instancing transform applied */
ccl_device_inline bool triangle_world_space_vertices(
    KernelGlobals *kg, int object, int prim, float time, float3 V[3])
{
  bool has_motion = false;
  const int object_flag = kernel_tex_fetch(__object_flag, object);

  if (object_flag & SD_OBJECT_HAS_VERTEX_MOTION && time >= 0.0f) {
    motion_triangle_vertices(kg, object, prim, time, V);
    has_motion = true;
  }
  else {
    triangle_vertices(kg, prim, V);
  }

#ifdef __INSTANCING__
  if (!(object_flag & SD_OBJECT_TRANSFORM_APPLIED)) {
#  ifdef __OBJECT_MOTION__
    float object_time = (time >= 0.0f) ? time : 0.5f;
    Transform tfm = object_fetch_transform_motion_test(kg, object, object_time, NULL);
#  else
    Transform tfm = object_fetch_transform(kg, object, OBJECT_TRANSFORM);
#  endif
    V[0] = transform_point(&tfm, V[0]);
    V[1] = transform_point(&tfm, V[1]);
    V[2] = transform_point(&tfm, V[2]);
    has_motion = true;
  }
#endif
  return has_motion;
}

<<<<<<< HEAD
ccl_device_inline float triangle_light_pdf_area(KernelGlobals *kg, const float3 Ng, const float3 I, float t, float triangle_area)
{
	float cos_pi = fabsf(dot(Ng, I));
=======
ccl_device_inline float triangle_light_pdf_area(KernelGlobals *kg,
                                                const float3 Ng,
                                                const float3 I,
                                                float t)
{
  float pdf = kernel_data.integrator.pdf_triangles;
  float cos_pi = fabsf(dot(Ng, I));
>>>>>>> e12c08e8

  if (cos_pi == 0.0f)
    return 0.0f;

<<<<<<< HEAD
	return t*t/(cos_pi * triangle_area);
=======
  return t * t * pdf / cos_pi;
>>>>>>> e12c08e8
}

ccl_device_forceinline float triangle_light_pdf(KernelGlobals *kg, ShaderData *sd, float t)
{
<<<<<<< HEAD
	/* A naive heuristic to decide between costly solid angle sampling
	 * and simple area sampling, comparing the distance to the triangle plane
	 * to the length of the edges of the triangle. */

	float3 V[3];
	triangle_world_space_vertices(kg, sd->object, sd->prim, sd->time, V);

	const float3 e0 = V[1] - V[0];
	const float3 e1 = V[2] - V[0];
	const float3 e2 = V[2] - V[1];
	const float longest_edge_squared = max(len_squared(e0), max(len_squared(e1), len_squared(e2)));
	const float3 N = cross(e0, e1);
	const float distance_to_plane = fabsf(dot(N, sd->I * t))/dot(N, N);

	if(longest_edge_squared > distance_to_plane*distance_to_plane) {
		/* sd contains the point on the light source
		 * calculate Px, the point that we're shading */
		const float3 Px = sd->P + sd->I * t;
		const float3 v0_p = V[0] - Px;
		const float3 v1_p = V[1] - Px;
		const float3 v2_p = V[2] - Px;

		const float3 u01 = safe_normalize(cross(v0_p, v1_p));
		const float3 u02 = safe_normalize(cross(v0_p, v2_p));
		const float3 u12 = safe_normalize(cross(v1_p, v2_p));

		const float alpha = fast_acosf(dot(u02, u01));
		const float beta = fast_acosf(-dot(u01, u12));
		const float gamma = fast_acosf(dot(u02, u12));
		const float solid_angle =  alpha + beta + gamma - M_PI_F;

		/* pdf_triangles is calculated over triangle area, but we're not sampling over its area */
		if(UNLIKELY(solid_angle == 0.0f)) {
			return 0.0f;
		}
		else {
			return 1.0f / solid_angle;
		}
	}
	else {
		const float area = 0.5f * len(N);
		return triangle_light_pdf_area(kg, sd->Ng, sd->I, t, area);
	}
=======
  /* A naive heuristic to decide between costly solid angle sampling
   * and simple area sampling, comparing the distance to the triangle plane
   * to the length of the edges of the triangle. */

  float3 V[3];
  bool has_motion = triangle_world_space_vertices(kg, sd->object, sd->prim, sd->time, V);

  const float3 e0 = V[1] - V[0];
  const float3 e1 = V[2] - V[0];
  const float3 e2 = V[2] - V[1];
  const float longest_edge_squared = max(len_squared(e0), max(len_squared(e1), len_squared(e2)));
  const float3 N = cross(e0, e1);
  const float distance_to_plane = fabsf(dot(N, sd->I * t)) / dot(N, N);

  if (longest_edge_squared > distance_to_plane * distance_to_plane) {
    /* sd contains the point on the light source
     * calculate Px, the point that we're shading */
    const float3 Px = sd->P + sd->I * t;
    const float3 v0_p = V[0] - Px;
    const float3 v1_p = V[1] - Px;
    const float3 v2_p = V[2] - Px;

    const float3 u01 = safe_normalize(cross(v0_p, v1_p));
    const float3 u02 = safe_normalize(cross(v0_p, v2_p));
    const float3 u12 = safe_normalize(cross(v1_p, v2_p));

    const float alpha = fast_acosf(dot(u02, u01));
    const float beta = fast_acosf(-dot(u01, u12));
    const float gamma = fast_acosf(dot(u02, u12));
    const float solid_angle = alpha + beta + gamma - M_PI_F;

    /* pdf_triangles is calculated over triangle area, but we're not sampling over its area */
    if (UNLIKELY(solid_angle == 0.0f)) {
      return 0.0f;
    }
    else {
      float area = 1.0f;
      if (has_motion) {
        /* get the center frame vertices, this is what the PDF was calculated from */
        triangle_world_space_vertices(kg, sd->object, sd->prim, -1.0f, V);
        area = triangle_area(V[0], V[1], V[2]);
      }
      else {
        area = 0.5f * len(N);
      }
      const float pdf = area * kernel_data.integrator.pdf_triangles;
      return pdf / solid_angle;
    }
  }
  else {
    float pdf = triangle_light_pdf_area(kg, sd->Ng, sd->I, t);
    if (has_motion) {
      const float area = 0.5f * len(N);
      if (UNLIKELY(area == 0.0f)) {
        return 0.0f;
      }
      /* scale the PDF.
       * area = the area the sample was taken from
       * area_pre = the are from which pdf_triangles was calculated from */
      triangle_world_space_vertices(kg, sd->object, sd->prim, -1.0f, V);
      const float area_pre = triangle_area(V[0], V[1], V[2]);
      pdf = pdf * area_pre / area;
    }
    return pdf;
  }
>>>>>>> e12c08e8
}

ccl_device_forceinline void triangle_light_sample(KernelGlobals *kg,
                                                  int prim,
                                                  int object,
                                                  float randu,
                                                  float randv,
                                                  float time,
                                                  LightSample *ls,
                                                  const float3 P)
{
<<<<<<< HEAD
	/* A naive heuristic to decide between costly solid angle sampling
	 * and simple area sampling, comparing the distance to the triangle plane
	 * to the length of the edges of the triangle. */

	float3 V[3];
	triangle_world_space_vertices(kg, object, prim, time, V);

	const float3 e0 = V[1] - V[0];
	const float3 e1 = V[2] - V[0];
	const float3 e2 = V[2] - V[1];
	const float longest_edge_squared = max(len_squared(e0), max(len_squared(e1), len_squared(e2)));
	const float3 N0 = cross(e0, e1);
	float Nl = 0.0f;
	ls->Ng = safe_normalize_len(N0, &Nl);

	/* flip normal if necessary */
	const int object_flag = kernel_tex_fetch(__object_flag, object);
	if(object_flag & SD_OBJECT_NEGATIVE_SCALE_APPLIED) {
		ls->Ng = -ls->Ng;
	}
	ls->eval_fac = 1.0f;
	ls->shader = kernel_tex_fetch(__tri_shader, prim);
	ls->object = object;
	ls->prim = prim;
	ls->lamp = LAMP_NONE;
	ls->shader |= SHADER_USE_MIS;
	ls->type = LIGHT_TRIANGLE;

	float distance_to_plane = fabsf(dot(N0, V[0] - P)/dot(N0, N0));

	if(longest_edge_squared > distance_to_plane*distance_to_plane) {
		/* see James Arvo, "Stratified Sampling of Spherical Triangles"
		 * http://www.graphics.cornell.edu/pubs/1995/Arv95c.pdf */

		/* project the triangle to the unit sphere
		 * and calculate its edges and angles */
		const float3 v0_p = V[0] - P;
		const float3 v1_p = V[1] - P;
		const float3 v2_p = V[2] - P;

		const float3 u01 = safe_normalize(cross(v0_p, v1_p));
		const float3 u02 = safe_normalize(cross(v0_p, v2_p));
		const float3 u12 = safe_normalize(cross(v1_p, v2_p));

		const float3 A = safe_normalize(v0_p);
		const float3 B = safe_normalize(v1_p);
		const float3 C = safe_normalize(v2_p);

		const float cos_alpha = dot(u02, u01);
		const float cos_beta = -dot(u01, u12);
		const float cos_gamma = dot(u02, u12);

		/* calculate dihedral angles */
		const float alpha = fast_acosf(cos_alpha);
		const float beta = fast_acosf(cos_beta);
		const float gamma = fast_acosf(cos_gamma);
		/* the area of the unit spherical triangle = solid angle */
		const float solid_angle =  alpha + beta + gamma - M_PI_F;

		/* precompute a few things
		 * these could be re-used to take several samples
		 * as they are independent of randu/randv */
		const float cos_c = dot(A, B);
		const float sin_alpha = fast_sinf(alpha);
		const float product = sin_alpha * cos_c;

		/* Select a random sub-area of the spherical triangle
		 * and calculate the third vertex C_ of that new triangle */
		const float phi = randu * solid_angle - alpha;
		float s, t;
		fast_sincosf(phi, &s, &t);
		const float u = t - cos_alpha;
		const float v = s + product;

		const float3 U = safe_normalize(C - dot(C, A) * A);

		float q = 1.0f;
		const float det = ((v * s + u * t) * sin_alpha);
		if(det != 0.0f) {
			q = ((v * t - u * s) * cos_alpha - v) / det;
		}
		const float temp = max(1.0f - q*q, 0.0f);

		const float3 C_ = safe_normalize(q * A + sqrtf(temp) * U);

		/* Finally, select a random point along the edge of the new triangle
		 * That point on the spherical triangle is the sampled ray direction */
		const float z = 1.0f - randv * (1.0f - dot(C_, B));
		ls->D = z * B + safe_sqrtf(1.0f - z*z) * safe_normalize(C_ - dot(C_, B) * B);

		/* calculate intersection with the planar triangle */
		if(!ray_triangle_intersect(P, ls->D, FLT_MAX,
=======
  /* A naive heuristic to decide between costly solid angle sampling
   * and simple area sampling, comparing the distance to the triangle plane
   * to the length of the edges of the triangle. */

  float3 V[3];
  bool has_motion = triangle_world_space_vertices(kg, object, prim, time, V);

  const float3 e0 = V[1] - V[0];
  const float3 e1 = V[2] - V[0];
  const float3 e2 = V[2] - V[1];
  const float longest_edge_squared = max(len_squared(e0), max(len_squared(e1), len_squared(e2)));
  const float3 N0 = cross(e0, e1);
  float Nl = 0.0f;
  ls->Ng = safe_normalize_len(N0, &Nl);
  float area = 0.5f * Nl;

  /* flip normal if necessary */
  const int object_flag = kernel_tex_fetch(__object_flag, object);
  if (object_flag & SD_OBJECT_NEGATIVE_SCALE_APPLIED) {
    ls->Ng = -ls->Ng;
  }
  ls->eval_fac = 1.0f;
  ls->shader = kernel_tex_fetch(__tri_shader, prim);
  ls->object = object;
  ls->prim = prim;
  ls->lamp = LAMP_NONE;
  ls->shader |= SHADER_USE_MIS;
  ls->type = LIGHT_TRIANGLE;

  float distance_to_plane = fabsf(dot(N0, V[0] - P) / dot(N0, N0));

  if (longest_edge_squared > distance_to_plane * distance_to_plane) {
    /* see James Arvo, "Stratified Sampling of Spherical Triangles"
     * http://www.graphics.cornell.edu/pubs/1995/Arv95c.pdf */

    /* project the triangle to the unit sphere
     * and calculate its edges and angles */
    const float3 v0_p = V[0] - P;
    const float3 v1_p = V[1] - P;
    const float3 v2_p = V[2] - P;

    const float3 u01 = safe_normalize(cross(v0_p, v1_p));
    const float3 u02 = safe_normalize(cross(v0_p, v2_p));
    const float3 u12 = safe_normalize(cross(v1_p, v2_p));

    const float3 A = safe_normalize(v0_p);
    const float3 B = safe_normalize(v1_p);
    const float3 C = safe_normalize(v2_p);

    const float cos_alpha = dot(u02, u01);
    const float cos_beta = -dot(u01, u12);
    const float cos_gamma = dot(u02, u12);

    /* calculate dihedral angles */
    const float alpha = fast_acosf(cos_alpha);
    const float beta = fast_acosf(cos_beta);
    const float gamma = fast_acosf(cos_gamma);
    /* the area of the unit spherical triangle = solid angle */
    const float solid_angle = alpha + beta + gamma - M_PI_F;

    /* precompute a few things
     * these could be re-used to take several samples
     * as they are independent of randu/randv */
    const float cos_c = dot(A, B);
    const float sin_alpha = fast_sinf(alpha);
    const float product = sin_alpha * cos_c;

    /* Select a random sub-area of the spherical triangle
     * and calculate the third vertex C_ of that new triangle */
    const float phi = randu * solid_angle - alpha;
    float s, t;
    fast_sincosf(phi, &s, &t);
    const float u = t - cos_alpha;
    const float v = s + product;

    const float3 U = safe_normalize(C - dot(C, A) * A);

    float q = 1.0f;
    const float det = ((v * s + u * t) * sin_alpha);
    if (det != 0.0f) {
      q = ((v * t - u * s) * cos_alpha - v) / det;
    }
    const float temp = max(1.0f - q * q, 0.0f);

    const float3 C_ = safe_normalize(q * A + sqrtf(temp) * U);

    /* Finally, select a random point along the edge of the new triangle
     * That point on the spherical triangle is the sampled ray direction */
    const float z = 1.0f - randv * (1.0f - dot(C_, B));
    ls->D = z * B + safe_sqrtf(1.0f - z * z) * safe_normalize(C_ - dot(C_, B) * B);

    /* calculate intersection with the planar triangle */
    if (!ray_triangle_intersect(P,
                                ls->D,
                                FLT_MAX,
>>>>>>> e12c08e8
#if defined(__KERNEL_SSE2__) && defined(__KERNEL_SSE__)
                                (ssef *)V,
#else
                                V[0],
                                V[1],
                                V[2],
#endif
<<<<<<< HEAD
		                           &ls->u, &ls->v, &ls->t)) {
			ls->pdf = 0.0f;
			return;
		}

		ls->P = P + ls->D * ls->t;

		/* pdf_triangles is calculated over triangle area, but we're sampling over solid angle */
		if(UNLIKELY(solid_angle == 0.0f)) {
			ls->pdf = 0.0f;
			return;
		}
		else {
			ls->pdf = 1.0f / solid_angle;
		}
	}
	else {
		/* compute random point in triangle */
		randu = sqrtf(randu);

		const float u = 1.0f - randu;
		const float v = randv*randu;
		const float t = 1.0f - u - v;
		ls->P = u * V[0] + v * V[1] + t * V[2];
		/* compute incoming direction, distance and pdf */
		ls->D = normalize_len(ls->P - P, &ls->t);
		float area = 0.5f * Nl;
		ls->pdf = triangle_light_pdf_area(kg, ls->Ng, -ls->D, ls->t, area);

		ls->u = u;
		ls->v = v;
	}
=======
                                &ls->u,
                                &ls->v,
                                &ls->t)) {
      ls->pdf = 0.0f;
      return;
    }

    ls->P = P + ls->D * ls->t;

    /* pdf_triangles is calculated over triangle area, but we're sampling over solid angle */
    if (UNLIKELY(solid_angle == 0.0f)) {
      ls->pdf = 0.0f;
      return;
    }
    else {
      if (has_motion) {
        /* get the center frame vertices, this is what the PDF was calculated from */
        triangle_world_space_vertices(kg, object, prim, -1.0f, V);
        area = triangle_area(V[0], V[1], V[2]);
      }
      const float pdf = area * kernel_data.integrator.pdf_triangles;
      ls->pdf = pdf / solid_angle;
    }
  }
  else {
    /* compute random point in triangle */
    randu = sqrtf(randu);

    const float u = 1.0f - randu;
    const float v = randv * randu;
    const float t = 1.0f - u - v;
    ls->P = u * V[0] + v * V[1] + t * V[2];
    /* compute incoming direction, distance and pdf */
    ls->D = normalize_len(ls->P - P, &ls->t);
    ls->pdf = triangle_light_pdf_area(kg, ls->Ng, -ls->D, ls->t);
    if (has_motion && area != 0.0f) {
      /* scale the PDF.
       * area = the area the sample was taken from
       * area_pre = the are from which pdf_triangles was calculated from */
      triangle_world_space_vertices(kg, object, prim, -1.0f, V);
      const float area_pre = triangle_area(V[0], V[1], V[2]);
      ls->pdf = ls->pdf * area_pre / area;
    }
    ls->u = u;
    ls->v = v;
  }
>>>>>>> e12c08e8
}

/* chooses either to sample the light tree, distant or background lights by
 * sampling a CDF based on energy */
ccl_device int light_group_distribution_sample(KernelGlobals *kg, float *randu)
{
	/* This is basically std::upper_bound as used by pbrt, to find a point light or
	 * triangle to emit from, proportional to area. a good improvement would be to
	 * also sample proportional to power, though it's not so well defined with
	 * arbitrary shaders. */
	const int num_groups = LIGHTGROUP_NUM;
	int first = 0;
	int len = num_groups + 1;
	float r = *randu;
	// todo: refactor this into its own function. It is used in several places
	while(len > 0) {
		int half_len = len >> 1;
		int middle = first + half_len;

		if(r < kernel_tex_fetch(__light_group_sample_cdf, middle)) {
			len = half_len;
		}
		else {
			first = middle + 1;
			len = len - half_len - 1;
		}
	}

	/* Clamping should not be needed but float rounding errors seem to
	 * make this fail on rare occasions. */
	int index = clamp(first-1, 0, num_groups-1);

	/* Rescale to reuse random number. this helps the 2D samples within
	 * each area light be stratified as well. */
	float distr_min = kernel_tex_fetch(__light_group_sample_cdf, index);
	float distr_max = kernel_tex_fetch(__light_group_sample_cdf, index+1);
	*randu = (r - distr_min)/(distr_max - distr_min);

	return index;
}

/* Light Distribution */

ccl_device int light_distribution_sample(KernelGlobals *kg, float *randu)
{
  /* This is basically std::upper_bound as used by pbrt, to find a point light or
   * triangle to emit from, proportional to area. a good improvement would be to
   * also sample proportional to power, though it's not so well defined with
   * arbitrary shaders. */
  int first = 0;
  int len = kernel_data.integrator.num_distribution + 1;
  float r = *randu;

  while (len > 0) {
    int half_len = len >> 1;
    int middle = first + half_len;

    if (r < kernel_tex_fetch(__light_distribution, middle).totarea) {
      len = half_len;
    }
    else {
      first = middle + 1;
      len = len - half_len - 1;
    }
  }

  /* Clamping should not be needed but float rounding errors seem to
   * make this fail on rare occasions. */
  int index = clamp(first - 1, 0, kernel_data.integrator.num_distribution - 1);

  /* Rescale to reuse random number. this helps the 2D samples within
   * each area light be stratified as well. */
  float distr_min = kernel_tex_fetch(__light_distribution, index).totarea;
  float distr_max = kernel_tex_fetch(__light_distribution, index + 1).totarea;
  *randu = (r - distr_min) / (distr_max - distr_min);

  return index;
}

/* Generic Light */

ccl_device bool light_select_reached_max_bounces(KernelGlobals *kg, int index, int bounce)
{
  return (bounce > kernel_tex_fetch(__lights, index).max_bounces);
}

<<<<<<< HEAD
/* calculates the importance metric for the given node and shading point P */
ccl_device float calc_importance(KernelGlobals *kg, float3 P, float3 N,
                                 float3 bboxMax, float theta_o, float theta_e,
                                 float3 axis, float energy, float3 centroid)
{
	/* eq. 3 */

	/* "theta_u captures the solid angle of the entire box" */
	/* approixmate solid angle of box with solid angle of bounding sphere */
	/* (---r---C       )
	 *  \     /
	 *   \ th/ <--- d
	 *    \ /
	 *     P
	 * sin(th) = r/d <=> sin^2(th) = r^2 / d^2 */
	const float3 centroid_to_P     = P - centroid;
	const float3 centroid_to_P_dir = normalize(centroid_to_P);
	const float r2                 = len_squared(bboxMax - centroid);
	float d2                       = len_squared(centroid_to_P);

	/* based on comment in the implementation details of the paper */
	const bool splitting = kernel_data.integrator.splitting_threshold != 0.0f;
	if(!splitting){
		d2 = max(d2, r2 * 0.25f);
	}

	float theta_u;
	if(d2 <= r2){
		/* P is inside bounding sphere */
		theta_u = M_PI_F;
	} else {
		const float sin_theta_u_squared = r2 / d2;
		const float cos_theta_u         = safe_sqrtf(1.0f - sin_theta_u_squared);
		theta_u                         = fast_acosf(cos_theta_u);
	}

	/* cos(theta') */
	const float theta       = fast_acosf(dot(axis, centroid_to_P_dir));
	const float theta_prime = fmaxf(theta - theta_o - theta_u, 0.0f);
	if (theta_prime >= theta_e){
		return 0.0f;
	}
	const float cos_theta_prime = fast_cosf(theta_prime);

	/* f_a|cos(theta'_i)| -- diffuse approximation */
	if(N != make_float3(0.0f, 0.0f, 0.0f)){
		const float theta_i               = fast_acosf(dot(N, -centroid_to_P_dir));
		const float theta_i_prime         = fmaxf(theta_i - theta_u, 0.0f);
		const float cos_theta_i_prime     = fast_cosf(theta_i_prime);
		const float abs_cos_theta_i_prime = fabsf(cos_theta_i_prime);
		/* doing something similar to bsdf_diffuse_eval_reflect() */
		/* TODO: Use theta_i or theta_i_prime here? */
		const float f_a                   = fmaxf(cos_theta_i_prime, 0.0f) * M_1_PI_F;

		return f_a * abs_cos_theta_i_prime * energy * cos_theta_prime / d2;
	}

	return energy * cos_theta_prime / d2;
}

/* the energy, spatial and orientation bounds for the light are loaded and decoded
 * and then this information is used to calculate the importance for this light.
 * This function is used to calculate the importance for a light in a node
 * containing several lights. */
ccl_device float calc_light_importance(KernelGlobals *kg, float3 P, float3 N,
                                       int node_offset, int light_offset)
{
	/* find offset into light_tree_leaf_emitters array */
	int first_emitter = kernel_tex_fetch(__leaf_to_first_emitter, node_offset/4);
	kernel_assert(first_emitter != -1);
	int offset = first_emitter + light_offset*3;

	/* get relevant information to be able to calculate the importance */
	const float4 data0 = kernel_tex_fetch(__light_tree_leaf_emitters, offset + 0);
	const float4 data1 = kernel_tex_fetch(__light_tree_leaf_emitters, offset + 1);
	const float4 data2 = kernel_tex_fetch(__light_tree_leaf_emitters, offset + 2);

	/* decode data for this light */
	const float3 bbox_min  = make_float3(data0.x, data0.y, data0.z);
	const float3 bbox_max  = make_float3(data0.w, data1.x, data1.y);
	const float  theta_o  = data1.z;
	const float  theta_e  = data1.w;
	const float3 axis     = make_float3(data2.x, data2.y, data2.z);
	const float  energy   = data2.w;
	const float3 centroid = 0.5f*(bbox_max + bbox_min);

	return calc_importance(kg, P, N, bbox_max, theta_o, theta_e, axis, energy,
	                       centroid);
}

/* the combined energy, spatial and orientation bounds for all the lights for the
 * given node are loaded and decoded and then this information is used to
 * calculate the importance for this node. */
ccl_device float calc_node_importance(KernelGlobals *kg, float3 P, float3 N, int node_offset)
{
	/* load the data for this node */
	const float4 node0 = kernel_tex_fetch(__light_tree_nodes, node_offset + 0);
	const float4 node1 = kernel_tex_fetch(__light_tree_nodes, node_offset + 1);
	const float4 node2 = kernel_tex_fetch(__light_tree_nodes, node_offset + 2);
	const float4 node3 = kernel_tex_fetch(__light_tree_nodes, node_offset + 3);

	/* decode the data so it can be used to calculate the importance */
	const float  energy   = node0.x;
	const float3 bbox_min  = make_float3(node1.x, node1.y, node1.z);
	const float3 bbox_max  = make_float3(node1.w, node2.x, node2.y);
	const float  theta_o  = node2.z;
	const float  theta_e  = node2.w;
	const float3 axis     = make_float3(node3.x, node3.y, node3.z);
	const float3 centroid = 0.5f*(bbox_max + bbox_min);

	return calc_importance(kg, P, N, bbox_max, theta_o, theta_e, axis, energy,
	                       centroid);
}

/* given a node offset, this function loads and decodes the minimum amount of
 * data needed for a the given node to be able to only either identify if it is
 * a leaf node or how to find its two children
 *
 * child_o	ffset is an offset into the nodes array to this nodes right child. the
 * left child has index node_offset+4.
 * distribution_id corresponds to an offset into the distribution array for the
 * first light contained in this node. num_emitters is how many lights there are
 * in this node. */
ccl_device void update_node(KernelGlobals *kg, int node_offset,
                            int *child_offset, int *distribution_id,
                            int *num_emitters)
{
	float4 node        = kernel_tex_fetch(__light_tree_nodes, node_offset);
	(*child_offset)     = __float_as_int(node.y);
	(*distribution_id) = __float_as_int(node.z);
	(*num_emitters)    = __float_as_int(node.w);
}

/* picks one of the distant lights and computes the probability of picking it */
ccl_device void light_distant_sample(KernelGlobals *kg, float3 P, float *randu,
                                     int *index, float *pdf){
	light_distribution_sample(kg, randu); // rescale random number

	/* choose one of the distant lights randomly */
	int num_distant = kernel_data.integrator.num_distant_lights;
	int light = min((int)(*randu * (float)num_distant), num_distant-1);

	/* This assumes the distant lights are next to each other in the
	 * distribution array starting at distant_lights_offset. */
	int distant_lights_offset = kernel_data.integrator.distant_lights_offset;

	*index = light + distant_lights_offset;
	*pdf = kernel_data.integrator.inv_num_distant_lights;
}

/* picks the background light and sets the probability of picking it */
ccl_device void light_background_sample(KernelGlobals *kg, float3 P, float *randu,
                                     int *index, float *pdf){
	*index = kernel_tex_fetch(__lamp_to_distribution, kernel_data.integrator.background_light_index);
	*pdf = 1.0f;
}

/* picks a light from the light tree and returns its index and the probability of
 * picking this light. */
ccl_device void light_tree_sample(KernelGlobals *kg, float3 P, float3 N,
                                 float *randu, int *index, float *pdf_factor)
{
	int sampled_index = -1;
	*pdf_factor = 1.0f;

	int offset = 0;
	int right_child_offset, distribution_id, num_emitters;
	do{

		/* read in first part of node of light tree */
		update_node(kg, offset, &right_child_offset, &distribution_id, &num_emitters);

		/* Found a leaf - Choose which light to use */
		if(right_child_offset == -1){ // Found a leaf
			if(num_emitters == 1){
				sampled_index = distribution_id;
			} else {

				/* At a leaf node containing several lights. Pick one of these
				 * by creating and sampling a CDF based on the importance metric.
				 *
				 * The number of lights in this leaf node is not known at compile
				 * time and dynamic allocation is not allowed on the GPU, so
				 * some more computations have to be done instead.
				 * (TODO: Could we allocate a fixed array of the same size as
				 * the maximum allowed number of lights per node in the
				 * construction algorithm? i.e. max_lights_in_node.)
				 *
				 * First, the total importance of all the lights are calculated.
				 * Then, a linear loop over the lights are done where the
				 * current CDF value is calculated. This loop can stop as soon
				 * as the random value used to sample the CDF is less than the
				 * current CDF value. The sampled light has index i-1 if i is
				 * the iteration counter of the loop over the lights. This is
				 * similar to for example light the old light_distribution_sample()
				 * except not having an array to store the CDF in. */
				float sum = 0.0f;
				for (int i = 0; i < num_emitters; ++i) {
					sum += calc_light_importance(kg, P, N, offset, i);
				}

				if(sum == 0.0f){
					*pdf_factor = 0.0f;
					return;
				}

				float sum_inv = 1.0f / sum;

				float cdf_L = 0.0f;
				float cdf_R = 0.0f;
				float prob = 0.0f;
				int light;
				for (int i = 1; i < num_emitters + 1; ++i) {
					prob = calc_light_importance(kg, P, N, offset, i-1) * sum_inv;
					cdf_R = cdf_L + prob;
					if(*randu < cdf_R){
						light = i-1;
						break;
					}
					cdf_L = cdf_R;
				}

				sampled_index = distribution_id + light;
				*pdf_factor *= prob;
				/* rescale random number */
				*randu = (*randu - cdf_L)/(cdf_R - cdf_L);
			}
			break;
		} else { // Interior node, pick left or right randomly

			/* calculate probability of going down left node */
			int child_offsetL = offset + 4;
			int child_offsetR = 4*right_child_offset;
			float I_L = calc_node_importance(kg, P, N, child_offsetL);
			float I_R = calc_node_importance(kg, P, N, child_offsetR);
			if((I_L == 0.0f) && (I_R == 0.0f)){
				*pdf_factor = 0.0f;
				break;
			}

			float P_L = I_L / ( I_L + I_R);

			/* choose which node to go down */
			if(*randu <= P_L){ // Going down left node
				/* rescale random number */
				*randu = *randu / P_L;

				offset = child_offsetL;
				*pdf_factor *= P_L;
			} else { // Going down right node
				/* rescale random number */
				*randu = (*randu * (I_L + I_R) - I_L)/I_R;

				offset = child_offsetR;
				*pdf_factor *= 1.0f - P_L;
			}
		}
	} while(true);

	*index = sampled_index;
}

/* converts from an emissive triangle index to the corresponding
 * light distribution index. */
ccl_device int triangle_to_distribution(KernelGlobals *kg, int triangle_id,
                                        int object_id)
{
	/* binary search to find triangle_id which then gives distribution_id */
	/* equivalent to implementation of std::lower_bound */
	/* todo: of complexity log(N) now. could be made constant with a hash table? */
	/* __triangle_to_distribution is an array of uints of the format below:
	 * [triangle_id0, object_id0, distribution_id0, triangle_id1,... ]
	 * where e.g. [triangle_id0,object_id0] corresponds to distribution id
	 * distribution_id0
	 */
	int first = 0;
	int last = kernel_data.integrator.num_triangle_lights;
	int count = last - first;
	int middle,step;
	while (count > 0) {
		step = count / 2;
		middle = first + step;
		int triangle = kernel_tex_fetch(__triangle_to_distribution, middle*3);
		if (triangle < triangle_id) {
			first = middle + 1;
			count -= step + 1;
		}
		else
			count = step;
	}

	/* If instancing then we can have several triangles with the same triangle_id
	 * so loop over object_id too. */
	/* todo: do a binary search here too if many instances */
	while(true){
		int object = kernel_tex_fetch(__triangle_to_distribution, first*3+1);
		if(object == object_id) break;
		++first;
	}

	kernel_assert(kernel_tex_fetch(__triangle_to_distribution, first*2) == triangle_id);

	return kernel_tex_fetch(__triangle_to_distribution, first*3+2);
}

/* Decides whether to go down both childen or only one in the tree traversal.
 * The split heuristic is based on the variance of the lighting within the node.
 * There are two types of variances that are considered: variance in energy and
 * in the distance term 1/d^2. The variance in energy is pre-computed on the
 * host but the distance term is calculated here. These variances are then
 * combined and normalized to get the final splitting heuristic. High variance
 * leads to a lower splitting heuristic which leads to more splits during the
 * traversal. */
ccl_device bool split(KernelGlobals *kg, float3 P, int node_offset)
{
	/* early exists if never/always splitting */
	const float threshold = kernel_data.integrator.splitting_threshold;
	if(threshold == 0.0f){
		return false;
	} else if(threshold == 1.0f){
		return true;
	}

	/* extract bounding box of cluster */
	const float4 node1   = kernel_tex_fetch(__light_tree_nodes, node_offset + 1);
	const float4 node2   = kernel_tex_fetch(__light_tree_nodes, node_offset + 2);
	const float3 bboxMin = make_float3(node1.x, node1.y, node1.z);
	const float3 bboxMax = make_float3(node1.w, node2.x, node2.y);

	/* if P is inside bounding sphere then split */
	const float3 centroid = 0.5f * (bboxMax + bboxMin);
	const float radius_squared = len_squared(bboxMax - centroid);
	const float dist_squared   = len_squared(centroid - P);

	if(dist_squared <= radius_squared){
		return true;
	}

	/* eq. 8 & 9 */

	/* the integral in eq. 8 requires us to know the interval the distance can
	 * be in: [a,b]. This is found by considering a bounding sphere around the
	 * bounding box of the node and "a" then becomes the smallest distance to
	 * this sphere and "b" becomes the largest. */
	const float  radius = sqrt(radius_squared);
	const float  dist   = sqrt(dist_squared);
	const float  a      = dist - radius;
	const float  b      = dist + radius;

	const float g_mean         = 1.0f / (a * b);
	const float g_mean_squared = g_mean * g_mean;
	const float a3             = a * a * a;
	const float b3             = b * b * b;
	const float g_variance     = (b3 - a3) / (3.0f * (b - a) * a3 * b3) -
	                              g_mean_squared;

	/* eq. 10 */
	const float4 node0   = kernel_tex_fetch(__light_tree_nodes, node_offset    );
	const float4 node3   = kernel_tex_fetch(__light_tree_nodes, node_offset + 3);
	const float energy       = node0.x;
	const float e_variance   = node3.w;
	const float num_emitters = (float)__float_as_int(node0.w);
	const float num_emitters_squared = num_emitters * num_emitters;
	const float e_mean = energy / num_emitters;
	const float e_mean_squared = e_mean * e_mean;
	const float variance = (e_variance * (g_variance + g_mean_squared) +
	                         e_mean_squared * g_variance) * num_emitters_squared;

	/* normalize the variance heuristic to be within [0,1]. Note that high
	 * variance corresponds to a low normalized variance. To give an idea of
	 * how this normalization function looks like:
	 *			  variance: 0    1   10  100  1000  10000  100000
	 * normalized variance: 1  0.8  0.7  0.5   0.4    0.3     0.2  */
	const float variance_normalized = sqrt(sqrt( 1.0f / (1.0f + sqrt(variance))));

	return variance_normalized < threshold;
}


/* given a light in the form of a distribution id, this function computes the
 * the probability of picking it using the light tree. this mimics the
 * probability calculations in accum_light_tree_contribution()
 *
 * the nodes array contains all the nodes of the tree and each interior node
 * has its left child directly after it in the nodes array and the right child
 * is also after it at the second_child_offset.
 *
 * Given the structure of the nodes array we can find the path from the root
 * to the leaf node the given light belongs to as follows:
 *
 * 1. Find the offset of the leaf node the given light belongs to.
 * 2. Traverse the tree in a top-down manner where the decision to go down the
 *    left or right child is determined as follows:
 *    If the node we are looking for has a lower offset than the right child
 *    then it belongs to a node between the current node and the right child.
 *    That is, we should go down the left node. Otherwise, the right node.
 *    This is done recursively until the leaf node is found.
 * 3. Before going down the left or right child:
 *    a) If we are splitting then the probability is not affected.
 *    b) If we are not splitting then the probability is multiplied by the
 *       probability of choosing this particular child node.
 */
ccl_device float light_tree_pdf(KernelGlobals *kg, float3 P, float3 N,
                               int distribution_id, int offset, float pdf,
                               bool can_split){

	/* find mapping from distribution_id to node_id */
	int node_id = kernel_tex_fetch(__light_distribution_to_node, distribution_id);

	/* read in first part of node of light tree */
	int right_child_offset, first_distribution_id, num_emitters;
	update_node(kg, offset, &right_child_offset, &first_distribution_id, &num_emitters);

	/* found a leaf */
	if(right_child_offset == -1){

		/* if there are several emitters in this leaf then pick one of them */
		if(num_emitters > 1){

			/* the case of being a light inside a leaf node with several lights.
			 * during sampling, a CDF is created based on importance, so here
			 * the probability of sampling this light using the CDF has to be
			 * computed. This is done by dividing the importance of this light
			 * by the total sum of the importance of all lights in the leaf. */
			float sum = 0.0f;
			for (int i = 0; i < num_emitters; ++i) {
				sum += calc_light_importance(kg, P, N, offset, i);
			}

			if(sum == 0.0f){
				return 0.0f;
			}

			pdf *= calc_light_importance(kg, P, N, offset,
			                             distribution_id - first_distribution_id)
			       / sum;
		}

		return pdf;
	} else { // Interior node, choose which child(ren) to go down

		int child_offsetL = offset + 4;
		int child_offsetR = 4*right_child_offset;

		/* choose whether to go down both(split) or only one of the children */
		if(can_split && split(kg, P, offset)){
			/* go down to the child node that is an ancestor of this node_id
			 * without changing the probability since we split here */

			if(node_id < child_offsetR){
				offset = child_offsetL;
			} else {
				offset = child_offsetR;
			}

			return light_tree_pdf(kg, P, N, distribution_id, offset, pdf, true);
		} else {
			/* go down one of the child nodes */

			/* evaluate the importance of each of the child nodes */
			float I_L = calc_node_importance(kg, P, N, child_offsetL);
			float I_R = calc_node_importance(kg, P, N, child_offsetR);

			if((I_L == 0.0f) && (I_R == 0.0f)){
				return 0.0f;
			}

			/* calculate the probability of going down the left node */
			float P_L = I_L / ( I_L + I_R);

			/* choose which node to go down */
			if(node_id < child_offsetR){
				offset = child_offsetL;
				pdf *= P_L;
			} else {
				offset = child_offsetR;
				pdf *= 1.0f - P_L;
			}

			return light_tree_pdf(kg, P, N, distribution_id, offset, pdf, false);
		}
	}
}

/* computes the the probability of picking the given light out of all lights.
 * this mimics the probability calculations in light_distribution_sample() */
ccl_device float light_distribution_pdf(KernelGlobals *kg, float3 P, float3 N,
                                        int prim_id, int object_id,
                                        bool has_volume)
{
	/* convert from triangle/lamp to light distribution */
	int distribution_id;
	if(prim_id >= 0){ // Triangle_id = prim_id
		distribution_id = triangle_to_distribution(kg, prim_id, object_id);
	} else { // Lamp
		int lamp_id = -prim_id-1;
		distribution_id = kernel_tex_fetch(__lamp_to_distribution, lamp_id);
	}

	kernel_assert((distribution_id >= 0) &&
	              (distribution_id < kernel_data.integrator.num_distribution));

	/* compute picking pdf for this light */
	if (kernel_data.integrator.use_light_tree && !has_volume){
		/* find out which group of lights to sample */
		int group;
		if(prim_id >= 0){
			group = LIGHTGROUP_TREE;
		} else {
			int lamp = -prim_id-1;
			int light_type = kernel_tex_fetch(__lights, lamp).type;
			if(light_type == LIGHT_DISTANT){
				group = LIGHTGROUP_DISTANT;
			} else if(light_type == LIGHT_BACKGROUND){
				group = LIGHTGROUP_BACKGROUND;
			} else {
				group = LIGHTGROUP_TREE;
			}
		}

		/* get probabilty to sample this group of lights */
		float group_prob = kernel_tex_fetch(__light_group_sample_prob, group);
		float pdf = group_prob;

		if(group == LIGHTGROUP_TREE){
			pdf *= light_tree_pdf(kg, P, N, distribution_id, 0, 1.0f, true);
		} else if(group == LIGHTGROUP_DISTANT) {
			pdf *= kernel_data.integrator.inv_num_distant_lights;
		} else if(group == LIGHTGROUP_BACKGROUND) {
			/* there is only one background light so nothing to do here */
		} else {
			kernel_assert(false);
		}

		return pdf;
	} else {
		const ccl_global KernelLightDistribution *kdistribution =
		        &kernel_tex_fetch(__light_distribution, distribution_id);
		return kdistribution->area * kernel_data.integrator.pdf_inv_totarea;
	}
}

/* picks a light and returns its index and the probability of picking it */
ccl_device void light_distribution_sample(KernelGlobals *kg, float3 P, float3 N,
                                          bool has_volume, float *randu,
                                          int *index, float *pdf)
{
	if (kernel_data.integrator.use_light_tree && !has_volume){
		/* sample light type distribution */
		int   group      = light_group_distribution_sample(kg, randu);
		float group_prob = kernel_tex_fetch(__light_group_sample_prob, group);

		if(group == LIGHTGROUP_TREE){
			light_tree_sample(kg, P, N, randu, index, pdf);
		} else if(group == LIGHTGROUP_DISTANT) {
			light_distant_sample(kg, P, randu, index, pdf);
		} else if(group == LIGHTGROUP_BACKGROUND) {
			light_background_sample(kg, P, randu, index, pdf);
		} else {
			kernel_assert(false);
		}

		*pdf *= group_prob;
	} else { // Sample light distribution CDF
		*index = light_distribution_sample(kg, randu);
		const ccl_global KernelLightDistribution *kdistribution =
		        &kernel_tex_fetch(__light_distribution, *index);
		*pdf = kdistribution->area * kernel_data.integrator.pdf_inv_totarea;
	}
}

/* picks a point on a given light and computes the probability of picking this point*/
ccl_device void light_point_sample(KernelGlobals *kg,
                              float randu,
                              float randv,
                              float time,
                              float3 P,
                              int bounce,
                              int distribution_id,
                              LightSample *ls)
{
	/* fetch light data and compute rest of light pdf */
	const ccl_global KernelLightDistribution *kdistribution = &kernel_tex_fetch(__light_distribution, distribution_id);
	int prim = kdistribution->prim;

	if(prim >= 0) {
		int object = kdistribution->mesh_light.object_id;
		int shader_flag = kdistribution->mesh_light.shader_flag;

		triangle_light_sample(kg, prim, object, randu, randv, time, ls, P);
		ls->shader |= shader_flag;
	}
	else {
		int lamp = -prim-1;

		if(UNLIKELY(light_select_reached_max_bounces(kg, lamp, bounce))) {
			ls->pdf = 0.0f;
			return;
		}

		if (!lamp_light_sample(kg, lamp, randu, randv, P, ls)){
			ls->pdf = 0.0f;
			return;
		}
	}
=======
ccl_device_noinline bool light_sample(
    KernelGlobals *kg, float randu, float randv, float time, float3 P, int bounce, LightSample *ls)
{
  /* sample index */
  int index = light_distribution_sample(kg, &randu);

  /* fetch light data */
  const ccl_global KernelLightDistribution *kdistribution = &kernel_tex_fetch(__light_distribution,
                                                                              index);
  int prim = kdistribution->prim;

  if (prim >= 0) {
    int object = kdistribution->mesh_light.object_id;
    int shader_flag = kdistribution->mesh_light.shader_flag;

    triangle_light_sample(kg, prim, object, randu, randv, time, ls, P);
    ls->shader |= shader_flag;
    return (ls->pdf > 0.0f);
  }
  else {
    int lamp = -prim - 1;

    if (UNLIKELY(light_select_reached_max_bounces(kg, lamp, bounce))) {
      return false;
    }

    return lamp_light_sample(kg, lamp, randu, randv, P, ls);
  }
>>>>>>> e12c08e8
}

/* picks a light and then picks a point on the light and computes the
 * probability of doing so. */
ccl_device_noinline bool light_sample(KernelGlobals *kg,
                                      float randu,
                                      float randv,
                                      float time,
                                      float3 P,
                                      float3 N,
                                      int bounce,
                                      LightSample *ls,
                                      bool has_volume)
{
	/* pick a light and compute the probability of picking this light */
	float pdf_factor = 0.0f;
	int index = -1;
	light_distribution_sample(kg, P, N, has_volume, &randu, &index, &pdf_factor);

	if(pdf_factor == 0.0f){
		return false;
	}

	/* pick a point on the light and the probability of picking this point */
	light_point_sample(kg, randu, randv, time, P, bounce, index, ls);

	/* combine pdfs */
	ls->pdf *= pdf_factor;

	return (ls->pdf > 0.0f);
}

ccl_device int light_select_num_samples(KernelGlobals *kg, int index)
{
  return kernel_tex_fetch(__lights, index).samples;
}

CCL_NAMESPACE_END<|MERGE_RESOLUTION|>--- conflicted
+++ resolved
@@ -42,47 +42,47 @@
  * importance for the lights in the lower hemisphere. This is done by setting
  * the normal to either [0,0,0] to indicate that it should not be used in the
  * importance calculations or to flip the normal if we know it must refract. */
-ccl_device void kernel_update_light_picking(
-	ShaderData *sd,
-	ccl_addr_space PathState *state)
-{
-	bool transmission = false;
-	bool reflective = false;
-	bool glass = false;
-	bool transparent = false;
-	for(int i = 0; i < sd->num_closure; ++i){
-		const ShaderClosure *sc = &sd->closure[i];
-		if(CLOSURE_IS_GLASS(sc->type)){
-			glass = true;
-		}
-		if(CLOSURE_IS_BSDF_TRANSMISSION(sc->type)) {
-			transmission = true;
-		}
-		if(CLOSURE_IS_BSDF_DIFFUSE(sc->type) || CLOSURE_IS_BSDF_GLOSSY(sc->type)){
-			reflective = true;
-		}
-		if(CLOSURE_IS_BSDF_TRANSPARENT(sc->type)){
-			transparent = true;
-		}
-	}
-
-	if(glass || (reflective && transmission)){
-		sd->N_pick = make_float3(0.0f, 0.0f, 0.0f);
-	} else if(!glass && !reflective && transmission){
-		sd->N_pick = -sd->N;
-	} else {
-		sd->N_pick = sd->N;
-	}
-
-	sd->P_pick = sd->P;
+ccl_device void kernel_update_light_picking(ShaderData *sd, ccl_addr_space PathState *state)
+{
+  bool transmission = false;
+  bool reflective = false;
+  bool glass = false;
+  bool transparent = false;
+  for (int i = 0; i < sd->num_closure; ++i) {
+    const ShaderClosure *sc = &sd->closure[i];
+    if (CLOSURE_IS_GLASS(sc->type)) {
+      glass = true;
+    }
+    if (CLOSURE_IS_BSDF_TRANSMISSION(sc->type)) {
+      transmission = true;
+    }
+    if (CLOSURE_IS_BSDF_DIFFUSE(sc->type) || CLOSURE_IS_BSDF_GLOSSY(sc->type)) {
+      reflective = true;
+    }
+    if (CLOSURE_IS_BSDF_TRANSPARENT(sc->type)) {
+      transparent = true;
+    }
+  }
+
+  if (glass || (reflective && transmission)) {
+    sd->N_pick = make_float3(0.0f, 0.0f, 0.0f);
+  }
+  else if (!glass && !reflective && transmission) {
+    sd->N_pick = -sd->N;
+  }
+  else {
+    sd->N_pick = sd->N;
+  }
+
+  sd->P_pick = sd->P;
 
 #if defined(__LAMP_MIS__) || defined(__EMISSION__) || defined(__BACKGROUND_MIS__)
-	/* update ray_N to be the normal at the last non-transparent bounce */
-	if(!transparent){
-		state->ray_N = sd->N_pick;
-	}
-	// todo: what if there is a transparent BSDF but it is not this BSDF that is
-	// sampled in surface_bounce() ?
+  /* update ray_N to be the normal at the last non-transparent bounce */
+  if (!transparent) {
+    state->ray_N = sd->N_pick;
+  }
+  // todo: what if there is a transparent BSDF but it is not this BSDF that is
+  // sampled in surface_bounce() ?
 #endif
 }
 
@@ -567,33 +567,6 @@
 
 ccl_device float background_light_pdf(KernelGlobals *kg, float3 P, float3 direction)
 {
-<<<<<<< HEAD
-	/* Probability of sampling portals instead of the map. */
-	float portal_sampling_pdf = kernel_data.integrator.portal_pdf;
-
-	float portal_pdf = 0.0f, map_pdf = 0.0f;
-	if(portal_sampling_pdf > 0.0f) {
-		/* Evaluate PDF of sampling this direction by portal sampling. */
-		bool is_possible = false;
-		portal_pdf = background_portal_pdf(kg, P, direction, -1, &is_possible) * portal_sampling_pdf;
-		if(!is_possible) {
-			/* Portal sampling is not possible here because all portals point to the wrong side.
-			 * If map sampling is possible, it would be used instead, otherwise fallback sampling is used. */
-			if(portal_sampling_pdf == 1.0f) {
-				return 1.0f / M_4PI_F;
-			}
-			else {
-				/* Force map sampling. */
-				portal_sampling_pdf = 0.0f;
-			}
-		}
-	}
-	if(portal_sampling_pdf < 1.0f) {
-		/* Evaluate PDF of sampling this direction by map sampling. */
-		map_pdf = background_map_pdf(kg, direction) * (1.0f - portal_sampling_pdf);
-	}
-	return portal_pdf + map_pdf;
-=======
   /* Probability of sampling portals instead of the map. */
   float portal_sampling_pdf = kernel_data.integrator.portal_pdf;
 
@@ -606,7 +579,7 @@
       /* Portal sampling is not possible here because all portals point to the wrong side.
        * If map sampling is possible, it would be used instead, otherwise fallback sampling is used. */
       if (portal_sampling_pdf == 1.0f) {
-        return kernel_data.integrator.pdf_lights / M_4PI_F;
+        return 1.0f / M_4PI_F;
       }
       else {
         /* Force map sampling. */
@@ -618,24 +591,15 @@
     /* Evaluate PDF of sampling this direction by map sampling. */
     map_pdf = background_map_pdf(kg, direction) * (1.0f - portal_sampling_pdf);
   }
-  return (portal_pdf + map_pdf) * kernel_data.integrator.pdf_lights;
->>>>>>> e12c08e8
+  return portal_pdf + map_pdf;
 }
 #endif
 
 /* Regular Light */
 
-<<<<<<< HEAD
 /* returns the PDF of sampling a point on this lamp */
-ccl_device_inline bool lamp_light_sample(KernelGlobals *kg,
-                                         int lamp,
-                                         float randu, float randv,
-                                         float3 P,
-                                         LightSample *ls)
-=======
 ccl_device_inline bool lamp_light_sample(
     KernelGlobals *kg, int lamp, float randu, float randv, float3 P, LightSample *ls)
->>>>>>> e12c08e8
 {
   const ccl_global KernelLight *klight = &kernel_tex_fetch(__lights, lamp);
   LightType type = (LightType)klight->type;
@@ -678,92 +642,6 @@
     ls->eval_fac = 1.0f;
   }
 #endif
-<<<<<<< HEAD
-	else {
-		ls->P = make_float3(klight->co[0], klight->co[1], klight->co[2]);
-
-		if(type == LIGHT_POINT || type == LIGHT_SPOT) {
-			float radius = klight->spot.radius;
-
-			if(radius > 0.0f)
-				/* sphere light */
-				ls->P += sphere_light_sample(P, ls->P, radius, randu, randv);
-
-			ls->D = normalize_len(ls->P - P, &ls->t);
-			ls->Ng = -ls->D;
-
-			float invarea = klight->spot.invarea;
-			ls->eval_fac = (0.25f*M_1_PI_F)*invarea;
-			ls->pdf = invarea;
-
-			if(type == LIGHT_SPOT) {
-				/* spot light attenuation */
-				float3 dir = make_float3(klight->spot.dir[0],
-                                         klight->spot.dir[1],
-				                         klight->spot.dir[2]);
-				ls->eval_fac *= spot_light_attenuation(dir,
-				                                       klight->spot.spot_angle,
-				                                       klight->spot.spot_smooth,
-				                                       ls);
-				if(ls->eval_fac == 0.0f) {
-					return false;
-				}
-			}
-			float2 uv = map_to_sphere(ls->Ng);
-			ls->u = uv.x;
-			ls->v = uv.y;
-
-			ls->pdf *= lamp_light_pdf(kg, ls->Ng, -ls->D, ls->t);
-		}
-		else {
-			/* area light */
-			float3 axisu = make_float3(klight->area.axisu[0],
-			                           klight->area.axisu[1],
-			                           klight->area.axisu[2]);
-			float3 axisv = make_float3(klight->area.axisv[0],
-			                           klight->area.axisv[1],
-			                           klight->area.axisv[2]);
-			float3 D = make_float3(klight->area.dir[0],
-			                       klight->area.dir[1],
-			                       klight->area.dir[2]);
-			float invarea = fabsf(klight->area.invarea);
-			bool is_round = (klight->area.invarea < 0.0f);
-
-			if(dot(ls->P - P, D) > 0.0f) {
-				return false;
-			}
-
-			float3 inplane;
-
-			if(is_round) {
-				inplane = ellipse_sample(axisu*0.5f, axisv*0.5f, randu, randv);
-				ls->P += inplane;
-				ls->pdf = invarea;
-			}
-			else {
-				inplane = ls->P;
-				ls->pdf = rect_light_sample(P, &ls->P,
-				                            axisu, axisv,
-				                            randu, randv,
-				                            true);
-				inplane = ls->P - inplane;
-			}
-
-			ls->u = dot(inplane, axisu) * (1.0f / dot(axisu, axisu)) + 0.5f;
-			ls->v = dot(inplane, axisv) * (1.0f / dot(axisv, axisv)) + 0.5f;
-
-			ls->Ng = D;
-			ls->D = normalize_len(ls->P - P, &ls->t);
-
-			ls->eval_fac = 0.25f*invarea;
-			if(is_round) {
-				ls->pdf *= lamp_light_pdf(kg, D, -ls->D, ls->t);
-			}
-		}
-	}
-
-	return (ls->pdf > 0.0f);
-=======
   else {
     ls->P = make_float3(klight->co[0], klight->co[1], klight->co[2]);
 
@@ -836,162 +714,12 @@
     }
   }
 
-  ls->pdf *= kernel_data.integrator.pdf_lights;
-
   return (ls->pdf > 0.0f);
->>>>>>> e12c08e8
 }
 
 ccl_device bool lamp_light_eval(
     KernelGlobals *kg, int lamp, float3 P, float3 D, float t, LightSample *ls)
 {
-<<<<<<< HEAD
-	const ccl_global KernelLight *klight = &kernel_tex_fetch(__lights, lamp);
-	LightType type = (LightType)klight->type;
-	ls->type = type;
-	ls->shader = klight->shader_id;
-	ls->object = PRIM_NONE;
-	ls->prim = PRIM_NONE;
-	ls->lamp = lamp;
-	/* todo: missing texture coordinates */
-	ls->u = 0.0f;
-	ls->v = 0.0f;
-
-	if(!(ls->shader & SHADER_USE_MIS))
-		return false;
-
-	if(type == LIGHT_DISTANT) {
-		/* distant light */
-		float radius = klight->distant.radius;
-
-		if(radius == 0.0f)
-			return false;
-		if(t != FLT_MAX)
-			return false;
-
-		/* a distant light is infinitely far away, but equivalent to a disk
-		 * shaped light exactly 1 unit away from the current shading point.
-		 *
-		 *     radius              t^2/cos(theta)
-		 *  <---------->           t = sqrt(1^2 + tan(theta)^2)
-		 *       tan(th)           area = radius*radius*pi
-		 *       <----->
-		 *        \    |           (1 + tan(theta)^2)/cos(theta)
-		 *         \   |           (1 + tan(acos(cos(theta)))^2)/cos(theta)
-		 *       t  \th| 1         simplifies to
-		 *           \-|           1/(cos(theta)^3)
-		 *            \|           magic!
-		 *             P
-		 */
-
-		float3 lightD = make_float3(klight->co[0], klight->co[1], klight->co[2]);
-		float costheta = dot(-lightD, D);
-		float cosangle = klight->distant.cosangle;
-
-		if(costheta < cosangle)
-			return false;
-
-		ls->P = -D;
-		ls->Ng = -D;
-		ls->D = D;
-		ls->t = FLT_MAX;
-
-		/* compute pdf */
-		float invarea = klight->distant.invarea;
-		ls->pdf = invarea/(costheta*costheta*costheta);
-		ls->eval_fac = ls->pdf;
-	}
-	else if(type == LIGHT_POINT || type == LIGHT_SPOT) {
-		float3 lightP = make_float3(klight->co[0], klight->co[1], klight->co[2]);
-
-		float radius = klight->spot.radius;
-
-		/* sphere light */
-		if(radius == 0.0f)
-			return false;
-
-		if(!ray_aligned_disk_intersect(P, D, t,
-		                               lightP, radius, &ls->P, &ls->t))
-		{
-			return false;
-		}
-
-		ls->Ng = -D;
-		ls->D = D;
-
-		float invarea = klight->spot.invarea;
-		ls->eval_fac = (0.25f*M_1_PI_F)*invarea;
-		ls->pdf = invarea;
-
-		if(type == LIGHT_SPOT) {
-			/* spot light attenuation */
-			float3 dir = make_float3(klight->spot.dir[0],
-			                         klight->spot.dir[1],
-			                         klight->spot.dir[2]);
-			ls->eval_fac *= spot_light_attenuation(dir,
-			                                       klight->spot.spot_angle,
-			                                       klight->spot.spot_smooth,
-			                                       ls);
-
-			if(ls->eval_fac == 0.0f)
-				return false;
-		}
-		float2 uv = map_to_sphere(ls->Ng);
-		ls->u = uv.x;
-		ls->v = uv.y;
-
-		/* compute pdf */
-		if(ls->t != FLT_MAX)
-			ls->pdf *= lamp_light_pdf(kg, ls->Ng, -ls->D, ls->t);
-	}
-	else if(type == LIGHT_AREA) {
-		/* area light */
-		float invarea = fabsf(klight->area.invarea);
-		bool is_round = (klight->area.invarea < 0.0f);
-		if(invarea == 0.0f)
-			return false;
-
-		float3 axisu = make_float3(klight->area.axisu[0],
-		                           klight->area.axisu[1],
-		                           klight->area.axisu[2]);
-		float3 axisv = make_float3(klight->area.axisv[0],
-		                           klight->area.axisv[1],
-		                           klight->area.axisv[2]);
-		float3 Ng = make_float3(klight->area.dir[0],
-		                        klight->area.dir[1],
-		                        klight->area.dir[2]);
-
-		/* one sided */
-		if(dot(D, Ng) >= 0.0f)
-			return false;
-
-		float3 light_P = make_float3(klight->co[0], klight->co[1], klight->co[2]);
-
-		if(!ray_quad_intersect(P, D, 0.0f, t, light_P,
-		                       axisu, axisv, Ng,
-		                       &ls->P, &ls->t,
-		                       &ls->u, &ls->v,
-		                       is_round))
-		{
-			return false;
-		}
-
-		ls->D = D;
-		ls->Ng = Ng;
-		if(is_round) {
-			ls->pdf = invarea * lamp_light_pdf(kg, Ng, -D, ls->t);
-		}
-		else {
-			ls->pdf = rect_light_sample(P, &light_P, axisu, axisv, 0, 0, false);
-		}
-		ls->eval_fac = 0.25f*invarea;
-	}
-	else {
-		return false;
-	}
-
-	return true;
-=======
   const ccl_global KernelLight *klight = &kernel_tex_fetch(__lights, lamp);
   LightType type = (LightType)klight->type;
   ls->type = type;
@@ -1122,10 +850,7 @@
     return false;
   }
 
-  ls->pdf *= kernel_data.integrator.pdf_lights;
-
   return true;
->>>>>>> e12c08e8
 }
 
 /* Triangle Light */
@@ -1162,83 +887,25 @@
   return has_motion;
 }
 
-<<<<<<< HEAD
-ccl_device_inline float triangle_light_pdf_area(KernelGlobals *kg, const float3 Ng, const float3 I, float t, float triangle_area)
-{
-	float cos_pi = fabsf(dot(Ng, I));
-=======
-ccl_device_inline float triangle_light_pdf_area(KernelGlobals *kg,
-                                                const float3 Ng,
-                                                const float3 I,
-                                                float t)
-{
-  float pdf = kernel_data.integrator.pdf_triangles;
+ccl_device_inline float triangle_light_pdf_area(
+    KernelGlobals *kg, const float3 Ng, const float3 I, float t, float triangle_area)
+{
   float cos_pi = fabsf(dot(Ng, I));
->>>>>>> e12c08e8
 
   if (cos_pi == 0.0f)
     return 0.0f;
 
-<<<<<<< HEAD
-	return t*t/(cos_pi * triangle_area);
-=======
-  return t * t * pdf / cos_pi;
->>>>>>> e12c08e8
+  return t * t / (cos_pi * triangle_area);
 }
 
 ccl_device_forceinline float triangle_light_pdf(KernelGlobals *kg, ShaderData *sd, float t)
 {
-<<<<<<< HEAD
-	/* A naive heuristic to decide between costly solid angle sampling
-	 * and simple area sampling, comparing the distance to the triangle plane
-	 * to the length of the edges of the triangle. */
-
-	float3 V[3];
-	triangle_world_space_vertices(kg, sd->object, sd->prim, sd->time, V);
-
-	const float3 e0 = V[1] - V[0];
-	const float3 e1 = V[2] - V[0];
-	const float3 e2 = V[2] - V[1];
-	const float longest_edge_squared = max(len_squared(e0), max(len_squared(e1), len_squared(e2)));
-	const float3 N = cross(e0, e1);
-	const float distance_to_plane = fabsf(dot(N, sd->I * t))/dot(N, N);
-
-	if(longest_edge_squared > distance_to_plane*distance_to_plane) {
-		/* sd contains the point on the light source
-		 * calculate Px, the point that we're shading */
-		const float3 Px = sd->P + sd->I * t;
-		const float3 v0_p = V[0] - Px;
-		const float3 v1_p = V[1] - Px;
-		const float3 v2_p = V[2] - Px;
-
-		const float3 u01 = safe_normalize(cross(v0_p, v1_p));
-		const float3 u02 = safe_normalize(cross(v0_p, v2_p));
-		const float3 u12 = safe_normalize(cross(v1_p, v2_p));
-
-		const float alpha = fast_acosf(dot(u02, u01));
-		const float beta = fast_acosf(-dot(u01, u12));
-		const float gamma = fast_acosf(dot(u02, u12));
-		const float solid_angle =  alpha + beta + gamma - M_PI_F;
-
-		/* pdf_triangles is calculated over triangle area, but we're not sampling over its area */
-		if(UNLIKELY(solid_angle == 0.0f)) {
-			return 0.0f;
-		}
-		else {
-			return 1.0f / solid_angle;
-		}
-	}
-	else {
-		const float area = 0.5f * len(N);
-		return triangle_light_pdf_area(kg, sd->Ng, sd->I, t, area);
-	}
-=======
   /* A naive heuristic to decide between costly solid angle sampling
    * and simple area sampling, comparing the distance to the triangle plane
    * to the length of the edges of the triangle. */
 
   float3 V[3];
-  bool has_motion = triangle_world_space_vertices(kg, sd->object, sd->prim, sd->time, V);
+  triangle_world_space_vertices(kg, sd->object, sd->prim, sd->time, V);
 
   const float3 e0 = V[1] - V[0];
   const float3 e1 = V[2] - V[0];
@@ -1269,36 +936,13 @@
       return 0.0f;
     }
     else {
-      float area = 1.0f;
-      if (has_motion) {
-        /* get the center frame vertices, this is what the PDF was calculated from */
-        triangle_world_space_vertices(kg, sd->object, sd->prim, -1.0f, V);
-        area = triangle_area(V[0], V[1], V[2]);
-      }
-      else {
-        area = 0.5f * len(N);
-      }
-      const float pdf = area * kernel_data.integrator.pdf_triangles;
-      return pdf / solid_angle;
+      return 1.0f / solid_angle;
     }
   }
   else {
-    float pdf = triangle_light_pdf_area(kg, sd->Ng, sd->I, t);
-    if (has_motion) {
-      const float area = 0.5f * len(N);
-      if (UNLIKELY(area == 0.0f)) {
-        return 0.0f;
-      }
-      /* scale the PDF.
-       * area = the area the sample was taken from
-       * area_pre = the are from which pdf_triangles was calculated from */
-      triangle_world_space_vertices(kg, sd->object, sd->prim, -1.0f, V);
-      const float area_pre = triangle_area(V[0], V[1], V[2]);
-      pdf = pdf * area_pre / area;
-    }
-    return pdf;
-  }
->>>>>>> e12c08e8
+    const float area = 0.5f * len(N);
+    return triangle_light_pdf_area(kg, sd->Ng, sd->I, t, area);
+  }
 }
 
 ccl_device_forceinline void triangle_light_sample(KernelGlobals *kg,
@@ -1310,106 +954,12 @@
                                                   LightSample *ls,
                                                   const float3 P)
 {
-<<<<<<< HEAD
-	/* A naive heuristic to decide between costly solid angle sampling
-	 * and simple area sampling, comparing the distance to the triangle plane
-	 * to the length of the edges of the triangle. */
-
-	float3 V[3];
-	triangle_world_space_vertices(kg, object, prim, time, V);
-
-	const float3 e0 = V[1] - V[0];
-	const float3 e1 = V[2] - V[0];
-	const float3 e2 = V[2] - V[1];
-	const float longest_edge_squared = max(len_squared(e0), max(len_squared(e1), len_squared(e2)));
-	const float3 N0 = cross(e0, e1);
-	float Nl = 0.0f;
-	ls->Ng = safe_normalize_len(N0, &Nl);
-
-	/* flip normal if necessary */
-	const int object_flag = kernel_tex_fetch(__object_flag, object);
-	if(object_flag & SD_OBJECT_NEGATIVE_SCALE_APPLIED) {
-		ls->Ng = -ls->Ng;
-	}
-	ls->eval_fac = 1.0f;
-	ls->shader = kernel_tex_fetch(__tri_shader, prim);
-	ls->object = object;
-	ls->prim = prim;
-	ls->lamp = LAMP_NONE;
-	ls->shader |= SHADER_USE_MIS;
-	ls->type = LIGHT_TRIANGLE;
-
-	float distance_to_plane = fabsf(dot(N0, V[0] - P)/dot(N0, N0));
-
-	if(longest_edge_squared > distance_to_plane*distance_to_plane) {
-		/* see James Arvo, "Stratified Sampling of Spherical Triangles"
-		 * http://www.graphics.cornell.edu/pubs/1995/Arv95c.pdf */
-
-		/* project the triangle to the unit sphere
-		 * and calculate its edges and angles */
-		const float3 v0_p = V[0] - P;
-		const float3 v1_p = V[1] - P;
-		const float3 v2_p = V[2] - P;
-
-		const float3 u01 = safe_normalize(cross(v0_p, v1_p));
-		const float3 u02 = safe_normalize(cross(v0_p, v2_p));
-		const float3 u12 = safe_normalize(cross(v1_p, v2_p));
-
-		const float3 A = safe_normalize(v0_p);
-		const float3 B = safe_normalize(v1_p);
-		const float3 C = safe_normalize(v2_p);
-
-		const float cos_alpha = dot(u02, u01);
-		const float cos_beta = -dot(u01, u12);
-		const float cos_gamma = dot(u02, u12);
-
-		/* calculate dihedral angles */
-		const float alpha = fast_acosf(cos_alpha);
-		const float beta = fast_acosf(cos_beta);
-		const float gamma = fast_acosf(cos_gamma);
-		/* the area of the unit spherical triangle = solid angle */
-		const float solid_angle =  alpha + beta + gamma - M_PI_F;
-
-		/* precompute a few things
-		 * these could be re-used to take several samples
-		 * as they are independent of randu/randv */
-		const float cos_c = dot(A, B);
-		const float sin_alpha = fast_sinf(alpha);
-		const float product = sin_alpha * cos_c;
-
-		/* Select a random sub-area of the spherical triangle
-		 * and calculate the third vertex C_ of that new triangle */
-		const float phi = randu * solid_angle - alpha;
-		float s, t;
-		fast_sincosf(phi, &s, &t);
-		const float u = t - cos_alpha;
-		const float v = s + product;
-
-		const float3 U = safe_normalize(C - dot(C, A) * A);
-
-		float q = 1.0f;
-		const float det = ((v * s + u * t) * sin_alpha);
-		if(det != 0.0f) {
-			q = ((v * t - u * s) * cos_alpha - v) / det;
-		}
-		const float temp = max(1.0f - q*q, 0.0f);
-
-		const float3 C_ = safe_normalize(q * A + sqrtf(temp) * U);
-
-		/* Finally, select a random point along the edge of the new triangle
-		 * That point on the spherical triangle is the sampled ray direction */
-		const float z = 1.0f - randv * (1.0f - dot(C_, B));
-		ls->D = z * B + safe_sqrtf(1.0f - z*z) * safe_normalize(C_ - dot(C_, B) * B);
-
-		/* calculate intersection with the planar triangle */
-		if(!ray_triangle_intersect(P, ls->D, FLT_MAX,
-=======
   /* A naive heuristic to decide between costly solid angle sampling
    * and simple area sampling, comparing the distance to the triangle plane
    * to the length of the edges of the triangle. */
 
   float3 V[3];
-  bool has_motion = triangle_world_space_vertices(kg, object, prim, time, V);
+  triangle_world_space_vertices(kg, object, prim, time, V);
 
   const float3 e0 = V[1] - V[0];
   const float3 e1 = V[2] - V[0];
@@ -1418,7 +968,6 @@
   const float3 N0 = cross(e0, e1);
   float Nl = 0.0f;
   ls->Ng = safe_normalize_len(N0, &Nl);
-  float area = 0.5f * Nl;
 
   /* flip normal if necessary */
   const int object_flag = kernel_tex_fetch(__object_flag, object);
@@ -1499,7 +1048,6 @@
     if (!ray_triangle_intersect(P,
                                 ls->D,
                                 FLT_MAX,
->>>>>>> e12c08e8
 #if defined(__KERNEL_SSE2__) && defined(__KERNEL_SSE__)
                                 (ssef *)V,
 #else
@@ -1507,40 +1055,6 @@
                                 V[1],
                                 V[2],
 #endif
-<<<<<<< HEAD
-		                           &ls->u, &ls->v, &ls->t)) {
-			ls->pdf = 0.0f;
-			return;
-		}
-
-		ls->P = P + ls->D * ls->t;
-
-		/* pdf_triangles is calculated over triangle area, but we're sampling over solid angle */
-		if(UNLIKELY(solid_angle == 0.0f)) {
-			ls->pdf = 0.0f;
-			return;
-		}
-		else {
-			ls->pdf = 1.0f / solid_angle;
-		}
-	}
-	else {
-		/* compute random point in triangle */
-		randu = sqrtf(randu);
-
-		const float u = 1.0f - randu;
-		const float v = randv*randu;
-		const float t = 1.0f - u - v;
-		ls->P = u * V[0] + v * V[1] + t * V[2];
-		/* compute incoming direction, distance and pdf */
-		ls->D = normalize_len(ls->P - P, &ls->t);
-		float area = 0.5f * Nl;
-		ls->pdf = triangle_light_pdf_area(kg, ls->Ng, -ls->D, ls->t, area);
-
-		ls->u = u;
-		ls->v = v;
-	}
-=======
                                 &ls->u,
                                 &ls->v,
                                 &ls->t)) {
@@ -1556,13 +1070,7 @@
       return;
     }
     else {
-      if (has_motion) {
-        /* get the center frame vertices, this is what the PDF was calculated from */
-        triangle_world_space_vertices(kg, object, prim, -1.0f, V);
-        area = triangle_area(V[0], V[1], V[2]);
-      }
-      const float pdf = area * kernel_data.integrator.pdf_triangles;
-      ls->pdf = pdf / solid_angle;
+      ls->pdf = 1.0f / solid_angle;
     }
   }
   else {
@@ -1575,58 +1083,51 @@
     ls->P = u * V[0] + v * V[1] + t * V[2];
     /* compute incoming direction, distance and pdf */
     ls->D = normalize_len(ls->P - P, &ls->t);
-    ls->pdf = triangle_light_pdf_area(kg, ls->Ng, -ls->D, ls->t);
-    if (has_motion && area != 0.0f) {
-      /* scale the PDF.
-       * area = the area the sample was taken from
-       * area_pre = the are from which pdf_triangles was calculated from */
-      triangle_world_space_vertices(kg, object, prim, -1.0f, V);
-      const float area_pre = triangle_area(V[0], V[1], V[2]);
-      ls->pdf = ls->pdf * area_pre / area;
-    }
+    float area = 0.5f * Nl;
+    ls->pdf = triangle_light_pdf_area(kg, ls->Ng, -ls->D, ls->t, area);
+
     ls->u = u;
     ls->v = v;
   }
->>>>>>> e12c08e8
 }
 
 /* chooses either to sample the light tree, distant or background lights by
  * sampling a CDF based on energy */
 ccl_device int light_group_distribution_sample(KernelGlobals *kg, float *randu)
 {
-	/* This is basically std::upper_bound as used by pbrt, to find a point light or
-	 * triangle to emit from, proportional to area. a good improvement would be to
-	 * also sample proportional to power, though it's not so well defined with
-	 * arbitrary shaders. */
-	const int num_groups = LIGHTGROUP_NUM;
-	int first = 0;
-	int len = num_groups + 1;
-	float r = *randu;
-	// todo: refactor this into its own function. It is used in several places
-	while(len > 0) {
-		int half_len = len >> 1;
-		int middle = first + half_len;
-
-		if(r < kernel_tex_fetch(__light_group_sample_cdf, middle)) {
-			len = half_len;
-		}
-		else {
-			first = middle + 1;
-			len = len - half_len - 1;
-		}
-	}
-
-	/* Clamping should not be needed but float rounding errors seem to
-	 * make this fail on rare occasions. */
-	int index = clamp(first-1, 0, num_groups-1);
-
-	/* Rescale to reuse random number. this helps the 2D samples within
-	 * each area light be stratified as well. */
-	float distr_min = kernel_tex_fetch(__light_group_sample_cdf, index);
-	float distr_max = kernel_tex_fetch(__light_group_sample_cdf, index+1);
-	*randu = (r - distr_min)/(distr_max - distr_min);
-
-	return index;
+  /* This is basically std::upper_bound as used by pbrt, to find a point light or
+   * triangle to emit from, proportional to area. a good improvement would be to
+   * also sample proportional to power, though it's not so well defined with
+   * arbitrary shaders. */
+  const int num_groups = LIGHTGROUP_NUM;
+  int first = 0;
+  int len = num_groups + 1;
+  float r = *randu;
+  // todo: refactor this into its own function. It is used in several places
+  while (len > 0) {
+    int half_len = len >> 1;
+    int middle = first + half_len;
+
+    if (r < kernel_tex_fetch(__light_group_sample_cdf, middle)) {
+      len = half_len;
+    }
+    else {
+      first = middle + 1;
+      len = len - half_len - 1;
+    }
+  }
+
+  /* Clamping should not be needed but float rounding errors seem to
+   * make this fail on rare occasions. */
+  int index = clamp(first - 1, 0, num_groups - 1);
+
+  /* Rescale to reuse random number. this helps the 2D samples within
+   * each area light be stratified as well. */
+  float distr_min = kernel_tex_fetch(__light_group_sample_cdf, index);
+  float distr_max = kernel_tex_fetch(__light_group_sample_cdf, index + 1);
+  *randu = (r - distr_min) / (distr_max - distr_min);
+
+  return index;
 }
 
 /* Light Distribution */
@@ -1674,95 +1175,100 @@
   return (bounce > kernel_tex_fetch(__lights, index).max_bounces);
 }
 
-<<<<<<< HEAD
 /* calculates the importance metric for the given node and shading point P */
-ccl_device float calc_importance(KernelGlobals *kg, float3 P, float3 N,
-                                 float3 bboxMax, float theta_o, float theta_e,
-                                 float3 axis, float energy, float3 centroid)
-{
-	/* eq. 3 */
-
-	/* "theta_u captures the solid angle of the entire box" */
-	/* approixmate solid angle of box with solid angle of bounding sphere */
-	/* (---r---C       )
-	 *  \     /
-	 *   \ th/ <--- d
-	 *    \ /
-	 *     P
-	 * sin(th) = r/d <=> sin^2(th) = r^2 / d^2 */
-	const float3 centroid_to_P     = P - centroid;
-	const float3 centroid_to_P_dir = normalize(centroid_to_P);
-	const float r2                 = len_squared(bboxMax - centroid);
-	float d2                       = len_squared(centroid_to_P);
-
-	/* based on comment in the implementation details of the paper */
-	const bool splitting = kernel_data.integrator.splitting_threshold != 0.0f;
-	if(!splitting){
-		d2 = max(d2, r2 * 0.25f);
-	}
-
-	float theta_u;
-	if(d2 <= r2){
-		/* P is inside bounding sphere */
-		theta_u = M_PI_F;
-	} else {
-		const float sin_theta_u_squared = r2 / d2;
-		const float cos_theta_u         = safe_sqrtf(1.0f - sin_theta_u_squared);
-		theta_u                         = fast_acosf(cos_theta_u);
-	}
-
-	/* cos(theta') */
-	const float theta       = fast_acosf(dot(axis, centroid_to_P_dir));
-	const float theta_prime = fmaxf(theta - theta_o - theta_u, 0.0f);
-	if (theta_prime >= theta_e){
-		return 0.0f;
-	}
-	const float cos_theta_prime = fast_cosf(theta_prime);
-
-	/* f_a|cos(theta'_i)| -- diffuse approximation */
-	if(N != make_float3(0.0f, 0.0f, 0.0f)){
-		const float theta_i               = fast_acosf(dot(N, -centroid_to_P_dir));
-		const float theta_i_prime         = fmaxf(theta_i - theta_u, 0.0f);
-		const float cos_theta_i_prime     = fast_cosf(theta_i_prime);
-		const float abs_cos_theta_i_prime = fabsf(cos_theta_i_prime);
-		/* doing something similar to bsdf_diffuse_eval_reflect() */
-		/* TODO: Use theta_i or theta_i_prime here? */
-		const float f_a                   = fmaxf(cos_theta_i_prime, 0.0f) * M_1_PI_F;
-
-		return f_a * abs_cos_theta_i_prime * energy * cos_theta_prime / d2;
-	}
-
-	return energy * cos_theta_prime / d2;
+ccl_device float calc_importance(KernelGlobals *kg,
+                                 float3 P,
+                                 float3 N,
+                                 float3 bboxMax,
+                                 float theta_o,
+                                 float theta_e,
+                                 float3 axis,
+                                 float energy,
+                                 float3 centroid)
+{
+  /* eq. 3 */
+
+  /* "theta_u captures the solid angle of the entire box" */
+  /* approixmate solid angle of box with solid angle of bounding sphere */
+  /* (---r---C       )
+   *  \     /
+   *   \ th/ <--- d
+   *    \ /
+   *     P
+   * sin(th) = r/d <=> sin^2(th) = r^2 / d^2 */
+  const float3 centroid_to_P = P - centroid;
+  const float3 centroid_to_P_dir = normalize(centroid_to_P);
+  const float r2 = len_squared(bboxMax - centroid);
+  float d2 = len_squared(centroid_to_P);
+
+  /* based on comment in the implementation details of the paper */
+  const bool splitting = kernel_data.integrator.splitting_threshold != 0.0f;
+  if (!splitting) {
+    d2 = max(d2, r2 * 0.25f);
+  }
+
+  float theta_u;
+  if (d2 <= r2) {
+    /* P is inside bounding sphere */
+    theta_u = M_PI_F;
+  }
+  else {
+    const float sin_theta_u_squared = r2 / d2;
+    const float cos_theta_u = safe_sqrtf(1.0f - sin_theta_u_squared);
+    theta_u = fast_acosf(cos_theta_u);
+  }
+
+  /* cos(theta') */
+  const float theta = fast_acosf(dot(axis, centroid_to_P_dir));
+  const float theta_prime = fmaxf(theta - theta_o - theta_u, 0.0f);
+  if (theta_prime >= theta_e) {
+    return 0.0f;
+  }
+  const float cos_theta_prime = fast_cosf(theta_prime);
+
+  /* f_a|cos(theta'_i)| -- diffuse approximation */
+  if (N != make_float3(0.0f, 0.0f, 0.0f)) {
+    const float theta_i = fast_acosf(dot(N, -centroid_to_P_dir));
+    const float theta_i_prime = fmaxf(theta_i - theta_u, 0.0f);
+    const float cos_theta_i_prime = fast_cosf(theta_i_prime);
+    const float abs_cos_theta_i_prime = fabsf(cos_theta_i_prime);
+    /* doing something similar to bsdf_diffuse_eval_reflect() */
+    /* TODO: Use theta_i or theta_i_prime here? */
+    const float f_a = fmaxf(cos_theta_i_prime, 0.0f) * M_1_PI_F;
+
+    return f_a * abs_cos_theta_i_prime * energy * cos_theta_prime / d2;
+  }
+
+  return energy * cos_theta_prime / d2;
 }
 
 /* the energy, spatial and orientation bounds for the light are loaded and decoded
  * and then this information is used to calculate the importance for this light.
  * This function is used to calculate the importance for a light in a node
  * containing several lights. */
-ccl_device float calc_light_importance(KernelGlobals *kg, float3 P, float3 N,
-                                       int node_offset, int light_offset)
-{
-	/* find offset into light_tree_leaf_emitters array */
-	int first_emitter = kernel_tex_fetch(__leaf_to_first_emitter, node_offset/4);
-	kernel_assert(first_emitter != -1);
-	int offset = first_emitter + light_offset*3;
-
-	/* get relevant information to be able to calculate the importance */
-	const float4 data0 = kernel_tex_fetch(__light_tree_leaf_emitters, offset + 0);
-	const float4 data1 = kernel_tex_fetch(__light_tree_leaf_emitters, offset + 1);
-	const float4 data2 = kernel_tex_fetch(__light_tree_leaf_emitters, offset + 2);
-
-	/* decode data for this light */
-	const float3 bbox_min  = make_float3(data0.x, data0.y, data0.z);
-	const float3 bbox_max  = make_float3(data0.w, data1.x, data1.y);
-	const float  theta_o  = data1.z;
-	const float  theta_e  = data1.w;
-	const float3 axis     = make_float3(data2.x, data2.y, data2.z);
-	const float  energy   = data2.w;
-	const float3 centroid = 0.5f*(bbox_max + bbox_min);
-
-	return calc_importance(kg, P, N, bbox_max, theta_o, theta_e, axis, energy,
-	                       centroid);
+ccl_device float calc_light_importance(
+    KernelGlobals *kg, float3 P, float3 N, int node_offset, int light_offset)
+{
+  /* find offset into light_tree_leaf_emitters array */
+  int first_emitter = kernel_tex_fetch(__leaf_to_first_emitter, node_offset / 4);
+  kernel_assert(first_emitter != -1);
+  int offset = first_emitter + light_offset * 3;
+
+  /* get relevant information to be able to calculate the importance */
+  const float4 data0 = kernel_tex_fetch(__light_tree_leaf_emitters, offset + 0);
+  const float4 data1 = kernel_tex_fetch(__light_tree_leaf_emitters, offset + 1);
+  const float4 data2 = kernel_tex_fetch(__light_tree_leaf_emitters, offset + 2);
+
+  /* decode data for this light */
+  const float3 bbox_min = make_float3(data0.x, data0.y, data0.z);
+  const float3 bbox_max = make_float3(data0.w, data1.x, data1.y);
+  const float theta_o = data1.z;
+  const float theta_e = data1.w;
+  const float3 axis = make_float3(data2.x, data2.y, data2.z);
+  const float energy = data2.w;
+  const float3 centroid = 0.5f * (bbox_max + bbox_min);
+
+  return calc_importance(kg, P, N, bbox_max, theta_o, theta_e, axis, energy, centroid);
 }
 
 /* the combined energy, spatial and orientation bounds for all the lights for the
@@ -1770,214 +1276,217 @@
  * calculate the importance for this node. */
 ccl_device float calc_node_importance(KernelGlobals *kg, float3 P, float3 N, int node_offset)
 {
-	/* load the data for this node */
-	const float4 node0 = kernel_tex_fetch(__light_tree_nodes, node_offset + 0);
-	const float4 node1 = kernel_tex_fetch(__light_tree_nodes, node_offset + 1);
-	const float4 node2 = kernel_tex_fetch(__light_tree_nodes, node_offset + 2);
-	const float4 node3 = kernel_tex_fetch(__light_tree_nodes, node_offset + 3);
-
-	/* decode the data so it can be used to calculate the importance */
-	const float  energy   = node0.x;
-	const float3 bbox_min  = make_float3(node1.x, node1.y, node1.z);
-	const float3 bbox_max  = make_float3(node1.w, node2.x, node2.y);
-	const float  theta_o  = node2.z;
-	const float  theta_e  = node2.w;
-	const float3 axis     = make_float3(node3.x, node3.y, node3.z);
-	const float3 centroid = 0.5f*(bbox_max + bbox_min);
-
-	return calc_importance(kg, P, N, bbox_max, theta_o, theta_e, axis, energy,
-	                       centroid);
+  /* load the data for this node */
+  const float4 node0 = kernel_tex_fetch(__light_tree_nodes, node_offset + 0);
+  const float4 node1 = kernel_tex_fetch(__light_tree_nodes, node_offset + 1);
+  const float4 node2 = kernel_tex_fetch(__light_tree_nodes, node_offset + 2);
+  const float4 node3 = kernel_tex_fetch(__light_tree_nodes, node_offset + 3);
+
+  /* decode the data so it can be used to calculate the importance */
+  const float energy = node0.x;
+  const float3 bbox_min = make_float3(node1.x, node1.y, node1.z);
+  const float3 bbox_max = make_float3(node1.w, node2.x, node2.y);
+  const float theta_o = node2.z;
+  const float theta_e = node2.w;
+  const float3 axis = make_float3(node3.x, node3.y, node3.z);
+  const float3 centroid = 0.5f * (bbox_max + bbox_min);
+
+  return calc_importance(kg, P, N, bbox_max, theta_o, theta_e, axis, energy, centroid);
 }
 
 /* given a node offset, this function loads and decodes the minimum amount of
  * data needed for a the given node to be able to only either identify if it is
  * a leaf node or how to find its two children
  *
- * child_o	ffset is an offset into the nodes array to this nodes right child. the
+ * child_o  ffset is an offset into the nodes array to this nodes right child. the
  * left child has index node_offset+4.
  * distribution_id corresponds to an offset into the distribution array for the
  * first light contained in this node. num_emitters is how many lights there are
  * in this node. */
-ccl_device void update_node(KernelGlobals *kg, int node_offset,
-                            int *child_offset, int *distribution_id,
-                            int *num_emitters)
-{
-	float4 node        = kernel_tex_fetch(__light_tree_nodes, node_offset);
-	(*child_offset)     = __float_as_int(node.y);
-	(*distribution_id) = __float_as_int(node.z);
-	(*num_emitters)    = __float_as_int(node.w);
+ccl_device void update_node(
+    KernelGlobals *kg, int node_offset, int *child_offset, int *distribution_id, int *num_emitters)
+{
+  float4 node = kernel_tex_fetch(__light_tree_nodes, node_offset);
+  (*child_offset) = __float_as_int(node.y);
+  (*distribution_id) = __float_as_int(node.z);
+  (*num_emitters) = __float_as_int(node.w);
 }
 
 /* picks one of the distant lights and computes the probability of picking it */
-ccl_device void light_distant_sample(KernelGlobals *kg, float3 P, float *randu,
-                                     int *index, float *pdf){
-	light_distribution_sample(kg, randu); // rescale random number
-
-	/* choose one of the distant lights randomly */
-	int num_distant = kernel_data.integrator.num_distant_lights;
-	int light = min((int)(*randu * (float)num_distant), num_distant-1);
-
-	/* This assumes the distant lights are next to each other in the
-	 * distribution array starting at distant_lights_offset. */
-	int distant_lights_offset = kernel_data.integrator.distant_lights_offset;
-
-	*index = light + distant_lights_offset;
-	*pdf = kernel_data.integrator.inv_num_distant_lights;
+ccl_device void light_distant_sample(
+    KernelGlobals *kg, float3 P, float *randu, int *index, float *pdf)
+{
+  light_distribution_sample(kg, randu);  // rescale random number
+
+  /* choose one of the distant lights randomly */
+  int num_distant = kernel_data.integrator.num_distant_lights;
+  int light = min((int)(*randu * (float)num_distant), num_distant - 1);
+
+  /* This assumes the distant lights are next to each other in the
+   * distribution array starting at distant_lights_offset. */
+  int distant_lights_offset = kernel_data.integrator.distant_lights_offset;
+
+  *index = light + distant_lights_offset;
+  *pdf = kernel_data.integrator.inv_num_distant_lights;
 }
 
 /* picks the background light and sets the probability of picking it */
-ccl_device void light_background_sample(KernelGlobals *kg, float3 P, float *randu,
-                                     int *index, float *pdf){
-	*index = kernel_tex_fetch(__lamp_to_distribution, kernel_data.integrator.background_light_index);
-	*pdf = 1.0f;
+ccl_device void light_background_sample(
+    KernelGlobals *kg, float3 P, float *randu, int *index, float *pdf)
+{
+  *index = kernel_tex_fetch(__lamp_to_distribution, kernel_data.integrator.background_light_index);
+  *pdf = 1.0f;
 }
 
 /* picks a light from the light tree and returns its index and the probability of
  * picking this light. */
-ccl_device void light_tree_sample(KernelGlobals *kg, float3 P, float3 N,
-                                 float *randu, int *index, float *pdf_factor)
-{
-	int sampled_index = -1;
-	*pdf_factor = 1.0f;
-
-	int offset = 0;
-	int right_child_offset, distribution_id, num_emitters;
-	do{
-
-		/* read in first part of node of light tree */
-		update_node(kg, offset, &right_child_offset, &distribution_id, &num_emitters);
-
-		/* Found a leaf - Choose which light to use */
-		if(right_child_offset == -1){ // Found a leaf
-			if(num_emitters == 1){
-				sampled_index = distribution_id;
-			} else {
-
-				/* At a leaf node containing several lights. Pick one of these
-				 * by creating and sampling a CDF based on the importance metric.
-				 *
-				 * The number of lights in this leaf node is not known at compile
-				 * time and dynamic allocation is not allowed on the GPU, so
-				 * some more computations have to be done instead.
-				 * (TODO: Could we allocate a fixed array of the same size as
-				 * the maximum allowed number of lights per node in the
-				 * construction algorithm? i.e. max_lights_in_node.)
-				 *
-				 * First, the total importance of all the lights are calculated.
-				 * Then, a linear loop over the lights are done where the
-				 * current CDF value is calculated. This loop can stop as soon
-				 * as the random value used to sample the CDF is less than the
-				 * current CDF value. The sampled light has index i-1 if i is
-				 * the iteration counter of the loop over the lights. This is
-				 * similar to for example light the old light_distribution_sample()
-				 * except not having an array to store the CDF in. */
-				float sum = 0.0f;
-				for (int i = 0; i < num_emitters; ++i) {
-					sum += calc_light_importance(kg, P, N, offset, i);
-				}
-
-				if(sum == 0.0f){
-					*pdf_factor = 0.0f;
-					return;
-				}
-
-				float sum_inv = 1.0f / sum;
-
-				float cdf_L = 0.0f;
-				float cdf_R = 0.0f;
-				float prob = 0.0f;
-				int light;
-				for (int i = 1; i < num_emitters + 1; ++i) {
-					prob = calc_light_importance(kg, P, N, offset, i-1) * sum_inv;
-					cdf_R = cdf_L + prob;
-					if(*randu < cdf_R){
-						light = i-1;
-						break;
-					}
-					cdf_L = cdf_R;
-				}
-
-				sampled_index = distribution_id + light;
-				*pdf_factor *= prob;
-				/* rescale random number */
-				*randu = (*randu - cdf_L)/(cdf_R - cdf_L);
-			}
-			break;
-		} else { // Interior node, pick left or right randomly
-
-			/* calculate probability of going down left node */
-			int child_offsetL = offset + 4;
-			int child_offsetR = 4*right_child_offset;
-			float I_L = calc_node_importance(kg, P, N, child_offsetL);
-			float I_R = calc_node_importance(kg, P, N, child_offsetR);
-			if((I_L == 0.0f) && (I_R == 0.0f)){
-				*pdf_factor = 0.0f;
-				break;
-			}
-
-			float P_L = I_L / ( I_L + I_R);
-
-			/* choose which node to go down */
-			if(*randu <= P_L){ // Going down left node
-				/* rescale random number */
-				*randu = *randu / P_L;
-
-				offset = child_offsetL;
-				*pdf_factor *= P_L;
-			} else { // Going down right node
-				/* rescale random number */
-				*randu = (*randu * (I_L + I_R) - I_L)/I_R;
-
-				offset = child_offsetR;
-				*pdf_factor *= 1.0f - P_L;
-			}
-		}
-	} while(true);
-
-	*index = sampled_index;
+ccl_device void light_tree_sample(
+    KernelGlobals *kg, float3 P, float3 N, float *randu, int *index, float *pdf_factor)
+{
+  int sampled_index = -1;
+  *pdf_factor = 1.0f;
+
+  int offset = 0;
+  int right_child_offset, distribution_id, num_emitters;
+  do {
+
+    /* read in first part of node of light tree */
+    update_node(kg, offset, &right_child_offset, &distribution_id, &num_emitters);
+
+    /* Found a leaf - Choose which light to use */
+    if (right_child_offset == -1) {  // Found a leaf
+      if (num_emitters == 1) {
+        sampled_index = distribution_id;
+      }
+      else {
+
+        /* At a leaf node containing several lights. Pick one of these
+         * by creating and sampling a CDF based on the importance metric.
+         *
+         * The number of lights in this leaf node is not known at compile
+         * time and dynamic allocation is not allowed on the GPU, so
+         * some more computations have to be done instead.
+         * (TODO: Could we allocate a fixed array of the same size as
+         * the maximum allowed number of lights per node in the
+         * construction algorithm? i.e. max_lights_in_node.)
+         *
+         * First, the total importance of all the lights are calculated.
+         * Then, a linear loop over the lights are done where the
+         * current CDF value is calculated. This loop can stop as soon
+         * as the random value used to sample the CDF is less than the
+         * current CDF value. The sampled light has index i-1 if i is
+         * the iteration counter of the loop over the lights. This is
+         * similar to for example light the old light_distribution_sample()
+         * except not having an array to store the CDF in. */
+        float sum = 0.0f;
+        for (int i = 0; i < num_emitters; ++i) {
+          sum += calc_light_importance(kg, P, N, offset, i);
+        }
+
+        if (sum == 0.0f) {
+          *pdf_factor = 0.0f;
+          return;
+        }
+
+        float sum_inv = 1.0f / sum;
+
+        float cdf_L = 0.0f;
+        float cdf_R = 0.0f;
+        float prob = 0.0f;
+        int light;
+        for (int i = 1; i < num_emitters + 1; ++i) {
+          prob = calc_light_importance(kg, P, N, offset, i - 1) * sum_inv;
+          cdf_R = cdf_L + prob;
+          if (*randu < cdf_R) {
+            light = i - 1;
+            break;
+          }
+          cdf_L = cdf_R;
+        }
+
+        sampled_index = distribution_id + light;
+        *pdf_factor *= prob;
+        /* rescale random number */
+        *randu = (*randu - cdf_L) / (cdf_R - cdf_L);
+      }
+      break;
+    }
+    else {  // Interior node, pick left or right randomly
+
+      /* calculate probability of going down left node */
+      int child_offsetL = offset + 4;
+      int child_offsetR = 4 * right_child_offset;
+      float I_L = calc_node_importance(kg, P, N, child_offsetL);
+      float I_R = calc_node_importance(kg, P, N, child_offsetR);
+      if ((I_L == 0.0f) && (I_R == 0.0f)) {
+        *pdf_factor = 0.0f;
+        break;
+      }
+
+      float P_L = I_L / (I_L + I_R);
+
+      /* choose which node to go down */
+      if (*randu <= P_L) {  // Going down left node
+        /* rescale random number */
+        *randu = *randu / P_L;
+
+        offset = child_offsetL;
+        *pdf_factor *= P_L;
+      }
+      else {  // Going down right node
+        /* rescale random number */
+        *randu = (*randu * (I_L + I_R) - I_L) / I_R;
+
+        offset = child_offsetR;
+        *pdf_factor *= 1.0f - P_L;
+      }
+    }
+  } while (true);
+
+  *index = sampled_index;
 }
 
 /* converts from an emissive triangle index to the corresponding
  * light distribution index. */
-ccl_device int triangle_to_distribution(KernelGlobals *kg, int triangle_id,
-                                        int object_id)
-{
-	/* binary search to find triangle_id which then gives distribution_id */
-	/* equivalent to implementation of std::lower_bound */
-	/* todo: of complexity log(N) now. could be made constant with a hash table? */
-	/* __triangle_to_distribution is an array of uints of the format below:
-	 * [triangle_id0, object_id0, distribution_id0, triangle_id1,... ]
-	 * where e.g. [triangle_id0,object_id0] corresponds to distribution id
-	 * distribution_id0
-	 */
-	int first = 0;
-	int last = kernel_data.integrator.num_triangle_lights;
-	int count = last - first;
-	int middle,step;
-	while (count > 0) {
-		step = count / 2;
-		middle = first + step;
-		int triangle = kernel_tex_fetch(__triangle_to_distribution, middle*3);
-		if (triangle < triangle_id) {
-			first = middle + 1;
-			count -= step + 1;
-		}
-		else
-			count = step;
-	}
-
-	/* If instancing then we can have several triangles with the same triangle_id
-	 * so loop over object_id too. */
-	/* todo: do a binary search here too if many instances */
-	while(true){
-		int object = kernel_tex_fetch(__triangle_to_distribution, first*3+1);
-		if(object == object_id) break;
-		++first;
-	}
-
-	kernel_assert(kernel_tex_fetch(__triangle_to_distribution, first*2) == triangle_id);
-
-	return kernel_tex_fetch(__triangle_to_distribution, first*3+2);
+ccl_device int triangle_to_distribution(KernelGlobals *kg, int triangle_id, int object_id)
+{
+  /* binary search to find triangle_id which then gives distribution_id */
+  /* equivalent to implementation of std::lower_bound */
+  /* todo: of complexity log(N) now. could be made constant with a hash table? */
+  /* __triangle_to_distribution is an array of uints of the format below:
+   * [triangle_id0, object_id0, distribution_id0, triangle_id1,... ]
+   * where e.g. [triangle_id0,object_id0] corresponds to distribution id
+   * distribution_id0
+   */
+  int first = 0;
+  int last = kernel_data.integrator.num_triangle_lights;
+  int count = last - first;
+  int middle, step;
+  while (count > 0) {
+    step = count / 2;
+    middle = first + step;
+    int triangle = kernel_tex_fetch(__triangle_to_distribution, middle * 3);
+    if (triangle < triangle_id) {
+      first = middle + 1;
+      count -= step + 1;
+    }
+    else
+      count = step;
+  }
+
+  /* If instancing then we can have several triangles with the same triangle_id
+   * so loop over object_id too. */
+  /* todo: do a binary search here too if many instances */
+  while (true) {
+    int object = kernel_tex_fetch(__triangle_to_distribution, first * 3 + 1);
+    if (object == object_id)
+      break;
+    ++first;
+  }
+
+  kernel_assert(kernel_tex_fetch(__triangle_to_distribution, first * 2) == triangle_id);
+
+  return kernel_tex_fetch(__triangle_to_distribution, first * 3 + 2);
 }
 
 /* Decides whether to go down both childen or only one in the tree traversal.
@@ -1990,69 +1499,69 @@
  * traversal. */
 ccl_device bool split(KernelGlobals *kg, float3 P, int node_offset)
 {
-	/* early exists if never/always splitting */
-	const float threshold = kernel_data.integrator.splitting_threshold;
-	if(threshold == 0.0f){
-		return false;
-	} else if(threshold == 1.0f){
-		return true;
-	}
-
-	/* extract bounding box of cluster */
-	const float4 node1   = kernel_tex_fetch(__light_tree_nodes, node_offset + 1);
-	const float4 node2   = kernel_tex_fetch(__light_tree_nodes, node_offset + 2);
-	const float3 bboxMin = make_float3(node1.x, node1.y, node1.z);
-	const float3 bboxMax = make_float3(node1.w, node2.x, node2.y);
-
-	/* if P is inside bounding sphere then split */
-	const float3 centroid = 0.5f * (bboxMax + bboxMin);
-	const float radius_squared = len_squared(bboxMax - centroid);
-	const float dist_squared   = len_squared(centroid - P);
-
-	if(dist_squared <= radius_squared){
-		return true;
-	}
-
-	/* eq. 8 & 9 */
-
-	/* the integral in eq. 8 requires us to know the interval the distance can
-	 * be in: [a,b]. This is found by considering a bounding sphere around the
-	 * bounding box of the node and "a" then becomes the smallest distance to
-	 * this sphere and "b" becomes the largest. */
-	const float  radius = sqrt(radius_squared);
-	const float  dist   = sqrt(dist_squared);
-	const float  a      = dist - radius;
-	const float  b      = dist + radius;
-
-	const float g_mean         = 1.0f / (a * b);
-	const float g_mean_squared = g_mean * g_mean;
-	const float a3             = a * a * a;
-	const float b3             = b * b * b;
-	const float g_variance     = (b3 - a3) / (3.0f * (b - a) * a3 * b3) -
-	                              g_mean_squared;
-
-	/* eq. 10 */
-	const float4 node0   = kernel_tex_fetch(__light_tree_nodes, node_offset    );
-	const float4 node3   = kernel_tex_fetch(__light_tree_nodes, node_offset + 3);
-	const float energy       = node0.x;
-	const float e_variance   = node3.w;
-	const float num_emitters = (float)__float_as_int(node0.w);
-	const float num_emitters_squared = num_emitters * num_emitters;
-	const float e_mean = energy / num_emitters;
-	const float e_mean_squared = e_mean * e_mean;
-	const float variance = (e_variance * (g_variance + g_mean_squared) +
-	                         e_mean_squared * g_variance) * num_emitters_squared;
-
-	/* normalize the variance heuristic to be within [0,1]. Note that high
-	 * variance corresponds to a low normalized variance. To give an idea of
-	 * how this normalization function looks like:
-	 *			  variance: 0    1   10  100  1000  10000  100000
-	 * normalized variance: 1  0.8  0.7  0.5   0.4    0.3     0.2  */
-	const float variance_normalized = sqrt(sqrt( 1.0f / (1.0f + sqrt(variance))));
-
-	return variance_normalized < threshold;
-}
-
+  /* early exists if never/always splitting */
+  const float threshold = kernel_data.integrator.splitting_threshold;
+  if (threshold == 0.0f) {
+    return false;
+  }
+  else if (threshold == 1.0f) {
+    return true;
+  }
+
+  /* extract bounding box of cluster */
+  const float4 node1 = kernel_tex_fetch(__light_tree_nodes, node_offset + 1);
+  const float4 node2 = kernel_tex_fetch(__light_tree_nodes, node_offset + 2);
+  const float3 bboxMin = make_float3(node1.x, node1.y, node1.z);
+  const float3 bboxMax = make_float3(node1.w, node2.x, node2.y);
+
+  /* if P is inside bounding sphere then split */
+  const float3 centroid = 0.5f * (bboxMax + bboxMin);
+  const float radius_squared = len_squared(bboxMax - centroid);
+  const float dist_squared = len_squared(centroid - P);
+
+  if (dist_squared <= radius_squared) {
+    return true;
+  }
+
+  /* eq. 8 & 9 */
+
+  /* the integral in eq. 8 requires us to know the interval the distance can
+   * be in: [a,b]. This is found by considering a bounding sphere around the
+   * bounding box of the node and "a" then becomes the smallest distance to
+   * this sphere and "b" becomes the largest. */
+  const float radius = sqrt(radius_squared);
+  const float dist = sqrt(dist_squared);
+  const float a = dist - radius;
+  const float b = dist + radius;
+
+  const float g_mean = 1.0f / (a * b);
+  const float g_mean_squared = g_mean * g_mean;
+  const float a3 = a * a * a;
+  const float b3 = b * b * b;
+  const float g_variance = (b3 - a3) / (3.0f * (b - a) * a3 * b3) - g_mean_squared;
+
+  /* eq. 10 */
+  const float4 node0 = kernel_tex_fetch(__light_tree_nodes, node_offset);
+  const float4 node3 = kernel_tex_fetch(__light_tree_nodes, node_offset + 3);
+  const float energy = node0.x;
+  const float e_variance = node3.w;
+  const float num_emitters = (float)__float_as_int(node0.w);
+  const float num_emitters_squared = num_emitters * num_emitters;
+  const float e_mean = energy / num_emitters;
+  const float e_mean_squared = e_mean * e_mean;
+  const float variance = (e_variance * (g_variance + g_mean_squared) +
+                          e_mean_squared * g_variance) *
+                         num_emitters_squared;
+
+  /* normalize the variance heuristic to be within [0,1]. Note that high
+   * variance corresponds to a low normalized variance. To give an idea of
+   * how this normalization function looks like:
+   *            variance: 0    1   10  100  1000  10000  100000
+   * normalized variance: 1  0.8  0.7  0.5   0.4    0.3     0.2  */
+  const float variance_normalized = sqrt(sqrt(1.0f / (1.0f + sqrt(variance))));
+
+  return variance_normalized < threshold;
+}
 
 /* given a light in the form of a distribution id, this function computes the
  * the probability of picking it using the light tree. this mimics the
@@ -2077,219 +1586,206 @@
  *    b) If we are not splitting then the probability is multiplied by the
  *       probability of choosing this particular child node.
  */
-ccl_device float light_tree_pdf(KernelGlobals *kg, float3 P, float3 N,
-                               int distribution_id, int offset, float pdf,
-                               bool can_split){
-
-	/* find mapping from distribution_id to node_id */
-	int node_id = kernel_tex_fetch(__light_distribution_to_node, distribution_id);
-
-	/* read in first part of node of light tree */
-	int right_child_offset, first_distribution_id, num_emitters;
-	update_node(kg, offset, &right_child_offset, &first_distribution_id, &num_emitters);
-
-	/* found a leaf */
-	if(right_child_offset == -1){
-
-		/* if there are several emitters in this leaf then pick one of them */
-		if(num_emitters > 1){
-
-			/* the case of being a light inside a leaf node with several lights.
-			 * during sampling, a CDF is created based on importance, so here
-			 * the probability of sampling this light using the CDF has to be
-			 * computed. This is done by dividing the importance of this light
-			 * by the total sum of the importance of all lights in the leaf. */
-			float sum = 0.0f;
-			for (int i = 0; i < num_emitters; ++i) {
-				sum += calc_light_importance(kg, P, N, offset, i);
-			}
-
-			if(sum == 0.0f){
-				return 0.0f;
-			}
-
-			pdf *= calc_light_importance(kg, P, N, offset,
-			                             distribution_id - first_distribution_id)
-			       / sum;
-		}
-
-		return pdf;
-	} else { // Interior node, choose which child(ren) to go down
-
-		int child_offsetL = offset + 4;
-		int child_offsetR = 4*right_child_offset;
-
-		/* choose whether to go down both(split) or only one of the children */
-		if(can_split && split(kg, P, offset)){
-			/* go down to the child node that is an ancestor of this node_id
-			 * without changing the probability since we split here */
-
-			if(node_id < child_offsetR){
-				offset = child_offsetL;
-			} else {
-				offset = child_offsetR;
-			}
-
-			return light_tree_pdf(kg, P, N, distribution_id, offset, pdf, true);
-		} else {
-			/* go down one of the child nodes */
-
-			/* evaluate the importance of each of the child nodes */
-			float I_L = calc_node_importance(kg, P, N, child_offsetL);
-			float I_R = calc_node_importance(kg, P, N, child_offsetR);
-
-			if((I_L == 0.0f) && (I_R == 0.0f)){
-				return 0.0f;
-			}
-
-			/* calculate the probability of going down the left node */
-			float P_L = I_L / ( I_L + I_R);
-
-			/* choose which node to go down */
-			if(node_id < child_offsetR){
-				offset = child_offsetL;
-				pdf *= P_L;
-			} else {
-				offset = child_offsetR;
-				pdf *= 1.0f - P_L;
-			}
-
-			return light_tree_pdf(kg, P, N, distribution_id, offset, pdf, false);
-		}
-	}
+ccl_device float light_tree_pdf(KernelGlobals *kg,
+                                float3 P,
+                                float3 N,
+                                int distribution_id,
+                                int offset,
+                                float pdf,
+                                bool can_split)
+{
+
+  /* find mapping from distribution_id to node_id */
+  int node_id = kernel_tex_fetch(__light_distribution_to_node, distribution_id);
+
+  /* read in first part of node of light tree */
+  int right_child_offset, first_distribution_id, num_emitters;
+  update_node(kg, offset, &right_child_offset, &first_distribution_id, &num_emitters);
+
+  /* found a leaf */
+  if (right_child_offset == -1) {
+
+    /* if there are several emitters in this leaf then pick one of them */
+    if (num_emitters > 1) {
+
+      /* the case of being a light inside a leaf node with several lights.
+       * during sampling, a CDF is created based on importance, so here
+       * the probability of sampling this light using the CDF has to be
+       * computed. This is done by dividing the importance of this light
+       * by the total sum of the importance of all lights in the leaf. */
+      float sum = 0.0f;
+      for (int i = 0; i < num_emitters; ++i) {
+        sum += calc_light_importance(kg, P, N, offset, i);
+      }
+
+      if (sum == 0.0f) {
+        return 0.0f;
+      }
+
+      pdf *= calc_light_importance(kg, P, N, offset, distribution_id - first_distribution_id) /
+             sum;
+    }
+
+    return pdf;
+  }
+  else {  // Interior node, choose which child(ren) to go down
+
+    int child_offsetL = offset + 4;
+    int child_offsetR = 4 * right_child_offset;
+
+    /* choose whether to go down both(split) or only one of the children */
+    if (can_split && split(kg, P, offset)) {
+      /* go down to the child node that is an ancestor of this node_id
+       * without changing the probability since we split here */
+
+      if (node_id < child_offsetR) {
+        offset = child_offsetL;
+      }
+      else {
+        offset = child_offsetR;
+      }
+
+      return light_tree_pdf(kg, P, N, distribution_id, offset, pdf, true);
+    }
+    else {
+      /* go down one of the child nodes */
+
+      /* evaluate the importance of each of the child nodes */
+      float I_L = calc_node_importance(kg, P, N, child_offsetL);
+      float I_R = calc_node_importance(kg, P, N, child_offsetR);
+
+      if ((I_L == 0.0f) && (I_R == 0.0f)) {
+        return 0.0f;
+      }
+
+      /* calculate the probability of going down the left node */
+      float P_L = I_L / (I_L + I_R);
+
+      /* choose which node to go down */
+      if (node_id < child_offsetR) {
+        offset = child_offsetL;
+        pdf *= P_L;
+      }
+      else {
+        offset = child_offsetR;
+        pdf *= 1.0f - P_L;
+      }
+
+      return light_tree_pdf(kg, P, N, distribution_id, offset, pdf, false);
+    }
+  }
 }
 
 /* computes the the probability of picking the given light out of all lights.
  * this mimics the probability calculations in light_distribution_sample() */
-ccl_device float light_distribution_pdf(KernelGlobals *kg, float3 P, float3 N,
-                                        int prim_id, int object_id,
-                                        bool has_volume)
-{
-	/* convert from triangle/lamp to light distribution */
-	int distribution_id;
-	if(prim_id >= 0){ // Triangle_id = prim_id
-		distribution_id = triangle_to_distribution(kg, prim_id, object_id);
-	} else { // Lamp
-		int lamp_id = -prim_id-1;
-		distribution_id = kernel_tex_fetch(__lamp_to_distribution, lamp_id);
-	}
-
-	kernel_assert((distribution_id >= 0) &&
-	              (distribution_id < kernel_data.integrator.num_distribution));
-
-	/* compute picking pdf for this light */
-	if (kernel_data.integrator.use_light_tree && !has_volume){
-		/* find out which group of lights to sample */
-		int group;
-		if(prim_id >= 0){
-			group = LIGHTGROUP_TREE;
-		} else {
-			int lamp = -prim_id-1;
-			int light_type = kernel_tex_fetch(__lights, lamp).type;
-			if(light_type == LIGHT_DISTANT){
-				group = LIGHTGROUP_DISTANT;
-			} else if(light_type == LIGHT_BACKGROUND){
-				group = LIGHTGROUP_BACKGROUND;
-			} else {
-				group = LIGHTGROUP_TREE;
-			}
-		}
-
-		/* get probabilty to sample this group of lights */
-		float group_prob = kernel_tex_fetch(__light_group_sample_prob, group);
-		float pdf = group_prob;
-
-		if(group == LIGHTGROUP_TREE){
-			pdf *= light_tree_pdf(kg, P, N, distribution_id, 0, 1.0f, true);
-		} else if(group == LIGHTGROUP_DISTANT) {
-			pdf *= kernel_data.integrator.inv_num_distant_lights;
-		} else if(group == LIGHTGROUP_BACKGROUND) {
-			/* there is only one background light so nothing to do here */
-		} else {
-			kernel_assert(false);
-		}
-
-		return pdf;
-	} else {
-		const ccl_global KernelLightDistribution *kdistribution =
-		        &kernel_tex_fetch(__light_distribution, distribution_id);
-		return kdistribution->area * kernel_data.integrator.pdf_inv_totarea;
-	}
+ccl_device float light_distribution_pdf(
+    KernelGlobals *kg, float3 P, float3 N, int prim_id, int object_id, bool has_volume)
+{
+  /* convert from triangle/lamp to light distribution */
+  int distribution_id;
+  if (prim_id >= 0) {  // Triangle_id = prim_id
+    distribution_id = triangle_to_distribution(kg, prim_id, object_id);
+  }
+  else {  // Lamp
+    int lamp_id = -prim_id - 1;
+    distribution_id = kernel_tex_fetch(__lamp_to_distribution, lamp_id);
+  }
+
+  kernel_assert((distribution_id >= 0) &&
+                (distribution_id < kernel_data.integrator.num_distribution));
+
+  /* compute picking pdf for this light */
+  if (kernel_data.integrator.use_light_tree && !has_volume) {
+    /* find out which group of lights to sample */
+    int group;
+    if (prim_id >= 0) {
+      group = LIGHTGROUP_TREE;
+    }
+    else {
+      int lamp = -prim_id - 1;
+      int light_type = kernel_tex_fetch(__lights, lamp).type;
+      if (light_type == LIGHT_DISTANT) {
+        group = LIGHTGROUP_DISTANT;
+      }
+      else if (light_type == LIGHT_BACKGROUND) {
+        group = LIGHTGROUP_BACKGROUND;
+      }
+      else {
+        group = LIGHTGROUP_TREE;
+      }
+    }
+
+    /* get probabilty to sample this group of lights */
+    float group_prob = kernel_tex_fetch(__light_group_sample_prob, group);
+    float pdf = group_prob;
+
+    if (group == LIGHTGROUP_TREE) {
+      pdf *= light_tree_pdf(kg, P, N, distribution_id, 0, 1.0f, true);
+    }
+    else if (group == LIGHTGROUP_DISTANT) {
+      pdf *= kernel_data.integrator.inv_num_distant_lights;
+    }
+    else if (group == LIGHTGROUP_BACKGROUND) {
+      /* there is only one background light so nothing to do here */
+    }
+    else {
+      kernel_assert(false);
+    }
+
+    return pdf;
+  }
+  else {
+    const ccl_global KernelLightDistribution *kdistribution = &kernel_tex_fetch(
+        __light_distribution, distribution_id);
+    return kdistribution->area * kernel_data.integrator.pdf_inv_totarea;
+  }
 }
 
 /* picks a light and returns its index and the probability of picking it */
-ccl_device void light_distribution_sample(KernelGlobals *kg, float3 P, float3 N,
-                                          bool has_volume, float *randu,
-                                          int *index, float *pdf)
-{
-	if (kernel_data.integrator.use_light_tree && !has_volume){
-		/* sample light type distribution */
-		int   group      = light_group_distribution_sample(kg, randu);
-		float group_prob = kernel_tex_fetch(__light_group_sample_prob, group);
-
-		if(group == LIGHTGROUP_TREE){
-			light_tree_sample(kg, P, N, randu, index, pdf);
-		} else if(group == LIGHTGROUP_DISTANT) {
-			light_distant_sample(kg, P, randu, index, pdf);
-		} else if(group == LIGHTGROUP_BACKGROUND) {
-			light_background_sample(kg, P, randu, index, pdf);
-		} else {
-			kernel_assert(false);
-		}
-
-		*pdf *= group_prob;
-	} else { // Sample light distribution CDF
-		*index = light_distribution_sample(kg, randu);
-		const ccl_global KernelLightDistribution *kdistribution =
-		        &kernel_tex_fetch(__light_distribution, *index);
-		*pdf = kdistribution->area * kernel_data.integrator.pdf_inv_totarea;
-	}
+ccl_device void light_distribution_sample(
+    KernelGlobals *kg, float3 P, float3 N, bool has_volume, float *randu, int *index, float *pdf)
+{
+  if (kernel_data.integrator.use_light_tree && !has_volume) {
+    /* sample light type distribution */
+    int group = light_group_distribution_sample(kg, randu);
+    float group_prob = kernel_tex_fetch(__light_group_sample_prob, group);
+
+    if (group == LIGHTGROUP_TREE) {
+      light_tree_sample(kg, P, N, randu, index, pdf);
+    }
+    else if (group == LIGHTGROUP_DISTANT) {
+      light_distant_sample(kg, P, randu, index, pdf);
+    }
+    else if (group == LIGHTGROUP_BACKGROUND) {
+      light_background_sample(kg, P, randu, index, pdf);
+    }
+    else {
+      kernel_assert(false);
+    }
+
+    *pdf *= group_prob;
+  }
+  else {  // Sample light distribution CDF
+    *index = light_distribution_sample(kg, randu);
+    const ccl_global KernelLightDistribution *kdistribution = &kernel_tex_fetch(
+        __light_distribution, *index);
+    *pdf = kdistribution->area * kernel_data.integrator.pdf_inv_totarea;
+  }
 }
 
 /* picks a point on a given light and computes the probability of picking this point*/
 ccl_device void light_point_sample(KernelGlobals *kg,
-                              float randu,
-                              float randv,
-                              float time,
-                              float3 P,
-                              int bounce,
-                              int distribution_id,
-                              LightSample *ls)
-{
-	/* fetch light data and compute rest of light pdf */
-	const ccl_global KernelLightDistribution *kdistribution = &kernel_tex_fetch(__light_distribution, distribution_id);
-	int prim = kdistribution->prim;
-
-	if(prim >= 0) {
-		int object = kdistribution->mesh_light.object_id;
-		int shader_flag = kdistribution->mesh_light.shader_flag;
-
-		triangle_light_sample(kg, prim, object, randu, randv, time, ls, P);
-		ls->shader |= shader_flag;
-	}
-	else {
-		int lamp = -prim-1;
-
-		if(UNLIKELY(light_select_reached_max_bounces(kg, lamp, bounce))) {
-			ls->pdf = 0.0f;
-			return;
-		}
-
-		if (!lamp_light_sample(kg, lamp, randu, randv, P, ls)){
-			ls->pdf = 0.0f;
-			return;
-		}
-	}
-=======
-ccl_device_noinline bool light_sample(
-    KernelGlobals *kg, float randu, float randv, float time, float3 P, int bounce, LightSample *ls)
-{
-  /* sample index */
-  int index = light_distribution_sample(kg, &randu);
-
-  /* fetch light data */
+                                   float randu,
+                                   float randv,
+                                   float time,
+                                   float3 P,
+                                   int bounce,
+                                   int distribution_id,
+                                   LightSample *ls)
+{
+  /* fetch light data and compute rest of light pdf */
   const ccl_global KernelLightDistribution *kdistribution = &kernel_tex_fetch(__light_distribution,
-                                                                              index);
+                                                                              distribution_id);
   int prim = kdistribution->prim;
 
   if (prim >= 0) {
@@ -2298,18 +1794,20 @@
 
     triangle_light_sample(kg, prim, object, randu, randv, time, ls, P);
     ls->shader |= shader_flag;
-    return (ls->pdf > 0.0f);
   }
   else {
     int lamp = -prim - 1;
 
     if (UNLIKELY(light_select_reached_max_bounces(kg, lamp, bounce))) {
-      return false;
-    }
-
-    return lamp_light_sample(kg, lamp, randu, randv, P, ls);
-  }
->>>>>>> e12c08e8
+      ls->pdf = 0.0f;
+      return;
+    }
+
+    if (!lamp_light_sample(kg, lamp, randu, randv, P, ls)) {
+      ls->pdf = 0.0f;
+      return;
+    }
+  }
 }
 
 /* picks a light and then picks a point on the light and computes the
@@ -2324,22 +1822,22 @@
                                       LightSample *ls,
                                       bool has_volume)
 {
-	/* pick a light and compute the probability of picking this light */
-	float pdf_factor = 0.0f;
-	int index = -1;
-	light_distribution_sample(kg, P, N, has_volume, &randu, &index, &pdf_factor);
-
-	if(pdf_factor == 0.0f){
-		return false;
-	}
-
-	/* pick a point on the light and the probability of picking this point */
-	light_point_sample(kg, randu, randv, time, P, bounce, index, ls);
-
-	/* combine pdfs */
-	ls->pdf *= pdf_factor;
-
-	return (ls->pdf > 0.0f);
+  /* pick a light and compute the probability of picking this light */
+  float pdf_factor = 0.0f;
+  int index = -1;
+  light_distribution_sample(kg, P, N, has_volume, &randu, &index, &pdf_factor);
+
+  if (pdf_factor == 0.0f) {
+    return false;
+  }
+
+  /* pick a point on the light and the probability of picking this point */
+  light_point_sample(kg, randu, randv, time, P, bounce, index, ls);
+
+  /* combine pdfs */
+  ls->pdf *= pdf_factor;
+
+  return (ls->pdf > 0.0f);
 }
 
 ccl_device int light_select_num_samples(KernelGlobals *kg, int index)
