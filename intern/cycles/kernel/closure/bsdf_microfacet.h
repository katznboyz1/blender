/*
 * Adapted from Open Shading Language with this license:
 *
 * Copyright (c) 2009-2010 Sony Pictures Imageworks Inc., et al.
 * All Rights Reserved.
 *
 * Modifications Copyright 2011, Blender Foundation.
 *
 * Redistribution and use in source and binary forms, with or without
 * modification, are permitted provided that the following conditions are
 * met:
 * * Redistributions of source code must retain the above copyright
 *   notice, this list of conditions and the following disclaimer.
 * * Redistributions in binary form must reproduce the above copyright
 *   notice, this list of conditions and the following disclaimer in the
 *   documentation and/or other materials provided with the distribution.
 * * Neither the name of Sony Pictures Imageworks nor the names of its
 *   contributors may be used to endorse or promote products derived from
 *   this software without specific prior written permission.
 * THIS SOFTWARE IS PROVIDED BY THE COPYRIGHT HOLDERS AND CONTRIBUTORS
 * "AS IS" AND ANY EXPRESS OR IMPLIED WARRANTIES, INCLUDING, BUT NOT
 * LIMITED TO, THE IMPLIED WARRANTIES OF MERCHANTABILITY AND FITNESS FOR
 * A PARTICULAR PURPOSE ARE DISCLAIMED. IN NO EVENT SHALL THE COPYRIGHT
 * OWNER OR CONTRIBUTORS BE LIABLE FOR ANY DIRECT, INDIRECT, INCIDENTAL,
 * SPECIAL, EXEMPLARY, OR CONSEQUENTIAL DAMAGES (INCLUDING, BUT NOT
 * LIMITED TO, PROCUREMENT OF SUBSTITUTE GOODS OR SERVICES; LOSS OF USE,
 * DATA, OR PROFITS; OR BUSINESS INTERRUPTION) HOWEVER CAUSED AND ON ANY
 * THEORY OF LIABILITY, WHETHER IN CONTRACT, STRICT LIABILITY, OR TORT
 * (INCLUDING NEGLIGENCE OR OTHERWISE) ARISING IN ANY WAY OUT OF THE USE
 * OF THIS SOFTWARE, EVEN IF ADVISED OF THE POSSIBILITY OF SUCH DAMAGE.
 */

#ifndef __BSDF_MICROFACET_H__
#define __BSDF_MICROFACET_H__

CCL_NAMESPACE_BEGIN

typedef ccl_addr_space struct MicrofacetExtra {
	float3 color, cspec0;
	float clearcoat;
} MicrofacetExtra;

typedef ccl_addr_space struct MicrofacetBsdf {
	SHADER_CLOSURE_BASE;

	float alpha_x, alpha_y, ior;
	MicrofacetExtra *extra;
	float3 T;
} MicrofacetBsdf;

/* Beckmann and GGX microfacet importance sampling. */

ccl_device_inline void microfacet_beckmann_sample_slopes(
	KernelGlobals *kg,
	const float cos_theta_i, const float sin_theta_i,
	float randu, float randv, float *slope_x, float *slope_y,
	float *G1i)
{
	/* special case (normal incidence) */
	if(cos_theta_i >= 0.99999f) {
		const float r = sqrtf(-logf(randu));
		const float phi = M_2PI_F * randv;
		*slope_x = r * cosf(phi);
		*slope_y = r * sinf(phi);
		*G1i = 1.0f;
		return;
	}

	/* precomputations */
	const float tan_theta_i = sin_theta_i/cos_theta_i;
	const float inv_a = tan_theta_i;
	const float cot_theta_i = 1.0f/tan_theta_i;
	const float erf_a = fast_erff(cot_theta_i);
	const float exp_a2 = expf(-cot_theta_i*cot_theta_i);
	const float SQRT_PI_INV = 0.56418958354f;
	const float Lambda = 0.5f*(erf_a - 1.0f) + (0.5f*SQRT_PI_INV)*(exp_a2*inv_a);
	const float G1 = 1.0f/(1.0f + Lambda); /* masking */

	*G1i = G1;

#if defined(__KERNEL_GPU__)
	/* Based on paper from Wenzel Jakob
	 * An Improved Visible Normal Sampling Routine for the Beckmann Distribution
	 *
	 * http://www.mitsuba-renderer.org/~wenzel/files/visnormal.pdf
	 *
	 * Reformulation from OpenShadingLanguage which avoids using inverse
	 * trigonometric functions.
	 */

	/* Sample slope X.
	 *
	 * Compute a coarse approximation using the approximation:
	 *   exp(-ierf(x)^2) ~= 1 - x * x
	 *   solve y = 1 + b + K * (1 - b * b)
	 */
	float K = tan_theta_i * SQRT_PI_INV;
	float y_approx = randu * (1.0f + erf_a + K * (1 - erf_a * erf_a));
	float y_exact  = randu * (1.0f + erf_a + K * exp_a2);
	float b = K > 0 ? (0.5f - sqrtf(K * (K - y_approx + 1.0f) + 0.25f)) / K : y_approx - 1.0f;

	/* Perform newton step to refine toward the true root. */
	float inv_erf = fast_ierff(b);
	float value  = 1.0f + b + K * expf(-inv_erf * inv_erf) - y_exact;
	/* Check if we are close enough already,
	 * this also avoids NaNs as we get close to the root.
	 */
	if(fabsf(value) > 1e-6f) {
		b -= value / (1.0f - inv_erf * tan_theta_i); /* newton step 1. */
		inv_erf = fast_ierff(b);
		value  = 1.0f + b + K * expf(-inv_erf * inv_erf) - y_exact;
		b -= value / (1.0f - inv_erf * tan_theta_i); /* newton step 2. */
		/* Compute the slope from the refined value. */
		*slope_x = fast_ierff(b);
	}
	else {
		/* We are close enough already. */
		*slope_x = inv_erf;
	}
	*slope_y = fast_ierff(2.0f*randv - 1.0f);
#else
	/* Use precomputed table on CPU, it gives better perfomance. */
	int beckmann_table_offset = kernel_data.tables.beckmann_offset;

	*slope_x = lookup_table_read_2D(kg, randu, cos_theta_i,
		beckmann_table_offset, BECKMANN_TABLE_SIZE, BECKMANN_TABLE_SIZE);
	*slope_y = fast_ierff(2.0f*randv - 1.0f);
#endif
}

/* GGX microfacet importance sampling from:
 *
 * Importance Sampling Microfacet-Based BSDFs using the Distribution of Visible Normals.
 * E. Heitz and E. d'Eon, EGSR 2014
 */

ccl_device_inline void microfacet_ggx_sample_slopes(
	const float cos_theta_i, const float sin_theta_i,
	float randu, float randv, float *slope_x, float *slope_y,
	float *G1i)
{
	/* special case (normal incidence) */
	if(cos_theta_i >= 0.99999f) {
		const float r = sqrtf(randu/(1.0f - randu));
		const float phi = M_2PI_F * randv;
		*slope_x = r * cosf(phi);
		*slope_y = r * sinf(phi);
		*G1i = 1.0f;

		return;
	}

	/* precomputations */
	const float tan_theta_i = sin_theta_i/cos_theta_i;
	const float G1_inv = 0.5f * (1.0f + safe_sqrtf(1.0f + tan_theta_i*tan_theta_i));

	*G1i = 1.0f/G1_inv;

	/* sample slope_x */
	const float A = 2.0f*randu*G1_inv - 1.0f;
	const float AA = A*A;
	const float tmp = 1.0f/(AA - 1.0f);
	const float B = tan_theta_i;
	const float BB = B*B;
	const float D = safe_sqrtf(BB*(tmp*tmp) - (AA - BB)*tmp);
	const float slope_x_1 = B*tmp - D;
	const float slope_x_2 = B*tmp + D;
	*slope_x = (A < 0.0f || slope_x_2*tan_theta_i > 1.0f)? slope_x_1: slope_x_2;

	/* sample slope_y */
	float S;

	if(randv > 0.5f) {
		S = 1.0f;
		randv = 2.0f*(randv - 0.5f);
	}
	else {
		S = -1.0f;
		randv = 2.0f*(0.5f - randv);
	}

	const float z = (randv*(randv*(randv*0.27385f - 0.73369f) + 0.46341f)) / (randv*(randv*(randv*0.093073f + 0.309420f) - 1.000000f) + 0.597999f);
	*slope_y = S * z * safe_sqrtf(1.0f + (*slope_x)*(*slope_x));
}

ccl_device_forceinline float3 microfacet_sample_stretched(
	KernelGlobals *kg, const float3 omega_i,
	const float alpha_x, const float alpha_y,
	const float randu, const float randv,
	bool beckmann, float *G1i)
{
	/* 1. stretch omega_i */
	float3 omega_i_ = make_float3(alpha_x * omega_i.x, alpha_y * omega_i.y, omega_i.z);
	omega_i_ = normalize(omega_i_);

	/* get polar coordinates of omega_i_ */
	float costheta_ = 1.0f;
	float sintheta_ = 0.0f;
	float cosphi_ = 1.0f;
	float sinphi_ = 0.0f;

	if(omega_i_.z < 0.99999f) {
		costheta_ = omega_i_.z;
		sintheta_ = safe_sqrtf(1.0f - costheta_*costheta_);

		float invlen = 1.0f/sintheta_;
		cosphi_ = omega_i_.x * invlen;
		sinphi_ = omega_i_.y * invlen;
	}

	/* 2. sample P22_{omega_i}(x_slope, y_slope, 1, 1) */
	float slope_x, slope_y;

	if(beckmann) {
		microfacet_beckmann_sample_slopes(kg, costheta_, sintheta_,
			randu, randv, &slope_x, &slope_y, G1i);
	}
	else {
		microfacet_ggx_sample_slopes(costheta_, sintheta_,
			randu, randv, &slope_x, &slope_y, G1i);
	}

	/* 3. rotate */
	float tmp = cosphi_*slope_x - sinphi_*slope_y;
	slope_y = sinphi_*slope_x + cosphi_*slope_y;
	slope_x = tmp;

	/* 4. unstretch */
	slope_x = alpha_x * slope_x;
	slope_y = alpha_y * slope_y;

	/* 5. compute normal */
	return normalize(make_float3(-slope_x, -slope_y, 1.0f));
} 

/* Calculate the reflection color
 *
 * If fresnel is used, the color is an interpolation of the F0 color and white
 * with respect to the fresnel
 *
 * Else it is simply white
 */
ccl_device_forceinline float3 reflection_color(const MicrofacetBsdf *bsdf, float3 L, float3 H) {
	float3 F = make_float3(1.0f, 1.0f, 1.0f);
	bool use_fresnel = (bsdf->type == CLOSURE_BSDF_MICROFACET_GGX_FRESNEL_ID
	                   || bsdf->type == CLOSURE_BSDF_MICROFACET_GGX_CLEARCOAT_ID
	                   || bsdf->type == CLOSURE_BSDF_MICROFACET_GGX_ANISO_FRESNEL_ID);

	if(use_fresnel) {
		float F0 = fresnel_dielectric_cos(1.0f, bsdf->ior);

		F = interpolate_fresnel_color(L, H, bsdf->ior, F0, bsdf->extra->cspec0);
	}

	return F;
}

ccl_device_forceinline float D_GTR1(float NdotH, float alpha)
{
	if(alpha >= 1.0f) return M_1_PI_F;
	float alpha2 = alpha*alpha;
	float t = 1.0f + (alpha2 - 1.0f) * NdotH*NdotH;
	return (alpha2 - 1.0f) / (M_PI_F * logf(alpha2) * t);
}

/* GGX microfacet with Smith shadow-masking from:
 *
 * Microfacet Models for Refraction through Rough Surfaces
 * B. Walter, S. R. Marschner, H. Li, K. E. Torrance, EGSR 2007
 *
 * Anisotropic from:
 *
 * Understanding the Masking-Shadowing Function in Microfacet-Based BRDFs
 * E. Heitz, Research Report 2014
 *
 * Anisotropy is only supported for reflection currently, but adding it for
 * transmission is just a matter of copying code from reflection if needed. */

ccl_device int bsdf_microfacet_ggx_setup(MicrofacetBsdf *bsdf)
{
	bsdf->extra = NULL;

	bsdf->alpha_x = saturate(bsdf->alpha_x);
	bsdf->alpha_y = bsdf->alpha_x;

	bsdf->type = CLOSURE_BSDF_MICROFACET_GGX_ID;

	return SD_BSDF|SD_BSDF_HAS_EVAL;
}

ccl_device int bsdf_microfacet_ggx_fresnel_setup(MicrofacetBsdf *bsdf, const ShaderData *sd)
{
	bsdf->extra->cspec0.x = saturate(bsdf->extra->cspec0.x);
	bsdf->extra->cspec0.y = saturate(bsdf->extra->cspec0.y);
	bsdf->extra->cspec0.z = saturate(bsdf->extra->cspec0.z);

	float F0 = fresnel_dielectric_cos(1.0f, bsdf->ior);
	float F = average(interpolate_fresnel_color(sd->I, bsdf->N, bsdf->ior, F0, bsdf->extra->cspec0));
	bsdf->sample_weight *= F;

	bsdf->alpha_x = saturate(bsdf->alpha_x);
	bsdf->alpha_y = bsdf->alpha_x;

	bsdf->type = CLOSURE_BSDF_MICROFACET_GGX_FRESNEL_ID;

	return SD_BSDF|SD_BSDF_HAS_EVAL;
}

ccl_device int bsdf_microfacet_ggx_clearcoat_setup(MicrofacetBsdf *bsdf, const ShaderData *sd)
{
	bsdf->extra->cspec0.x = saturate(bsdf->extra->cspec0.x);
	bsdf->extra->cspec0.y = saturate(bsdf->extra->cspec0.y);
	bsdf->extra->cspec0.z = saturate(bsdf->extra->cspec0.z);

	float F0 = fresnel_dielectric_cos(1.0f, bsdf->ior);
	float F = average(interpolate_fresnel_color(sd->I, bsdf->N, bsdf->ior, F0, bsdf->extra->cspec0));
	bsdf->sample_weight *= 0.25f * bsdf->extra->clearcoat * F;

	bsdf->alpha_x = saturate(bsdf->alpha_x);
	bsdf->alpha_y = bsdf->alpha_x;

	bsdf->type = CLOSURE_BSDF_MICROFACET_GGX_CLEARCOAT_ID;

	return SD_BSDF|SD_BSDF_HAS_EVAL;
}

ccl_device bool bsdf_microfacet_merge(const ShaderClosure *a, const ShaderClosure *b)
{
	const MicrofacetBsdf *bsdf_a = (const MicrofacetBsdf*)a;
	const MicrofacetBsdf *bsdf_b = (const MicrofacetBsdf*)b;

	return (isequal_float3(bsdf_a->N, bsdf_b->N)) &&
	       (bsdf_a->alpha_x == bsdf_b->alpha_x) &&
	       (bsdf_a->alpha_y == bsdf_b->alpha_y) &&
	       (isequal_float3(bsdf_a->T, bsdf_b->T)) &&
	       (bsdf_a->ior == bsdf_b->ior) &&
<<<<<<< HEAD
	       ((!bsdf_a->extra && !bsdf_b->extra) ||
=======
	       ((bsdf_a->extra == NULL && bsdf_b->extra == NULL) ||
>>>>>>> 5e9132b3
	        ((bsdf_a->extra && bsdf_b->extra) &&
	         (isequal_float3(bsdf_a->extra->color, bsdf_b->extra->color))));
}

ccl_device int bsdf_microfacet_ggx_aniso_setup(MicrofacetBsdf *bsdf)
{
	bsdf->extra = NULL;

	bsdf->alpha_x = saturate(bsdf->alpha_x);
	bsdf->alpha_y = saturate(bsdf->alpha_y);

	bsdf->type = CLOSURE_BSDF_MICROFACET_GGX_ANISO_ID;

	return SD_BSDF|SD_BSDF_HAS_EVAL;
}

ccl_device int bsdf_microfacet_ggx_aniso_fresnel_setup(MicrofacetBsdf *bsdf, const ShaderData *sd)
{
	bsdf->extra->cspec0.x = saturate(bsdf->extra->cspec0.x);
	bsdf->extra->cspec0.y = saturate(bsdf->extra->cspec0.y);
	bsdf->extra->cspec0.z = saturate(bsdf->extra->cspec0.z);

	float F0 = fresnel_dielectric_cos(1.0f, bsdf->ior);
	float F = average(interpolate_fresnel_color(sd->I, bsdf->N, bsdf->ior, F0, bsdf->extra->cspec0));
	bsdf->sample_weight *= F;

	bsdf->alpha_x = saturate(bsdf->alpha_x);
	bsdf->alpha_y = saturate(bsdf->alpha_y);

	bsdf->type = CLOSURE_BSDF_MICROFACET_GGX_ANISO_FRESNEL_ID;

	return SD_BSDF|SD_BSDF_HAS_EVAL;
}

ccl_device int bsdf_microfacet_ggx_refraction_setup(MicrofacetBsdf *bsdf)
{
	bsdf->extra = NULL;

	bsdf->alpha_x = saturate(bsdf->alpha_x);
	bsdf->alpha_y = bsdf->alpha_x;

	bsdf->type = CLOSURE_BSDF_MICROFACET_GGX_REFRACTION_ID;

	return SD_BSDF|SD_BSDF_HAS_EVAL;
}

ccl_device void bsdf_microfacet_ggx_blur(ShaderClosure *sc, float roughness)
{
	MicrofacetBsdf *bsdf = (MicrofacetBsdf*)sc;

	bsdf->alpha_x = fmaxf(roughness, bsdf->alpha_x);
	bsdf->alpha_y = fmaxf(roughness, bsdf->alpha_y);
}

ccl_device float3 bsdf_microfacet_ggx_eval_reflect(const ShaderClosure *sc, const float3 I, const float3 omega_in, float *pdf)
{
	const MicrofacetBsdf *bsdf = (const MicrofacetBsdf*)sc;
	float alpha_x = bsdf->alpha_x;
	float alpha_y = bsdf->alpha_y;
	bool m_refractive = bsdf->type == CLOSURE_BSDF_MICROFACET_GGX_REFRACTION_ID;
	float3 N = bsdf->N;

	if(m_refractive || alpha_x*alpha_y <= 1e-7f)
		return make_float3(0.0f, 0.0f, 0.0f);

	float cosNO = dot(N, I);
	float cosNI = dot(N, omega_in);

	if(cosNI > 0 && cosNO > 0) {
		/* get half vector */
		float3 m = normalize(omega_in + I);
		float alpha2 = alpha_x * alpha_y;
		float D, G1o, G1i;

		bool is_principled_clearcoat = (bsdf->type == CLOSURE_BSDF_MICROFACET_GGX_CLEARCOAT_ID);

		if(alpha_x == alpha_y) {
			/* isotropic
			 * eq. 20: (F*G*D)/(4*in*on)
			 * eq. 33: first we calculate D(m) */
			float cosThetaM = dot(N, m);
			float cosThetaM2 = cosThetaM * cosThetaM;
			float cosThetaM4 = cosThetaM2 * cosThetaM2;
			float tanThetaM2 = (1 - cosThetaM2) / cosThetaM2;

			if(is_principled_clearcoat) {
				/* use GTR1 for clearcoat */
				D = D_GTR1(cosThetaM, bsdf->alpha_x);

				/* the alpha value for clearcoat is a fixed 0.25 => alpha2 = 0.25 * 0.25 */
				alpha2 = 0.0625f;
			}
			else {
				/* use GTR2 otherwise */
				D = alpha2 / (M_PI_F * cosThetaM4 * (alpha2 + tanThetaM2) * (alpha2 + tanThetaM2));
			}

			/* eq. 34: now calculate G1(i,m) and G1(o,m) */
			G1o = 2 / (1 + safe_sqrtf(1 + alpha2 * (1 - cosNO * cosNO) / (cosNO * cosNO)));
			G1i = 2 / (1 + safe_sqrtf(1 + alpha2 * (1 - cosNI * cosNI) / (cosNI * cosNI))); 
		}
		else {
			/* anisotropic */
			float3 X, Y, Z = N;
			make_orthonormals_tangent(Z, bsdf->T, &X, &Y);

			/* distribution */
			float3 local_m = make_float3(dot(X, m), dot(Y, m), dot(Z, m));
			float slope_x = -local_m.x/(local_m.z*alpha_x);
			float slope_y = -local_m.y/(local_m.z*alpha_y);
			float slope_len = 1 + slope_x*slope_x + slope_y*slope_y;

			float cosThetaM = local_m.z;
			float cosThetaM2 = cosThetaM * cosThetaM;
			float cosThetaM4 = cosThetaM2 * cosThetaM2;

			D = 1 / ((slope_len * slope_len) * M_PI_F * alpha2 * cosThetaM4);

			/* G1(i,m) and G1(o,m) */
			float tanThetaO2 = (1 - cosNO * cosNO) / (cosNO * cosNO);
			float cosPhiO = dot(I, X);
			float sinPhiO = dot(I, Y);

			float alphaO2 = (cosPhiO*cosPhiO)*(alpha_x*alpha_x) + (sinPhiO*sinPhiO)*(alpha_y*alpha_y);
			alphaO2 /= cosPhiO*cosPhiO + sinPhiO*sinPhiO;

			G1o = 2 / (1 + safe_sqrtf(1 + alphaO2 * tanThetaO2));

			float tanThetaI2 = (1 - cosNI * cosNI) / (cosNI * cosNI);
			float cosPhiI = dot(omega_in, X);
			float sinPhiI = dot(omega_in, Y);

			float alphaI2 = (cosPhiI*cosPhiI)*(alpha_x*alpha_x) + (sinPhiI*sinPhiI)*(alpha_y*alpha_y);
			alphaI2 /= cosPhiI*cosPhiI + sinPhiI*sinPhiI;

			G1i = 2 / (1 + safe_sqrtf(1 + alphaI2 * tanThetaI2));
		}

		float G = G1o * G1i;

		/* eq. 20 */
		float common = D * 0.25f / cosNO;

		float3 F = reflection_color(bsdf, omega_in, m);
		if(is_principled_clearcoat) {
			F *= 0.25f * bsdf->extra->clearcoat;
		}

		float3 out = F * G * common;

		/* eq. 2 in distribution of visible normals sampling
		 * pm = Dw = G1o * dot(m, I) * D / dot(N, I); */

		/* eq. 38 - but see also:
		 * eq. 17 in http://www.graphics.cornell.edu/~bjw/wardnotes.pdf
		 * pdf = pm * 0.25 / dot(m, I); */
		*pdf = G1o * common;

		return out;
	}

	return make_float3(0.0f, 0.0f, 0.0f);
}

ccl_device float3 bsdf_microfacet_ggx_eval_transmit(const ShaderClosure *sc, const float3 I, const float3 omega_in, float *pdf)
{
	const MicrofacetBsdf *bsdf = (const MicrofacetBsdf*)sc;
	float alpha_x = bsdf->alpha_x;
	float alpha_y = bsdf->alpha_y;
	float m_eta = bsdf->ior;
	bool m_refractive = bsdf->type == CLOSURE_BSDF_MICROFACET_GGX_REFRACTION_ID;
	float3 N = bsdf->N;

	if(!m_refractive || alpha_x*alpha_y <= 1e-7f)
		return make_float3(0.0f, 0.0f, 0.0f);

	float cosNO = dot(N, I);
	float cosNI = dot(N, omega_in);

	if(cosNO <= 0 || cosNI >= 0)
		return make_float3(0.0f, 0.0f, 0.0f); /* vectors on same side -- not possible */

	/* compute half-vector of the refraction (eq. 16) */
	float3 ht = -(m_eta * omega_in + I);
	float3 Ht = normalize(ht);
	float cosHO = dot(Ht, I);
	float cosHI = dot(Ht, omega_in);

	float D, G1o, G1i;

	/* eq. 33: first we calculate D(m) with m=Ht: */
	float alpha2 = alpha_x * alpha_y;
	float cosThetaM = dot(N, Ht);
	float cosThetaM2 = cosThetaM * cosThetaM;
	float tanThetaM2 = (1 - cosThetaM2) / cosThetaM2;
	float cosThetaM4 = cosThetaM2 * cosThetaM2;
	D = alpha2 / (M_PI_F * cosThetaM4 * (alpha2 + tanThetaM2) * (alpha2 + tanThetaM2));

	/* eq. 34: now calculate G1(i,m) and G1(o,m) */
	G1o = 2 / (1 + safe_sqrtf(1 + alpha2 * (1 - cosNO * cosNO) / (cosNO * cosNO)));
	G1i = 2 / (1 + safe_sqrtf(1 + alpha2 * (1 - cosNI * cosNI) / (cosNI * cosNI))); 

	float G = G1o * G1i;

	/* probability */
	float Ht2 = dot(ht, ht);

	/* eq. 2 in distribution of visible normals sampling
	 * pm = Dw = G1o * dot(m, I) * D / dot(N, I); */

	/* out = fabsf(cosHI * cosHO) * (m_eta * m_eta) * G * D / (cosNO * Ht2)
	 * pdf = pm * (m_eta * m_eta) * fabsf(cosHI) / Ht2 */
	float common = D * (m_eta * m_eta) / (cosNO * Ht2);
	float out = G * fabsf(cosHI * cosHO) * common;
	*pdf = G1o * fabsf(cosHO * cosHI) * common;

	return make_float3(out, out, out);
}

ccl_device int bsdf_microfacet_ggx_sample(KernelGlobals *kg, const ShaderClosure *sc, float3 Ng, float3 I, float3 dIdx, float3 dIdy, float randu, float randv, float3 *eval, float3 *omega_in, float3 *domega_in_dx, float3 *domega_in_dy, float *pdf)
{
	const MicrofacetBsdf *bsdf = (const MicrofacetBsdf*)sc;
	float alpha_x = bsdf->alpha_x;
	float alpha_y = bsdf->alpha_y;
	bool m_refractive = bsdf->type == CLOSURE_BSDF_MICROFACET_GGX_REFRACTION_ID;
	float3 N = bsdf->N;
	int label;

	float cosNO = dot(N, I);
	if(cosNO > 0) {
		float3 X, Y, Z = N;

		if(alpha_x == alpha_y)
			make_orthonormals(Z, &X, &Y);
		else
			make_orthonormals_tangent(Z, bsdf->T, &X, &Y);

		/* importance sampling with distribution of visible normals. vectors are
		 * transformed to local space before and after */
		float3 local_I = make_float3(dot(X, I), dot(Y, I), cosNO);
		float3 local_m;
		float G1o;

		local_m = microfacet_sample_stretched(kg, local_I, alpha_x, alpha_y,
			randu, randv, false, &G1o);

		float3 m = X*local_m.x + Y*local_m.y + Z*local_m.z;
		float cosThetaM = local_m.z;

		/* reflection or refraction? */
		if(!m_refractive) {
			float cosMO = dot(m, I);
			label = LABEL_REFLECT | LABEL_GLOSSY;

			if(cosMO > 0) {
				/* eq. 39 - compute actual reflected direction */
				*omega_in = 2 * cosMO * m - I;

				if(dot(Ng, *omega_in) > 0) {
					if(alpha_x*alpha_y <= 1e-7f) {
						/* some high number for MIS */
						*pdf = 1e6f;
						*eval = make_float3(1e6f, 1e6f, 1e6f);
<<<<<<< HEAD
=======

						bool use_fresnel = (bsdf->type == CLOSURE_BSDF_MICROFACET_GGX_FRESNEL_ID
						                   || bsdf->type == CLOSURE_BSDF_MICROFACET_GGX_CLEARCOAT_ID
						                   || bsdf->type == CLOSURE_BSDF_MICROFACET_GGX_ANISO_FRESNEL_ID);

						/* if fresnel is used, calculate the color with reflection_color(...) */
						if(use_fresnel) {
							*pdf = 1.0f;
							*eval = reflection_color(bsdf, *omega_in, m);
						}

>>>>>>> 5e9132b3
						label = LABEL_REFLECT | LABEL_SINGULAR;
					}
					else {
						/* microfacet normal is visible to this ray */
						/* eq. 33 */
						float alpha2 = alpha_x * alpha_y;
						float D, G1i;

						bool is_principled_clearcoat = (bsdf->type == CLOSURE_BSDF_MICROFACET_GGX_CLEARCOAT_ID);

						if(alpha_x == alpha_y) {
							/* isotropic */
							float cosThetaM2 = cosThetaM * cosThetaM;
							float cosThetaM4 = cosThetaM2 * cosThetaM2;
							float tanThetaM2 = 1/(cosThetaM2) - 1;

							/* eval BRDF*cosNI */
							float cosNI = dot(N, *omega_in);

							if(is_principled_clearcoat) {
								/* use GTR1 for clearcoat */
								D = D_GTR1(cosThetaM, bsdf->alpha_x);

								/* the alpha value for clearcoat is a fixed 0.25 => alpha2 = 0.25 * 0.25 */
								alpha2 = 0.0625f;

								/* recalculate G1o */
								G1o = 2 / (1 + safe_sqrtf(1 + alpha2 * (1 - cosNO * cosNO) / (cosNO * cosNO)));
							}
							else {
								/* use GTR2 otherwise */
								D = alpha2 / (M_PI_F * cosThetaM4 * (alpha2 + tanThetaM2) * (alpha2 + tanThetaM2));
							}

							/* eq. 34: now calculate G1(i,m) */
							G1i = 2 / (1 + safe_sqrtf(1 + alpha2 * (1 - cosNI * cosNI) / (cosNI * cosNI))); 
						}
						else {
							/* anisotropic distribution */
							float3 local_m = make_float3(dot(X, m), dot(Y, m), dot(Z, m));
							float slope_x = -local_m.x/(local_m.z*alpha_x);
							float slope_y = -local_m.y/(local_m.z*alpha_y);
							float slope_len = 1 + slope_x*slope_x + slope_y*slope_y;

							float cosThetaM = local_m.z;
							float cosThetaM2 = cosThetaM * cosThetaM;
							float cosThetaM4 = cosThetaM2 * cosThetaM2;

							D = 1 / ((slope_len * slope_len) * M_PI_F * alpha2 * cosThetaM4);

							/* calculate G1(i,m) */
							float cosNI = dot(N, *omega_in);

							float tanThetaI2 = (1 - cosNI * cosNI) / (cosNI * cosNI);
							float cosPhiI = dot(*omega_in, X);
							float sinPhiI = dot(*omega_in, Y);

							float alphaI2 = (cosPhiI*cosPhiI)*(alpha_x*alpha_x) + (sinPhiI*sinPhiI)*(alpha_y*alpha_y);
							alphaI2 /= cosPhiI*cosPhiI + sinPhiI*sinPhiI;

							G1i = 2 / (1 + safe_sqrtf(1 + alphaI2 * tanThetaI2));
						}

						/* see eval function for derivation */
						float common = (G1o * D) * 0.25f / cosNO;
						*pdf = common;

						float3 F = reflection_color(bsdf, *omega_in, m);
						if(is_principled_clearcoat) {
							F *= 0.25f * bsdf->extra->clearcoat;
						}

						*eval = G1i * common * F;
					}

#ifdef __RAY_DIFFERENTIALS__
					*domega_in_dx = (2 * dot(m, dIdx)) * m - dIdx;
					*domega_in_dy = (2 * dot(m, dIdy)) * m - dIdy;
#endif
				}
			}
		}
		else {
			label = LABEL_TRANSMIT | LABEL_GLOSSY;

			/* CAUTION: the i and o variables are inverted relative to the paper
			 * eq. 39 - compute actual refractive direction */
			float3 R, T;
#ifdef __RAY_DIFFERENTIALS__
			float3 dRdx, dRdy, dTdx, dTdy;
#endif
			float m_eta = bsdf->ior, fresnel;
			bool inside;

			fresnel = fresnel_dielectric(m_eta, m, I, &R, &T,
#ifdef __RAY_DIFFERENTIALS__
				dIdx, dIdy, &dRdx, &dRdy, &dTdx, &dTdy,
#endif
				&inside);
			
			if(!inside && fresnel != 1.0f) {

				*omega_in = T;
#ifdef __RAY_DIFFERENTIALS__
				*domega_in_dx = dTdx;
				*domega_in_dy = dTdy;
#endif

				if(alpha_x*alpha_y <= 1e-7f || fabsf(m_eta - 1.0f) < 1e-4f) {
					/* some high number for MIS */
					*pdf = 1e6f;
					*eval = make_float3(1e6f, 1e6f, 1e6f);
					label = LABEL_TRANSMIT | LABEL_SINGULAR;
				}
				else {
					/* eq. 33 */
					float alpha2 = alpha_x * alpha_y;
					float cosThetaM2 = cosThetaM * cosThetaM;
					float cosThetaM4 = cosThetaM2 * cosThetaM2;
					float tanThetaM2 = 1/(cosThetaM2) - 1;
					float D = alpha2 / (M_PI_F * cosThetaM4 * (alpha2 + tanThetaM2) * (alpha2 + tanThetaM2));

					/* eval BRDF*cosNI */
					float cosNI = dot(N, *omega_in);

					/* eq. 34: now calculate G1(i,m) */
					float G1i = 2 / (1 + safe_sqrtf(1 + alpha2 * (1 - cosNI * cosNI) / (cosNI * cosNI))); 

					/* eq. 21 */
					float cosHI = dot(m, *omega_in);
					float cosHO = dot(m, I);
					float Ht2 = m_eta * cosHI + cosHO;
					Ht2 *= Ht2;

					/* see eval function for derivation */
					float common = (G1o * D) * (m_eta * m_eta) / (cosNO * Ht2);
					float out = G1i * fabsf(cosHI * cosHO) * common;
					*pdf = cosHO * fabsf(cosHI) * common;

					*eval = make_float3(out, out, out);
				}
			}
		}
	}
	else {
		label = (m_refractive) ? LABEL_TRANSMIT|LABEL_GLOSSY : LABEL_REFLECT|LABEL_GLOSSY;
	}
	return label;
}

/* Beckmann microfacet with Smith shadow-masking from:
 *
 * Microfacet Models for Refraction through Rough Surfaces
 * B. Walter, S. R. Marschner, H. Li, K. E. Torrance, EGSR 2007 */

ccl_device int bsdf_microfacet_beckmann_setup(MicrofacetBsdf *bsdf)
{
	bsdf->alpha_x = saturate(bsdf->alpha_x);
	bsdf->alpha_y = bsdf->alpha_x;

	bsdf->type = CLOSURE_BSDF_MICROFACET_BECKMANN_ID;
	return SD_BSDF|SD_BSDF_HAS_EVAL;
}

ccl_device int bsdf_microfacet_beckmann_aniso_setup(MicrofacetBsdf *bsdf)
{
	bsdf->alpha_x = saturate(bsdf->alpha_x);
	bsdf->alpha_y = saturate(bsdf->alpha_y);

	bsdf->type = CLOSURE_BSDF_MICROFACET_BECKMANN_ANISO_ID;
	return SD_BSDF|SD_BSDF_HAS_EVAL;
}

ccl_device int bsdf_microfacet_beckmann_refraction_setup(MicrofacetBsdf *bsdf)
{
	bsdf->alpha_x = saturate(bsdf->alpha_x);
	bsdf->alpha_y = bsdf->alpha_x;

	bsdf->type = CLOSURE_BSDF_MICROFACET_BECKMANN_REFRACTION_ID;
	return SD_BSDF|SD_BSDF_HAS_EVAL;
}

ccl_device void bsdf_microfacet_beckmann_blur(ShaderClosure *sc, float roughness)
{
	MicrofacetBsdf *bsdf = (MicrofacetBsdf*)sc;

	bsdf->alpha_x = fmaxf(roughness, bsdf->alpha_x);
	bsdf->alpha_y = fmaxf(roughness, bsdf->alpha_y);
}

ccl_device_inline float bsdf_beckmann_G1(float alpha, float cos_n)
{
	cos_n *= cos_n;
	float invA = alpha * safe_sqrtf((1.0f - cos_n) / cos_n);
	if(invA < 0.625f) {
		return 1.0f;
	}

	float a = 1.0f / invA;
	return ((2.181f*a + 3.535f)*a) / ((2.577f*a + 2.276f)*a + 1.0f);
}

ccl_device_inline float bsdf_beckmann_aniso_G1(float alpha_x, float alpha_y, float cos_n, float cos_phi, float sin_phi)
{
	cos_n *= cos_n;
	sin_phi *= sin_phi;
	cos_phi *= cos_phi;
	alpha_x *= alpha_x;
	alpha_y *= alpha_y;

	float alphaO2 = (cos_phi*alpha_x + sin_phi*alpha_y) / (cos_phi + sin_phi);
	float invA = safe_sqrtf(alphaO2 * (1 - cos_n) / cos_n);
	if(invA < 0.625f) {
		return 1.0f;
	}

	float a = 1.0f / invA;
	return ((2.181f*a + 3.535f)*a) / ((2.577f*a + 2.276f)*a + 1.0f);
}

ccl_device float3 bsdf_microfacet_beckmann_eval_reflect(const ShaderClosure *sc, const float3 I, const float3 omega_in, float *pdf)
{
	const MicrofacetBsdf *bsdf = (const MicrofacetBsdf*)sc;
	float alpha_x = bsdf->alpha_x;
	float alpha_y = bsdf->alpha_y;
	bool m_refractive = bsdf->type == CLOSURE_BSDF_MICROFACET_BECKMANN_REFRACTION_ID;
	float3 N = bsdf->N;

	if(m_refractive || alpha_x*alpha_y <= 1e-7f)
		return make_float3(0.0f, 0.0f, 0.0f);

	float cosNO = dot(N, I);
	float cosNI = dot(N, omega_in);

	if(cosNO > 0 && cosNI > 0) {
		/* get half vector */
		float3 m = normalize(omega_in + I);

		float alpha2 = alpha_x * alpha_y;
		float D, G1o, G1i;

		if(alpha_x == alpha_y) {
			/* isotropic
			 * eq. 20: (F*G*D)/(4*in*on)
			 * eq. 25: first we calculate D(m) */
			float cosThetaM = dot(N, m);
			float cosThetaM2 = cosThetaM * cosThetaM;
			float tanThetaM2 = (1 - cosThetaM2) / cosThetaM2;
			float cosThetaM4 = cosThetaM2 * cosThetaM2;
			D = expf(-tanThetaM2 / alpha2) / (M_PI_F * alpha2 * cosThetaM4);

			/* eq. 26, 27: now calculate G1(i,m) and G1(o,m) */
			G1o = bsdf_beckmann_G1(alpha_x, cosNO);
			G1i = bsdf_beckmann_G1(alpha_x, cosNI);
		}
		else {
			/* anisotropic */
			float3 X, Y, Z = N;
			make_orthonormals_tangent(Z, bsdf->T, &X, &Y);

			/* distribution */
			float3 local_m = make_float3(dot(X, m), dot(Y, m), dot(Z, m));
			float slope_x = -local_m.x/(local_m.z*alpha_x);
			float slope_y = -local_m.y/(local_m.z*alpha_y);

			float cosThetaM = local_m.z;
			float cosThetaM2 = cosThetaM * cosThetaM;
			float cosThetaM4 = cosThetaM2 * cosThetaM2;

			D = expf(-slope_x*slope_x - slope_y*slope_y) / (M_PI_F * alpha2 * cosThetaM4);

			/* G1(i,m) and G1(o,m) */
			G1o = bsdf_beckmann_aniso_G1(alpha_x, alpha_y, cosNO, dot(I, X), dot(I, Y));
			G1i = bsdf_beckmann_aniso_G1(alpha_x, alpha_y, cosNI, dot(omega_in, X), dot(omega_in, Y));
		}

		float G = G1o * G1i;

		/* eq. 20 */
		float common = D * 0.25f / cosNO;
		float out = G * common;

		/* eq. 2 in distribution of visible normals sampling
		 * pm = Dw = G1o * dot(m, I) * D / dot(N, I); */

		/* eq. 38 - but see also:
		 * eq. 17 in http://www.graphics.cornell.edu/~bjw/wardnotes.pdf
		 * pdf = pm * 0.25 / dot(m, I); */
		*pdf = G1o * common;

		return make_float3(out, out, out);
	}

	return make_float3(0.0f, 0.0f, 0.0f);
}

ccl_device float3 bsdf_microfacet_beckmann_eval_transmit(const ShaderClosure *sc, const float3 I, const float3 omega_in, float *pdf)
{
	const MicrofacetBsdf *bsdf = (const MicrofacetBsdf*)sc;
	float alpha_x = bsdf->alpha_x;
	float alpha_y = bsdf->alpha_y;
	float m_eta = bsdf->ior;
	bool m_refractive = bsdf->type == CLOSURE_BSDF_MICROFACET_BECKMANN_REFRACTION_ID;
	float3 N = bsdf->N;

	if(!m_refractive || alpha_x*alpha_y <= 1e-7f)
		return make_float3(0.0f, 0.0f, 0.0f);

	float cosNO = dot(N, I);
	float cosNI = dot(N, omega_in);

	if(cosNO <= 0 || cosNI >= 0)
		return make_float3(0.0f, 0.0f, 0.0f);

	/* compute half-vector of the refraction (eq. 16) */
	float3 ht = -(m_eta * omega_in + I);
	float3 Ht = normalize(ht);
	float cosHO = dot(Ht, I);
	float cosHI = dot(Ht, omega_in);

	/* eq. 25: first we calculate D(m) with m=Ht: */
	float alpha2 = alpha_x * alpha_y;
	float cosThetaM = min(dot(N, Ht), 1.0f);
	float cosThetaM2 = cosThetaM * cosThetaM;
	float tanThetaM2 = (1 - cosThetaM2) / cosThetaM2;
	float cosThetaM4 = cosThetaM2 * cosThetaM2;
	float D = expf(-tanThetaM2 / alpha2) / (M_PI_F * alpha2 *  cosThetaM4);

	/* eq. 26, 27: now calculate G1(i,m) and G1(o,m) */
	float G1o = bsdf_beckmann_G1(alpha_x, cosNO);
	float G1i = bsdf_beckmann_G1(alpha_x, cosNI);
	float G = G1o * G1i;

	/* probability */
	float Ht2 = dot(ht, ht);

	/* eq. 2 in distribution of visible normals sampling
	 * pm = Dw = G1o * dot(m, I) * D / dot(N, I); */

	/* out = fabsf(cosHI * cosHO) * (m_eta * m_eta) * G * D / (cosNO * Ht2)
	 * pdf = pm * (m_eta * m_eta) * fabsf(cosHI) / Ht2 */
	float common = D * (m_eta * m_eta) / (cosNO * Ht2);
	float out = G * fabsf(cosHI * cosHO) * common;
	*pdf = G1o * fabsf(cosHO * cosHI) * common;

	return make_float3(out, out, out);
}

ccl_device int bsdf_microfacet_beckmann_sample(KernelGlobals *kg, const ShaderClosure *sc, float3 Ng, float3 I, float3 dIdx, float3 dIdy, float randu, float randv, float3 *eval, float3 *omega_in, float3 *domega_in_dx, float3 *domega_in_dy, float *pdf)
{
	const MicrofacetBsdf *bsdf = (const MicrofacetBsdf*)sc;
	float alpha_x = bsdf->alpha_x;
	float alpha_y = bsdf->alpha_y;
	bool m_refractive = bsdf->type == CLOSURE_BSDF_MICROFACET_BECKMANN_REFRACTION_ID;
	float3 N = bsdf->N;
	int label;

	float cosNO = dot(N, I);
	if(cosNO > 0) {
		float3 X, Y, Z = N;

		if(alpha_x == alpha_y)
			make_orthonormals(Z, &X, &Y);
		else
			make_orthonormals_tangent(Z, bsdf->T, &X, &Y);

		/* importance sampling with distribution of visible normals. vectors are
		 * transformed to local space before and after */
		float3 local_I = make_float3(dot(X, I), dot(Y, I), cosNO);
		float3 local_m;
		float G1o;

		local_m = microfacet_sample_stretched(kg, local_I, alpha_x, alpha_x,
			randu, randv, true, &G1o);

		float3 m = X*local_m.x + Y*local_m.y + Z*local_m.z;
		float cosThetaM = local_m.z;

		/* reflection or refraction? */
		if(!m_refractive) {
			label = LABEL_REFLECT | LABEL_GLOSSY;
			float cosMO = dot(m, I);

			if(cosMO > 0) {
				/* eq. 39 - compute actual reflected direction */
				*omega_in = 2 * cosMO * m - I;

				if(dot(Ng, *omega_in) > 0) {
					if(alpha_x*alpha_y <= 1e-7f) {
						/* some high number for MIS */
						*pdf = 1e6f;
						*eval = make_float3(1e6f, 1e6f, 1e6f);
						label = LABEL_REFLECT | LABEL_SINGULAR;
					}
					else {
						/* microfacet normal is visible to this ray
						 * eq. 25 */
						float alpha2 = alpha_x * alpha_y;
						float D, G1i;

						if(alpha_x == alpha_y) {
							/* istropic distribution */
							float cosThetaM2 = cosThetaM * cosThetaM;
							float cosThetaM4 = cosThetaM2 * cosThetaM2;
							float tanThetaM2 = 1/(cosThetaM2) - 1;
							D = expf(-tanThetaM2 / alpha2) / (M_PI_F * alpha2 *  cosThetaM4);

							/* eval BRDF*cosNI */
							float cosNI = dot(N, *omega_in);

							/* eq. 26, 27: now calculate G1(i,m) */
							G1i = bsdf_beckmann_G1(alpha_x, cosNI);
						}
						else {
							/* anisotropic distribution */
							float3 local_m = make_float3(dot(X, m), dot(Y, m), dot(Z, m));
							float slope_x = -local_m.x/(local_m.z*alpha_x);
							float slope_y = -local_m.y/(local_m.z*alpha_y);

							float cosThetaM = local_m.z;
							float cosThetaM2 = cosThetaM * cosThetaM;
							float cosThetaM4 = cosThetaM2 * cosThetaM2;

							D = expf(-slope_x*slope_x - slope_y*slope_y) / (M_PI_F * alpha2 * cosThetaM4);

							/* G1(i,m) */
							G1i = bsdf_beckmann_aniso_G1(alpha_x, alpha_y, dot(*omega_in, N), dot(*omega_in, X), dot(*omega_in, Y));
						}

						float G = G1o * G1i;

						/* see eval function for derivation */
						float common = D * 0.25f / cosNO;
						float out = G * common;
						*pdf = G1o * common;

						*eval = make_float3(out, out, out);
					}

#ifdef __RAY_DIFFERENTIALS__
					*domega_in_dx = (2 * dot(m, dIdx)) * m - dIdx;
					*domega_in_dy = (2 * dot(m, dIdy)) * m - dIdy;
#endif
				}
			}
		}
		else {
			label = LABEL_TRANSMIT | LABEL_GLOSSY;

			/* CAUTION: the i and o variables are inverted relative to the paper
			 * eq. 39 - compute actual refractive direction */
			float3 R, T;
#ifdef __RAY_DIFFERENTIALS__
			float3 dRdx, dRdy, dTdx, dTdy;
#endif
			float m_eta = bsdf->ior, fresnel;
			bool inside;

			fresnel = fresnel_dielectric(m_eta, m, I, &R, &T,
#ifdef __RAY_DIFFERENTIALS__
				dIdx, dIdy, &dRdx, &dRdy, &dTdx, &dTdy,
#endif
				&inside);

			if(!inside && fresnel != 1.0f) {
				*omega_in = T;

#ifdef __RAY_DIFFERENTIALS__
				*domega_in_dx = dTdx;
				*domega_in_dy = dTdy;
#endif

				if(alpha_x*alpha_y <= 1e-7f || fabsf(m_eta - 1.0f) < 1e-4f) {
					/* some high number for MIS */
					*pdf = 1e6f;
					*eval = make_float3(1e6f, 1e6f, 1e6f);
					label = LABEL_TRANSMIT | LABEL_SINGULAR;
				}
				else {
					/* eq. 33 */
					float alpha2 = alpha_x * alpha_y;
					float cosThetaM2 = cosThetaM * cosThetaM;
					float cosThetaM4 = cosThetaM2 * cosThetaM2;
					float tanThetaM2 = 1/(cosThetaM2) - 1;
					float D = expf(-tanThetaM2 / alpha2) / (M_PI_F * alpha2 *  cosThetaM4);

					/* eval BRDF*cosNI */
					float cosNI = dot(N, *omega_in);

					/* eq. 26, 27: now calculate G1(i,m) */
					float G1i = bsdf_beckmann_G1(alpha_x, cosNI);
					float G = G1o * G1i;

					/* eq. 21 */
					float cosHI = dot(m, *omega_in);
					float cosHO = dot(m, I);
					float Ht2 = m_eta * cosHI + cosHO;
					Ht2 *= Ht2;

					/* see eval function for derivation */
					float common = D * (m_eta * m_eta) / (cosNO * Ht2);
					float out = G * fabsf(cosHI * cosHO) * common;
					*pdf = G1o * cosHO * fabsf(cosHI) * common;

					*eval = make_float3(out, out, out);
				}
			}
		}
	}
	else {
		label = (m_refractive) ? LABEL_TRANSMIT|LABEL_GLOSSY : LABEL_REFLECT|LABEL_GLOSSY;
	}
	return label;
}

CCL_NAMESPACE_END

#endif /* __BSDF_MICROFACET_H__ */
<|MERGE_RESOLUTION|>--- conflicted
+++ resolved
@@ -334,11 +334,7 @@
 	       (bsdf_a->alpha_y == bsdf_b->alpha_y) &&
 	       (isequal_float3(bsdf_a->T, bsdf_b->T)) &&
 	       (bsdf_a->ior == bsdf_b->ior) &&
-<<<<<<< HEAD
-	       ((!bsdf_a->extra && !bsdf_b->extra) ||
-=======
 	       ((bsdf_a->extra == NULL && bsdf_b->extra == NULL) ||
->>>>>>> 5e9132b3
 	        ((bsdf_a->extra && bsdf_b->extra) &&
 	         (isequal_float3(bsdf_a->extra->color, bsdf_b->extra->color))));
 }
@@ -602,8 +598,6 @@
 						/* some high number for MIS */
 						*pdf = 1e6f;
 						*eval = make_float3(1e6f, 1e6f, 1e6f);
-<<<<<<< HEAD
-=======
 
 						bool use_fresnel = (bsdf->type == CLOSURE_BSDF_MICROFACET_GGX_FRESNEL_ID
 						                   || bsdf->type == CLOSURE_BSDF_MICROFACET_GGX_CLEARCOAT_ID
@@ -615,7 +609,6 @@
 							*eval = reflection_color(bsdf, *omega_in, m);
 						}
 
->>>>>>> 5e9132b3
 						label = LABEL_REFLECT | LABEL_SINGULAR;
 					}
 					else {
