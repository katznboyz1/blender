--- conflicted
+++ resolved
@@ -87,68 +87,9 @@
 
 ccl_device_inline float3 bsdf_eval_diffuse_glossy_ratio(const BsdfEval *eval)
 {
-<<<<<<< HEAD
   /* Ratio of diffuse and glossy to recover proportions for writing to render pass.
    * We assume reflection, transmission and volume scatter to be exclusive. */
   return safe_divide_float3_float3(eval->diffuse, eval->diffuse + eval->glossy);
-=======
-  /* clear all */
-#ifdef __PASSES__
-  L->use_light_pass = kernel_data.film.use_light_pass;
-
-  if (kernel_data.film.use_light_pass) {
-    L->indirect = zero_float3();
-    L->direct_emission = zero_float3();
-
-    L->color_diffuse = zero_float3();
-    L->color_glossy = zero_float3();
-    L->color_transmission = zero_float3();
-
-    L->direct_diffuse = zero_float3();
-    L->direct_glossy = zero_float3();
-    L->direct_transmission = zero_float3();
-    L->direct_volume = zero_float3();
-
-    L->indirect_diffuse = zero_float3();
-    L->indirect_glossy = zero_float3();
-    L->indirect_transmission = zero_float3();
-    L->indirect_volume = zero_float3();
-
-    L->transparent = 0.0f;
-    L->emission = zero_float3();
-    L->background = zero_float3();
-    L->ao = zero_float3();
-    L->shadow = zero_float3();
-    L->mist = 0.0f;
-
-    L->state.diffuse = zero_float3();
-    L->state.glossy = zero_float3();
-    L->state.transmission = zero_float3();
-    L->state.volume = zero_float3();
-    L->state.direct = zero_float3();
-  }
-  else
-#endif
-  {
-    L->transparent = 0.0f;
-    L->emission = zero_float3();
-  }
-
-#ifdef __SHADOW_TRICKS__
-  L->path_total = zero_float3();
-  L->path_total_shaded = zero_float3();
-  L->shadow_background_color = zero_float3();
-  L->shadow_throughput = 0.0f;
-  L->shadow_transparency = 1.0f;
-  L->has_shadow_catcher = 0;
-#endif
-
-#ifdef __DENOISING_FEATURES__
-  L->denoising_normal = zero_float3();
-  L->denoising_albedo = zero_float3();
-  L->denoising_depth = 0.0f;
-#endif
->>>>>>> 073bf8bf
 }
 
 /* --------------------------------------------------------------------
@@ -160,6 +101,11 @@
 
 ccl_device_forceinline void kernel_accum_clamp(const KernelGlobals *kg, float3 *L, int bounce)
 {
+#ifdef __KERNEL_DEBUG_NAN__
+  if (!isfinite3_safe(*L)) {
+    kernel_assert(!"Cycles sample with non-finite value detected");
+  }
+#endif
   /* Make sure all components are finite, allowing the contribution to be usable by adaptive
    * sampling convergence check, but also to make it so render result never causes issues with
    * post-processing. */
@@ -413,20 +359,12 @@
       kernel_write_pass_float3(buffer + glossy_pass_offset, glossy_contribution);
     }
 
-<<<<<<< HEAD
     /* Reconstruct diffuse subset of throughput. */
     pass_offset = (INTEGRATOR_STATE(path, bounce) == 1) ? kernel_data.film.pass_diffuse_direct :
                                                           kernel_data.film.pass_diffuse_indirect;
     if (pass_offset != PASS_UNUSED) {
       contribution *= INTEGRATOR_STATE(path, diffuse_glossy_ratio);
     }
-=======
-  if (UNLIKELY(!isfinite_safe(path_total))) {
-#  ifdef __KERNEL_DEBUG_NAN__
-    kernel_assert(!"Non-finite total radiance along the path");
-#  endif
-    shadow = 0.0f;
->>>>>>> 073bf8bf
   }
   else if (path_flag & PATH_RAY_TRANSMISSION_PASS) {
     /* Indirectly visible through transmission. */
@@ -458,16 +396,7 @@
   ccl_global float *buffer = kernel_accum_pixel_render_buffer(INTEGRATOR_STATE_PASS,
                                                               render_buffer);
 
-<<<<<<< HEAD
   kernel_accum_combined_pass(INTEGRATOR_STATE_PASS, contribution, buffer);
-=======
-    /* Reject invalid value */
-    if (!isfinite_safe(sum)) {
-#  ifdef __KERNEL_DEBUG_NAN__
-      kernel_assert(!"Non-finite sum in path_radiance_clamp_and_sum!");
-#  endif
-      L_sum = zero_float3();
->>>>>>> 073bf8bf
 
 #ifdef __PASSES__
   if (kernel_data.film.light_pass_flag & PASS_ANY) {
@@ -514,7 +443,6 @@
       kernel_write_pass_float3(buffer + pass_offset, contribution);
     }
 
-<<<<<<< HEAD
     /* Write shadow pass. */
     if (kernel_data.film.pass_shadow != PASS_UNUSED && (path_flag & PATH_RAY_SHADOW_FOR_LIGHT) &&
         (path_flag & PATH_RAY_CAMERA)) {
@@ -523,21 +451,6 @@
       const float3 shadow = safe_divide_float3_float3(shadowed_throughput, unshadowed_throughput) *
                             kernel_data.film.pass_shadow_scale;
       kernel_write_pass_float3(buffer + kernel_data.film.pass_shadow, shadow);
-=======
-  /* No Light Passes */
-  else
-#endif
-  {
-    L_sum = L->emission;
-
-    /* Reject invalid value */
-    float sum = fabsf((L_sum).x) + fabsf((L_sum).y) + fabsf((L_sum).z);
-    if (!isfinite_safe(sum)) {
-#ifdef __KERNEL_DEBUG_NAN__
-      kernel_assert(!"Non-finite final sum in path_radiance_clamp_and_sum!");
-#endif
-      L_sum = zero_float3();
->>>>>>> 073bf8bf
     }
   }
 #endif
