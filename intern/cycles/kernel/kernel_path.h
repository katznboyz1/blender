/*
 * Copyright 2011-2013 Blender Foundation
 *
 * Licensed under the Apache License, Version 2.0 (the "License");
 * you may not use this file except in compliance with the License.
 * You may obtain a copy of the License at
 *
 * http://www.apache.org/licenses/LICENSE-2.0
 *
 * Unless required by applicable law or agreed to in writing, software
 * distributed under the License is distributed on an "AS IS" BASIS,
 * WITHOUT WARRANTIES OR CONDITIONS OF ANY KIND, either express or implied.
 * See the License for the specific language governing permissions and
 * limitations under the License.
 */

#ifdef __OSL__
#  include "kernel/osl/osl_shader.h"
#endif

#include "kernel/kernel_random.h"
#include "kernel/kernel_projection.h"
#include "kernel/kernel_montecarlo.h"
#include "kernel/kernel_differential.h"
#include "kernel/kernel_camera.h"

#include "kernel/geom/geom.h"
#include "kernel/bvh/bvh.h"

#include "kernel/kernel_accumulate.h"
#include "kernel/kernel_shader.h"
#include "kernel/kernel_light.h"
#include "kernel/kernel_passes.h"

#ifdef __SUBSURFACE__
#  include "kernel/kernel_subsurface.h"
#endif

#ifdef __VOLUME__
#  include "kernel/kernel_volume.h"
#endif

<<<<<<< HEAD
#include "kernel_path_state.h"
#include "kernel_shadow.h"
#include "kernel_emission.h"
#include "kernel_path_common.h"
#include "kernel_path_surface.h"
#include "kernel_path_volume.h"
//#include "kernel_path_subsurface.h"
=======
#include "kernel/kernel_path_state.h"
#include "kernel/kernel_shadow.h"
#include "kernel/kernel_emission.h"
#include "kernel/kernel_path_common.h"
#include "kernel/kernel_path_surface.h"
#include "kernel/kernel_path_volume.h"
#include "kernel/kernel_path_subsurface.h"
>>>>>>> d7f5520f

#ifdef __KERNEL_DEBUG__
#  include "kernel/kernel_debug.h"
#endif

CCL_NAMESPACE_BEGIN

ccl_device_noinline void kernel_path_ao(KernelGlobals *kg,
                                        ShaderData *sd,
                                        ShaderData *emission_sd,
                                        PathRadiance *L,
                                        PathState *state,
                                        RNG *rng,
                                        float3 throughput,
                                        float3 ao_alpha)
{
	/* todo: solve correlation */
	float bsdf_u, bsdf_v;

	path_state_rng_2D(kg, rng, state, PRNG_BSDF_U, &bsdf_u, &bsdf_v);

	float ao_factor = kernel_data.background.ao_factor;
	float3 ao_N;
	float3 ao_bsdf = shader_bsdf_ao(kg, sd, ao_factor, &ao_N);
	float3 ao_D;
	float ao_pdf;

	sample_cos_hemisphere(ao_N, bsdf_u, bsdf_v, &ao_D, &ao_pdf);

	if(dot(sd->Ng, ao_D) > 0.0f && ao_pdf != 0.0f) {
		Ray light_ray;
		float3 ao_shadow;

		light_ray.P = ray_offset(sd->P, sd->Ng);
		light_ray.D = ao_D;
		light_ray.t = kernel_data.background.ao_distance;
#ifdef __OBJECT_MOTION__
		light_ray.time = ccl_fetch(sd, time);
#endif
		light_ray.dP = ccl_fetch(sd, dP);
		light_ray.dD = differential3_zero();

        state->flag |= PATH_RAY_AO;

        uint shadow_linking = object_shadow_linking(kg, sd->object);
		if(!shadow_blocked(kg, emission_sd, state, &light_ray, &ao_shadow, shadow_linking))
			path_radiance_accum_ao(L, throughput, ao_alpha, ao_bsdf, ao_shadow, state->bounce);
<<<<<<< HEAD

        state->flag &= ~PATH_RAY_AO;
=======
		}
		else {
			path_radiance_accum_total_ao(L, throughput, ao_bsdf);
		}
>>>>>>> d7f5520f
	}
}

ccl_device void kernel_path_indirect(KernelGlobals *kg,
                                     ShaderData *sd,
                                     ShaderData *emission_sd,
                                     RNG *rng,
                                     Ray *ray,
                                     float3 throughput,
                                     int num_samples,
                                     PathState *state,
                                     PathRadiance *L,
                                     uint light_linking)
{
	/* path iteration */
	for(;;) {
		/* intersect scene */
		Intersection isect;
		uint visibility = path_state_ray_visibility(kg, state);
		if(state->bounce > kernel_data.integrator.ao_bounces) {
			visibility = PATH_RAY_SHADOW;
			ray->t = kernel_data.background.ao_distance;
		}
		bool hit = scene_intersect(kg,
		                           *ray,
		                           visibility,
		                           &isect,
		                           NULL,
		                           0.0f, 0.0f,
                                   0x00000000/*TODO:What goes here*/);

#ifdef __LAMP_MIS__
		if(kernel_data.integrator.use_lamp_mis && !(state->flag & PATH_RAY_CAMERA)) {
			/* ray starting from previous non-transparent bounce */
			Ray light_ray;

			light_ray.P = ray->P - state->ray_t*ray->D;
			state->ray_t += isect.t;
			light_ray.D = ray->D;
			light_ray.t = state->ray_t;
			light_ray.time = ray->time;
			light_ray.dD = ray->dD;
			light_ray.dP = ray->dP;

			/* intersect with lamp */
			float3 emission;
			if(indirect_lamp_emission(kg, emission_sd, state, &light_ray, &emission, light_linking)) {
				path_radiance_accum_emission(L,
				                             throughput,
				                             emission,
				                             state->bounce);
			}
		}
#endif  /* __LAMP_MIS__ */

#ifdef __VOLUME__
		/* Sanitize volume stack. */
		if(!hit) {
			kernel_volume_clean_stack(kg, state->volume_stack);
		}
		/* volume attenuation, emission, scatter */
		if(state->volume_stack[0].shader != SHADER_NONE) {
			Ray volume_ray = *ray;
			volume_ray.t = (hit)? isect.t: FLT_MAX;

			bool heterogeneous =
			        volume_stack_is_heterogeneous(kg,
			                                      state->volume_stack);

#  ifdef __VOLUME_DECOUPLED__
			int sampling_method =
			        volume_stack_sampling_method(kg,
			                                     state->volume_stack);
			bool decoupled = kernel_volume_use_decoupled(kg, heterogeneous, false, sampling_method);

			if(decoupled) {
				/* cache steps along volume for repeated sampling */
				VolumeSegment volume_segment;

				shader_setup_from_volume(kg,
				                         sd,
				                         &volume_ray);
				kernel_volume_decoupled_record(kg,
				                               state,
				                               &volume_ray,
				                               sd,
				                               &volume_segment,
				                               heterogeneous);

				volume_segment.sampling_method = sampling_method;

				/* emission */
				if(volume_segment.closure_flag & SD_RUNTIME_EMISSION) {
					path_radiance_accum_emission(L,
					                             throughput,
					                             volume_segment.accum_emission,
					                             state->bounce);
				}

				/* scattering */
				VolumeIntegrateResult result = VOLUME_PATH_ATTENUATED;

				if(volume_segment.closure_flag & SD_RUNTIME_SCATTER) {
					int all = kernel_data.integrator.sample_all_lights_indirect;
                    uint light_linking = object_light_linking(kg, sd->object);
                    uint shadow_linking = object_shadow_linking(kg, sd->object);

					/* direct light sampling */
					kernel_branched_path_volume_connect_light(kg,
					                                          rng,
					                                          sd,
					                                          emission_sd,
					                                          throughput,
					                                          state,
					                                          L,
					                                          all,
					                                          &volume_ray,
					                                          &volume_segment,
                                                              light_linking,
                                                              shadow_linking);

					/* indirect sample. if we use distance sampling and take just
					 * one sample for direct and indirect light, we could share
					 * this computation, but makes code a bit complex */
					float rphase = path_state_rng_1D_for_decision(kg, rng, state, PRNG_PHASE);
					float rscatter = path_state_rng_1D_for_decision(kg, rng, state, PRNG_SCATTER_DISTANCE);

					result = kernel_volume_decoupled_scatter(kg,
					                                         state,
					                                         &volume_ray,
					                                         sd,
					                                         &throughput,
					                                         rphase,
					                                         rscatter,
					                                         &volume_segment,
					                                         NULL,
					                                         true);
				}

				/* free cached steps */
				kernel_volume_decoupled_free(kg, &volume_segment);

				if(result == VOLUME_PATH_SCATTERED) {
					if(kernel_path_volume_bounce(kg,
					                             rng,
					                             sd,
					                             &throughput,
					                             state,
					                             L,
					                             ray))
					{
						continue;
					}
					else {
						break;
					}
				}
				else {
					throughput *= volume_segment.accum_transmittance;
				}
			}
			else
#  endif  /* __VOLUME_DECOUPLED__ */
			{
				/* integrate along volume segment with distance sampling */
				VolumeIntegrateResult result = kernel_volume_integrate(
					kg, state, sd, &volume_ray, L, &throughput, rng, heterogeneous);

#  ifdef __VOLUME_SCATTER__
				if(result == VOLUME_PATH_SCATTERED) {
					/* direct lighting */
                    uint light_linking = object_light_linking(kg, sd->object);
                    uint shadow_linking = object_shadow_linking(kg, sd->object);

					kernel_path_volume_connect_light(kg,
					                                 rng,
					                                 sd,
					                                 emission_sd,
					                                 throughput,
					                                 state,
					                                 L,
                                                     light_linking,
                                                     shadow_linking);

					/* indirect light bounce */
					if(kernel_path_volume_bounce(kg,
					                             rng,
					                             sd,
					                             &throughput,
					                             state,
					                             L,
					                             ray))
					{
						continue;
					}
					else {
						break;
					}
				}
#  endif  /* __VOLUME_SCATTER__ */
			}
		}
#endif  /* __VOLUME__ */

		if(!hit) {
#ifdef __BACKGROUND__
			/* sample background shader */
			float3 L_background = indirect_background(kg, emission_sd, state, ray);
			path_radiance_accum_background(L,
			                               state,
			                               throughput,
			                               L_background);
#endif  /* __BACKGROUND__ */

			break;
		}
		else if(state->bounce > kernel_data.integrator.ao_bounces) {
			break;
		}

		/* setup shading */
		shader_setup_from_ray(kg,
		                      sd,
		                      &isect,
		                      ray);
		float rbsdf = path_state_rng_1D_for_decision(kg, rng, state, PRNG_BSDF);
		shader_eval_surface(kg, sd, rng, state, rbsdf, state->flag, SHADER_CONTEXT_INDIRECT);
#ifdef __BRANCHED_PATH__
		shader_merge_closures(sd);
#endif  /* __BRANCHED_PATH__ */

#ifdef __SHADOW_TRICKS__
		if(!(sd->object_flag & SD_OBJECT_SHADOW_CATCHER)) {
			state->flag &= ~PATH_RAY_SHADOW_CATCHER_ONLY;
		}
#endif  /* __SHADOW_TRICKS__ */

		/* blurring of bsdf after bounces, for rays that have a small likelihood
		 * of following this particular path (diffuse, rough glossy) */
		if(kernel_data.integrator.filter_glossy != FLT_MAX) {
			float blur_pdf = kernel_data.integrator.filter_glossy*state->min_ray_pdf;

			if(blur_pdf < 1.0f) {
				float blur_roughness = sqrtf(1.0f - blur_pdf)*0.5f;
				shader_bsdf_blur(kg, sd, blur_roughness);
			}
		}

#ifdef __EMISSION__
		/* emission */
		if(sd->runtime_flag & SD_RUNTIME_EMISSION) {
			float3 emission = indirect_primitive_emission(kg,
			                                              sd,
			                                              isect.t,
			                                              state->flag,
			                                              state->ray_pdf);
			path_radiance_accum_emission(L, throughput, emission, state->bounce);
		}
#endif  /* __EMISSION__ */

		/* path termination. this is a strange place to put the termination, it's
		 * mainly due to the mixed in MIS that we use. gives too many unneeded
		 * shader evaluations, only need emission if we are going to terminate */
		float probability =
		        path_state_terminate_probability(kg,
		                                         state,
												 sd,
		                                         throughput*num_samples);

		if(probability == 0.0f) {
			break;
		}
		else if(probability != 1.0f) {
			float terminate = path_state_rng_1D_for_decision(kg, rng, state, PRNG_TERMINATE);

			if(terminate >= probability)
				break;

			throughput /= probability;
		}

#ifdef __AO__
		/* ambient occlusion */
		if(kernel_data.integrator.use_ambient_occlusion || (sd->runtime_flag & SD_RUNTIME_AO)) {
			kernel_path_ao(kg, sd, emission_sd, L, state, rng, throughput, make_float3(0.0f, 0.0f, 0.0f));
		}
#endif  /* __AO__ */

#ifdef __SUBSURFACE__
		/* bssrdf scatter to a different location on the same object, replacing
		 * the closures with a diffuse BSDF */
		if(sd->runtime_flag & SD_RUNTIME_BSSRDF) {
			float bssrdf_probability;
			ShaderClosure *sc = subsurface_scatter_pick_closure(kg, sd, &bssrdf_probability);

			/* modify throughput for picking bssrdf or bsdf */
			throughput *= bssrdf_probability;

			/* do bssrdf scatter step if we picked a bssrdf closure */
			if(sc) {
				uint lcg_state = lcg_state_init(rng, state->rng_offset, state->sample, 0x68bc21eb);

				float bssrdf_u, bssrdf_v;
				path_state_rng_2D(kg,
				                  rng,
				                  state,
				                  PRNG_BSDF_U,
				                  &bssrdf_u, &bssrdf_v);
				subsurface_scatter_step(kg,
				                        sd,
				                        state,
				                        state->flag,
				                        sc,
				                        &lcg_state,
				                        bssrdf_u, bssrdf_v,
				                        false);
			}
		}
#endif  /* __SUBSURFACE__ */

#if defined(__EMISSION__) && defined(__BRANCHED_PATH__)
		if(kernel_data.integrator.use_direct_light) {
<<<<<<< HEAD
			int all = kernel_data.integrator.sample_all_lights_indirect;

            unsigned int light_linking = object_light_linking(kg, sd->object);
            unsigned int shadow_linking = object_shadow_linking(kg, sd->object);

=======
			int all = (kernel_data.integrator.sample_all_lights_indirect) ||
			          (state->flag & PATH_RAY_SHADOW_CATCHER);
>>>>>>> d7f5520f
			kernel_branched_path_surface_connect_light(kg,
			                                           rng,
			                                           sd,
			                                           emission_sd,
			                                           state,
			                                           throughput,
			                                           1.0f,
			                                           L,
			                                           all,
                                                       light_linking,
                                                       shadow_linking);
		}
#endif  /* defined(__EMISSION__) && defined(__BRANCHED_PATH__) */

		if(!kernel_path_surface_bounce(kg, rng, sd, &throughput, state, L, ray))
			break;
	}
}

#ifdef __SUBSURFACE__
#  ifndef __KERNEL_CUDA__
ccl_device
#  else
ccl_device_inline
#  endif
bool kernel_path_subsurface_scatter(
        KernelGlobals *kg,
        ShaderData *sd,
        ShaderData *emission_sd,
        PathRadiance *L,
        PathState *state,
        RNG *rng,
        Ray *ray,
        float3 *throughput,
        SubsurfaceIndirectRays *ss_indirect)
{
	float bssrdf_probability;
	ShaderClosure *sc = subsurface_scatter_pick_closure(kg, sd, &bssrdf_probability);

	/* modify throughput for picking bssrdf or bsdf */
	*throughput *= bssrdf_probability;

	/* do bssrdf scatter step if we picked a bssrdf closure */
	if(sc) {
		/* We should never have two consecutive BSSRDF bounces,
		 * the second one should be converted to a diffuse BSDF to
		 * avoid this.
		 */
		kernel_assert(!ss_indirect->tracing);

		uint lcg_state = lcg_state_init(rng, state, 0x68bc21eb);

		SubsurfaceIntersection ss_isect;
		float bssrdf_u, bssrdf_v;
		path_state_rng_2D(kg, rng, state, PRNG_BSDF_U, &bssrdf_u, &bssrdf_v);
		int num_hits = subsurface_scatter_multi_intersect(kg,
		                                                  &ss_isect,
		                                                  sd,
		                                                  sc,
		                                                  &lcg_state,
		                                                  bssrdf_u, bssrdf_v,
		                                                  false);
#  ifdef __VOLUME__
		ss_indirect->need_update_volume_stack =
		        kernel_data.integrator.use_volumes &&
		        ccl_fetch(sd, object_flag) & SD_OBJECT_OBJECT_INTERSECTS_VOLUME;
#  endif

		/* compute lighting with the BSDF closure */
		for(int hit = 0; hit < num_hits; hit++) {
			/* NOTE: We reuse the existing ShaderData, we assume the path
			 * integration loop stops when this function returns true.
			 */
			subsurface_scatter_multi_setup(kg,
			                               &ss_isect,
			                               hit,
			                               sd,
			                               state,
			                               state->flag,
			                               sc,
			                               false);

			PathState *hit_state = &ss_indirect->state[ss_indirect->num_rays];
			Ray *hit_ray = &ss_indirect->rays[ss_indirect->num_rays];
			float3 *hit_tp = &ss_indirect->throughputs[ss_indirect->num_rays];
			PathRadiance *hit_L = &ss_indirect->L[ss_indirect->num_rays];

			*hit_state = *state;
			*hit_ray = *ray;
			*hit_tp = *throughput;

			hit_state->rng_offset += PRNG_BOUNCE_NUM;

			path_radiance_init(hit_L, kernel_data.film.use_light_pass);
			hit_L->direct_throughput = L->direct_throughput;
			path_radiance_copy_indirect(hit_L, L);

            uint light_linking = object_light_linking(kg, sd->object);
            uint shadow_linking = object_shadow_linking(kg, sd->object);
			kernel_path_surface_connect_light(kg, rng, sd, emission_sd, *hit_tp, state, hit_L, light_linking, shadow_linking);

			if(kernel_path_surface_bounce(kg,
			                              rng,
			                              sd,
			                              hit_tp,
			                              hit_state,
			                              hit_L,
			                              hit_ray))
			{
#  ifdef __LAMP_MIS__
				hit_state->ray_t = 0.0f;
#  endif  /* __LAMP_MIS__ */

#  ifdef __VOLUME__
				if(ss_indirect->need_update_volume_stack) {
					Ray volume_ray = *ray;
					/* Setup ray from previous surface point to the new one. */
					volume_ray.D = normalize_len(hit_ray->P - volume_ray.P,
					                             &volume_ray.t);

					kernel_volume_stack_update_for_subsurface(
					    kg,
					    emission_sd,
					    &volume_ray,
					    hit_state->volume_stack);
				}
#  endif  /* __VOLUME__ */
				path_radiance_reset_indirect(L);
				ss_indirect->num_rays++;
			}
			else {
				path_radiance_accum_sample(L, hit_L, 1);
			}
		}
		return true;
	}
	return false;
}

ccl_device_inline void kernel_path_subsurface_init_indirect(
        SubsurfaceIndirectRays *ss_indirect)
{
	ss_indirect->tracing = false;
	ss_indirect->num_rays = 0;
}

ccl_device void kernel_path_subsurface_accum_indirect(
        SubsurfaceIndirectRays *ss_indirect,
        PathRadiance *L)
{
	if(ss_indirect->tracing) {
		path_radiance_sum_indirect(L);
		path_radiance_accum_sample(&ss_indirect->direct_L, L, 1);
		if(ss_indirect->num_rays == 0) {
			*L = ss_indirect->direct_L;
		}
	}
}

ccl_device void kernel_path_subsurface_setup_indirect(
        KernelGlobals *kg,
        SubsurfaceIndirectRays *ss_indirect,
        PathState *state,
        Ray *ray,
        PathRadiance *L,
        float3 *throughput)
{
	if(!ss_indirect->tracing) {
		ss_indirect->direct_L = *L;
	}
	ss_indirect->tracing = true;

	/* Setup state, ray and throughput for indirect SSS rays. */
	ss_indirect->num_rays--;

	Ray *indirect_ray = &ss_indirect->rays[ss_indirect->num_rays];
	PathRadiance *indirect_L = &ss_indirect->L[ss_indirect->num_rays];

	*state = ss_indirect->state[ss_indirect->num_rays];
	*ray = *indirect_ray;
	*L = *indirect_L;
	*throughput = ss_indirect->throughputs[ss_indirect->num_rays];

	state->rng_offset += ss_indirect->num_rays * PRNG_BOUNCE_NUM;
}

#endif  /* __SUBSURFACE__ */

ccl_device_inline float4 kernel_path_integrate(KernelGlobals *kg,
                                               RNG *rng,
                                               int sample,
                                               Ray ray,
                                               ccl_global float *buffer)
{
	/* initialize */
	PathRadiance L;
	float3 throughput = make_float3(1.0f, 1.0f, 1.0f);
	float L_transparent = 0.0f;

	path_radiance_init(&L, kernel_data.film.use_light_pass);

	/* shader data memory used for both volumes and surfaces, saves stack space */
	ShaderData sd;
	/* shader data used by emission, shadows, volume stacks */
	ShaderData emission_sd;

	PathState state;
	path_state_init(kg, &emission_sd, &state, rng, sample, &ray);

#ifdef __KERNEL_DEBUG__
	DebugData debug_data;
	debug_data_init(&debug_data);
#endif  /* __KERNEL_DEBUG__ */

#ifdef __SUBSURFACE__
	SubsurfaceIndirectRays ss_indirect;
	kernel_path_subsurface_init_indirect(&ss_indirect);

	for(;;) {
#endif  /* __SUBSURFACE__ */

	/* path iteration */
	for(;;) {
		/* intersect scene */
		Intersection isect;
		uint visibility = path_state_ray_visibility(kg, &state);

#ifdef __HAIR__
		float difl = 0.0f, extmax = 0.0f;
		uint lcg_state = 0;

		if(kernel_data.bvh.have_curves) {
			if((kernel_data.cam.resolution == 1) && (state.flag & PATH_RAY_CAMERA)) {	
				float3 pixdiff = ray.dD.dx + ray.dD.dy;
				/*pixdiff = pixdiff - dot(pixdiff, ray.D)*ray.D;*/
				difl = kernel_data.curve.minimum_width * len(pixdiff) * 0.5f;
			}

			extmax = kernel_data.curve.maximum_width;
			lcg_state = lcg_state_init(rng, state.rng_offset, state.sample, 0x51633e2d);
		}

		bool hit = scene_intersect(kg, ray, visibility, &isect, &lcg_state, difl, extmax, 0x00000000/*TODO:What goes here*/);
#else
		bool hit = scene_intersect(kg, ray, visibility, &isect, NULL, 0.0f, 0.0f, 0x00000000/*TODO:What goes here*/);
#endif

#ifdef __KERNEL_DEBUG__
		if(state.flag & PATH_RAY_CAMERA) {
			debug_data.num_bvh_traversed_nodes += isect.num_traversed_nodes;
			debug_data.num_bvh_traversed_instances += isect.num_traversed_instances;
			debug_data.num_bvh_intersections += isect.num_intersections;
		}
		debug_data.num_ray_bounces++;
#endif  /* __KERNEL_DEBUG__ */

#ifdef __LAMP_MIS__
		if(kernel_data.integrator.use_lamp_mis && !(state.flag & PATH_RAY_CAMERA)) {
			/* ray starting from previous non-transparent bounce */
			Ray light_ray;

			light_ray.P = ray.P - state.ray_t*ray.D;
			state.ray_t += isect.t;
			light_ray.D = ray.D;
			light_ray.t = state.ray_t;
			light_ray.time = ray.time;
			light_ray.dD = ray.dD;
			light_ray.dP = ray.dP;

			/* intersect with lamp */
			float3 emission;

			if(indirect_lamp_emission(kg, &emission_sd, &state, &light_ray, &emission, 0x00000000/*TODO:What goes here*/))
				path_radiance_accum_emission(&L, throughput, emission, state.bounce);
		}
#endif  /* __LAMP_MIS__ */

#ifdef __VOLUME__
		/* Sanitize volume stack. */
		if(!hit) {
			kernel_volume_clean_stack(kg, state.volume_stack);
		}
		/* volume attenuation, emission, scatter */
		if(state.volume_stack[0].shader != SHADER_NONE) {
			Ray volume_ray = ray;
			volume_ray.t = (hit)? isect.t: FLT_MAX;

			bool heterogeneous = volume_stack_is_heterogeneous(kg, state.volume_stack);

#  ifdef __VOLUME_DECOUPLED__
			int sampling_method = volume_stack_sampling_method(kg, state.volume_stack);
			bool decoupled = kernel_volume_use_decoupled(kg, heterogeneous, true, sampling_method);

			if(decoupled) {
				/* cache steps along volume for repeated sampling */
				VolumeSegment volume_segment;

				shader_setup_from_volume(kg, &sd, &volume_ray);
				kernel_volume_decoupled_record(kg, &state,
					&volume_ray, &sd, &volume_segment, heterogeneous);

				volume_segment.sampling_method = sampling_method;

				/* emission */
				if(volume_segment.closure_flag & SD_RUNTIME_EMISSION)
					path_radiance_accum_emission(&L, throughput, volume_segment.accum_emission, state.bounce);

				/* scattering */
				VolumeIntegrateResult result = VOLUME_PATH_ATTENUATED;

				if(volume_segment.closure_flag & SD_RUNTIME_SCATTER) {
					int all = false;

                    uint light_linking = object_light_linking(kg, sd.object);
                    uint shadow_linking = object_shadow_linking(kg, sd.object);

					/* direct light sampling */
					kernel_branched_path_volume_connect_light(kg, rng, &sd,
						&emission_sd, throughput, &state, &L, all,
						&volume_ray, &volume_segment, light_linking, shadow_linking);

					/* indirect sample. if we use distance sampling and take just
					 * one sample for direct and indirect light, we could share
					 * this computation, but makes code a bit complex */
					float rphase = path_state_rng_1D_for_decision(kg, rng, &state, PRNG_PHASE);
					float rscatter = path_state_rng_1D_for_decision(kg, rng, &state, PRNG_SCATTER_DISTANCE);

					result = kernel_volume_decoupled_scatter(kg,
						&state, &volume_ray, &sd, &throughput,
						rphase, rscatter, &volume_segment, NULL, true);
				}

				/* free cached steps */
				kernel_volume_decoupled_free(kg, &volume_segment);

				if(result == VOLUME_PATH_SCATTERED) {
					if(kernel_path_volume_bounce(kg, rng, &sd, &throughput, &state, &L, &ray))
						continue;
					else
						break;
				}
				else {
					throughput *= volume_segment.accum_transmittance;
				}
			}
			else
#  endif  /* __VOLUME_DECOUPLED__ */
			{
				/* integrate along volume segment with distance sampling */
				VolumeIntegrateResult result = kernel_volume_integrate(
					kg, &state, &sd, &volume_ray, &L, &throughput, rng, heterogeneous);

#  ifdef __VOLUME_SCATTER__
				if(result == VOLUME_PATH_SCATTERED) {
					/* direct lighting */
                    uint light_linking = object_light_linking(kg, sd.object);
                    uint shadow_linking = object_shadow_linking(kg, sd.object);

					kernel_path_volume_connect_light(kg, rng, &sd, &emission_sd, throughput, &state, &L, light_linking, shadow_linking);

					/* indirect light bounce */
					if(kernel_path_volume_bounce(kg, rng, &sd, &throughput, &state, &L, &ray))
						continue;
					else
						break;
				}
#  endif  /* __VOLUME_SCATTER__ */
			}
		}
#endif  /* __VOLUME__ */

		if(!hit) {
			/* eval background shader if nothing hit */
			if(kernel_data.background.transparent && (state.flag & PATH_RAY_CAMERA)) {
				L_transparent += average(throughput);

#ifdef __PASSES__
				if(!(kernel_data.film.pass_flag & PASS_BACKGROUND))
#endif  /* __PASSES__ */
					break;
			}

#ifdef __BACKGROUND__
			/* sample background shader */
			float3 L_background = indirect_background(kg, &emission_sd, &state, &ray);
			path_radiance_accum_background(&L, &state, throughput, L_background);
#endif  /* __BACKGROUND__ */

			break;
		}
		else if(state.bounce > kernel_data.integrator.ao_bounces) {
			break;
		}

		/* setup shading */
		shader_setup_from_ray(kg, &sd, &isect, &ray);
		float rbsdf = path_state_rng_1D_for_decision(kg, rng, &state, PRNG_BSDF);
		shader_eval_surface(kg, &sd, rng, &state, rbsdf, state.flag, SHADER_CONTEXT_MAIN);

#ifdef __SHADOW_TRICKS__
		if((sd.object_flag & SD_OBJECT_SHADOW_CATCHER)) {
			if(state.flag & PATH_RAY_CAMERA) {
				state.flag |= (PATH_RAY_SHADOW_CATCHER | PATH_RAY_SHADOW_CATCHER_ONLY);
				state.catcher_object = sd.object;
				if(!kernel_data.background.transparent) {
					L.shadow_color = indirect_background(kg, &emission_sd, &state, &ray);
				}
			}
		}
		else {
			state.flag &= ~PATH_RAY_SHADOW_CATCHER_ONLY;
		}
#endif  /* __SHADOW_TRICKS__ */

		/* holdout */
#ifdef __HOLDOUT__
		if(((sd.runtime_flag & SD_RUNTIME_HOLDOUT) || (sd.object_flag & SD_OBJECT_HOLDOUT_MASK)) && (state.flag & PATH_RAY_CAMERA)) {
			if(kernel_data.background.transparent) {
				float3 holdout_weight;
				
				if(sd.object_flag & SD_OBJECT_HOLDOUT_MASK) {
					holdout_weight = make_float3(1.0f, 1.0f, 1.0f);
				}
				else {
					holdout_weight = shader_holdout_eval(kg, &sd);
				}
				/* any throughput is ok, should all be identical here */
				L_transparent += average(holdout_weight*throughput);
			}

			if (sd.object_flag & SD_OBJECT_HOLDOUT_MASK) {
				break;
			}
		}
#endif  /* __HOLDOUT__ */

		/* holdout mask objects do not write data passes */
		kernel_write_data_passes(kg, buffer, &L, &sd, sample, &state, throughput);

		/* blurring of bsdf after bounces, for rays that have a small likelihood
		 * of following this particular path (diffuse, rough glossy) */
		if(kernel_data.integrator.filter_glossy != FLT_MAX) {
			float blur_pdf = kernel_data.integrator.filter_glossy*state.min_ray_pdf;

			if(blur_pdf < 1.0f) {
				float blur_roughness = sqrtf(1.0f - blur_pdf)*0.5f;
				shader_bsdf_blur(kg, &sd, blur_roughness);
			}
		}

#ifdef __EMISSION__
		/* emission */
		if(sd.runtime_flag & SD_RUNTIME_EMISSION) {
			/* todo: is isect.t wrong here for transparent surfaces? */
			float3 emission = indirect_primitive_emission(kg, &sd, isect.t, state.flag, state.ray_pdf);
			path_radiance_accum_emission(&L, throughput, emission, state.bounce);
		}
#endif  /* __EMISSION__ */

		/* path termination. this is a strange place to put the termination, it's
		 * mainly due to the mixed in MIS that we use. gives too many unneeded
		 * shader evaluations, only need emission if we are going to terminate */
		float probability = path_state_terminate_probability(kg, &state, &sd, throughput);

		if(probability == 0.0f) {
			break;
		}
		else if(probability != 1.0f) {
			float terminate = path_state_rng_1D_for_decision(kg, rng, &state, PRNG_TERMINATE);
			if(terminate >= probability)
				break;

			throughput /= probability;
		}

#ifdef __AO__
		/* ambient occlusion */
		if(kernel_data.integrator.use_ambient_occlusion || (sd.runtime_flag & SD_RUNTIME_AO)) {
			kernel_path_ao(kg, &sd, &emission_sd, &L, &state, rng, throughput, shader_bsdf_alpha(kg, &sd));
		}
#endif  /* __AO__ */

#ifdef __SUBSURFACE__
		/* bssrdf scatter to a different location on the same object, replacing
		 * the closures with a diffuse BSDF */
		if(sd.runtime_flag & SD_RUNTIME_BSSRDF) {
			if(kernel_path_subsurface_scatter(kg,
			                                  &sd,
			                                  &emission_sd,
			                                  &L,
			                                  &state,
			                                  rng,
			                                  &ray,
			                                  &throughput,
			                                  &ss_indirect))
			{
				break;
			}
		}
#endif  /* __SUBSURFACE__ */

		/* direct lighting */
        uint light_linking = object_light_linking(kg, sd.object);
        uint shadow_linking = object_shadow_linking(kg, sd.object);

		kernel_path_surface_connect_light(kg, rng, &sd, &emission_sd, throughput, &state, &L, light_linking, shadow_linking);

		/* compute direct lighting and next bounce */
		if(!kernel_path_surface_bounce(kg, rng, &sd, &throughput, &state, &L, &ray))
			break;
	}

#ifdef __SUBSURFACE__
		kernel_path_subsurface_accum_indirect(&ss_indirect, &L);

		/* Trace indirect subsurface rays by restarting the loop. this uses less
		 * stack memory than invoking kernel_path_indirect.
		 */
		if(ss_indirect.num_rays) {
			kernel_path_subsurface_setup_indirect(kg,
			                                      &ss_indirect,
			                                      &state,
			                                      &ray,
			                                      &L,
			                                      &throughput);
		}
		else {
			break;
		}
	}
#endif  /* __SUBSURFACE__ */

	float3 L_sum;
#ifdef __SHADOW_TRICKS__
	if(state.flag & PATH_RAY_SHADOW_CATCHER) {
		L_sum = path_radiance_sum_shadowcatcher(kg, &L, &L_transparent);
	}
	else
#endif  /* __SHADOW_TRICKS__ */
	{
		L_sum = path_radiance_clamp_and_sum(kg, &L);
	}

	kernel_write_light_passes(kg, buffer, &L, sample);

#ifdef __KERNEL_DEBUG__
	kernel_write_debug_passes(kg, buffer, &state, &debug_data, sample);
#endif  /* __KERNEL_DEBUG__ */

	return make_float4(L_sum.x, L_sum.y, L_sum.z, 1.0f - L_transparent);
}

ccl_device void kernel_path_trace(KernelGlobals *kg,
	ccl_global float *buffer, ccl_global uint *rng_state,
	int sample, int x, int y, int offset, int stride)
{
	/* buffer offset */
	int index = offset + x + y*stride;
	int pass_stride = kernel_data.film.pass_stride;

	rng_state += index;
	buffer += index*pass_stride;

	/* initialize random numbers and ray */
	RNG rng;
	Ray ray;

	kernel_path_trace_setup(kg, rng_state, sample, x, y, &rng, &ray);

	/* integrate */
	float4 L;

	if(ray.t != 0.0f)
		L = kernel_path_integrate(kg, &rng, sample, ray, buffer);
	else
		L = make_float4(0.0f, 0.0f, 0.0f, 0.0f);

	/* accumulate result in output buffer */
	kernel_write_pass_float4(buffer, sample, L);

	path_rng_end(kg, rng_state, rng);
}

CCL_NAMESPACE_END
<|MERGE_RESOLUTION|>--- conflicted
+++ resolved
@@ -40,7 +40,6 @@
 #  include "kernel/kernel_volume.h"
 #endif
 
-<<<<<<< HEAD
 #include "kernel_path_state.h"
 #include "kernel_shadow.h"
 #include "kernel_emission.h"
@@ -48,15 +47,6 @@
 #include "kernel_path_surface.h"
 #include "kernel_path_volume.h"
 //#include "kernel_path_subsurface.h"
-=======
-#include "kernel/kernel_path_state.h"
-#include "kernel/kernel_shadow.h"
-#include "kernel/kernel_emission.h"
-#include "kernel/kernel_path_common.h"
-#include "kernel/kernel_path_surface.h"
-#include "kernel/kernel_path_volume.h"
-#include "kernel/kernel_path_subsurface.h"
->>>>>>> d7f5520f
 
 #ifdef __KERNEL_DEBUG__
 #  include "kernel/kernel_debug.h"
@@ -104,15 +94,8 @@
         uint shadow_linking = object_shadow_linking(kg, sd->object);
 		if(!shadow_blocked(kg, emission_sd, state, &light_ray, &ao_shadow, shadow_linking))
 			path_radiance_accum_ao(L, throughput, ao_alpha, ao_bsdf, ao_shadow, state->bounce);
-<<<<<<< HEAD
 
         state->flag &= ~PATH_RAY_AO;
-=======
-		}
-		else {
-			path_radiance_accum_total_ao(L, throughput, ao_bsdf);
-		}
->>>>>>> d7f5520f
 	}
 }
 
@@ -345,7 +328,7 @@
 #endif  /* __BRANCHED_PATH__ */
 
 #ifdef __SHADOW_TRICKS__
-		if(!(sd->object_flag & SD_OBJECT_SHADOW_CATCHER)) {
+		if(!(sd->object_flag & SD_OBJECT_OBJECT_SHADOW_CATCHER)) {
 			state->flag &= ~PATH_RAY_SHADOW_CATCHER_ONLY;
 		}
 #endif  /* __SHADOW_TRICKS__ */
@@ -435,16 +418,11 @@
 
 #if defined(__EMISSION__) && defined(__BRANCHED_PATH__)
 		if(kernel_data.integrator.use_direct_light) {
-<<<<<<< HEAD
 			int all = kernel_data.integrator.sample_all_lights_indirect;
 
             unsigned int light_linking = object_light_linking(kg, sd->object);
             unsigned int shadow_linking = object_shadow_linking(kg, sd->object);
 
-=======
-			int all = (kernel_data.integrator.sample_all_lights_indirect) ||
-			          (state->flag & PATH_RAY_SHADOW_CATCHER);
->>>>>>> d7f5520f
 			kernel_branched_path_surface_connect_light(kg,
 			                                           rng,
 			                                           sd,
@@ -495,7 +473,7 @@
 		 */
 		kernel_assert(!ss_indirect->tracing);
 
-		uint lcg_state = lcg_state_init(rng, state, 0x68bc21eb);
+		uint lcg_state = lcg_state_init(rng, state->rng_offset, state->sample, 0x68bc21eb);
 
 		SubsurfaceIntersection ss_isect;
 		float bssrdf_u, bssrdf_v;
@@ -845,7 +823,7 @@
 		shader_eval_surface(kg, &sd, rng, &state, rbsdf, state.flag, SHADER_CONTEXT_MAIN);
 
 #ifdef __SHADOW_TRICKS__
-		if((sd.object_flag & SD_OBJECT_SHADOW_CATCHER)) {
+		if((sd.object_flag & SD_OBJECT_OBJECT_SHADOW_CATCHER)) {
 			if(state.flag & PATH_RAY_CAMERA) {
 				state.flag |= (PATH_RAY_SHADOW_CATCHER | PATH_RAY_SHADOW_CATCHER_ONLY);
 				state.catcher_object = sd.object;
