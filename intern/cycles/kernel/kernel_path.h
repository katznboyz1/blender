--- conflicted
+++ resolved
@@ -153,7 +153,7 @@
 
 #ifdef __BACKGROUND__
 	/* sample background shader */
-	float3 L_background = indirect_background(kg, emission_sd, state, ray);
+	float3 L_background = indirect_background(kg, emission_sd, state, ray, NULL);
 	path_radiance_accum_background(L, state, throughput, L_background);
 #endif  /* __BACKGROUND__ */
 }
@@ -286,7 +286,7 @@
 
 			float3 bg = make_float3(0.0f, 0.0f, 0.0f);
 			if(!kernel_data.background.transparent) {
-				bg = indirect_background(kg, emission_sd, state, ray);
+				bg = indirect_background(kg, emission_sd, state, ray, NULL);
 			}
 			path_radiance_accum_shadowcatcher(L, throughput, bg);
 		}
@@ -431,19 +431,7 @@
 
 		/* Shade background. */
 		if(!hit) {
-<<<<<<< HEAD
-#ifdef __BACKGROUND__
-			/* sample background shader */
-			float3 L_background = indirect_background(kg, emission_sd, state, ray, NULL, 0);
-			path_radiance_accum_background(L,
-			                               state,
-			                               throughput,
-			                               L_background);
-#endif  /* __BACKGROUND__ */
-
-=======
 			kernel_path_background(kg, state, ray, throughput, emission_sd, L);
->>>>>>> 2a87bd89
 			break;
 		}
 		else if(path_state_ao_bounce(kg, state)) {
@@ -455,41 +443,7 @@
 		                      sd,
 		                      &isect,
 		                      ray);
-<<<<<<< HEAD
-		float rbsdf = path_state_rng_1D_for_decision(kg, rng, state, PRNG_BSDF);
-		shader_eval_surface(kg, sd, rng, state, rbsdf, state->flag, SHADER_CONTEXT_INDIRECT, NULL, 0);
-#ifdef __BRANCHED_PATH__
-		shader_merge_closures(sd);
-#endif  /* __BRANCHED_PATH__ */
-
-#ifdef __SHADOW_TRICKS__
-		if(!(sd->object_flag & SD_OBJECT_SHADOW_CATCHER)) {
-			state->flag &= ~PATH_RAY_SHADOW_CATCHER_ONLY;
-		}
-#endif  /* __SHADOW_TRICKS__ */
-
-		/* blurring of bsdf after bounces, for rays that have a small likelihood
-		 * of following this particular path (diffuse, rough glossy) */
-		if(kernel_data.integrator.filter_glossy != FLT_MAX) {
-			float blur_pdf = kernel_data.integrator.filter_glossy*state->min_ray_pdf;
-
-			if(blur_pdf < 1.0f) {
-				float blur_roughness = sqrtf(1.0f - blur_pdf)*0.5f;
-				shader_bsdf_blur(kg, sd, blur_roughness);
-			}
-		}
-
-#ifdef __EMISSION__
-		/* emission */
-		if(sd->flag & SD_EMISSION) {
-			float3 emission = indirect_primitive_emission(kg,
-			                                              sd,
-			                                              isect.t,
-			                                              state->flag,
-			                                              state->ray_pdf);
-			path_radiance_accum_emission(L, throughput, emission, state->bounce);
-=======
-		shader_eval_surface(kg, sd, state, state->flag);
+		shader_eval_surface(kg, sd, state, state->flag, NULL);
 		shader_prepare_closures(sd, state);
 
 		/* Apply shadow catcher, holdout, emission. */
@@ -503,7 +457,6 @@
 		                             NULL))
 		{
 			break;
->>>>>>> 2a87bd89
 		}
 
 		/* path termination. this is a strange place to put the termination, it's
@@ -632,62 +585,16 @@
 
 		/* Shade background. */
 		if(!hit) {
-<<<<<<< HEAD
-			/* eval background shader if nothing hit */
-			if(kernel_data.background.transparent && (state.flag & PATH_RAY_CAMERA)) {
-				L_transparent += average(throughput);
-
-#ifdef __PASSES__
-				if(!(kernel_data.film.pass_flag & PASS_BACKGROUND))
-#endif  /* __PASSES__ */
-					break;
-			}
-
-#ifdef __BACKGROUND__
-			/* sample background shader */
-			float3 L_background = indirect_background(kg, &emission_sd, &state, &ray, buffer, sample);
-			path_radiance_accum_background(L, &state, throughput, L_background);
-#endif  /* __BACKGROUND__ */
-
-=======
 			kernel_path_background(kg, state, ray, throughput, emission_sd, L);
->>>>>>> 2a87bd89
 			break;
 		}
 		else if(path_state_ao_bounce(kg, state)) {
 			break;
 		}
 
-<<<<<<< HEAD
-		/* setup shading */
-		shader_setup_from_ray(kg, &sd, &isect, &ray);
-		float rbsdf = path_state_rng_1D_for_decision(kg, rng, &state, PRNG_BSDF);
-		shader_eval_surface(kg, &sd, rng, &state, rbsdf, state.flag, SHADER_CONTEXT_MAIN, buffer, sample);
-
-#ifdef __SHADOW_TRICKS__
-		if((sd.object_flag & SD_OBJECT_SHADOW_CATCHER)) {
-			if(state.flag & PATH_RAY_CAMERA) {
-				state.flag |= (PATH_RAY_SHADOW_CATCHER | PATH_RAY_SHADOW_CATCHER_ONLY | PATH_RAY_STORE_SHADOW_INFO);
-				state.catcher_object = sd.object;
-				if(!kernel_data.background.transparent) {
-					L->shadow_color = indirect_background(kg, &emission_sd, &state, &ray, buffer, sample);
-				}
-			}
-		}
-		else {
-			state.flag &= ~PATH_RAY_SHADOW_CATCHER_ONLY;
-		}
-#endif  /* __SHADOW_TRICKS__ */
-
-		/* holdout */
-#ifdef __HOLDOUT__
-		if(((sd.flag & SD_HOLDOUT) ||
-		    (sd.object_flag & SD_OBJECT_HOLDOUT_MASK)) &&
-		   (state.flag & PATH_RAY_CAMERA))
-=======
 		/* Setup and evaluate shader. */
 		shader_setup_from_ray(kg, &sd, &isect, ray);
-		shader_eval_surface(kg, &sd, state, state->flag);
+		shader_eval_surface(kg, &sd, state, state->flag, buffer);
 		shader_prepare_closures(&sd, state);
 
 		/* Apply shadow catcher, holdout, emission. */
@@ -699,7 +606,6 @@
 		                             emission_sd,
 		                             L,
 		                             buffer))
->>>>>>> 2a87bd89
 		{
 			break;
 		}
