/*
 * Copyright 2011-2013 Blender Foundation
 *
 * Licensed under the Apache License, Version 2.0 (the "License");
 * you may not use this file except in compliance with the License.
 * You may obtain a copy of the License at
 *
 * http://www.apache.org/licenses/LICENSE-2.0
 *
 * Unless required by applicable law or agreed to in writing, software
 * distributed under the License is distributed on an "AS IS" BASIS,
 * WITHOUT WARRANTIES OR CONDITIONS OF ANY KIND, either express or implied.
 * See the License for the specific language governing permissions and
 * limitations under the License.
 */

#ifdef __OSL__
#  include "kernel/osl/osl_shader.h"
#endif

#include "kernel/kernel_random.h"
#include "kernel/kernel_projection.h"
#include "kernel/kernel_montecarlo.h"
#include "kernel/kernel_differential.h"
#include "kernel/kernel_camera.h"

#include "kernel/geom/geom.h"
#include "kernel/bvh/bvh.h"

#include "kernel/kernel_accumulate.h"
#include "kernel/kernel_shader.h"
#include "kernel/kernel_light.h"
#include "kernel/kernel_passes.h"

#ifdef __SUBSURFACE__
#  include "kernel/kernel_subsurface.h"
#endif

#ifdef __VOLUME__
#  include "kernel/kernel_volume.h"
#endif

#include "kernel/kernel_path_state.h"
#include "kernel/kernel_shadow.h"
#include "kernel/kernel_emission.h"
#include "kernel/kernel_path_common.h"
#include "kernel/kernel_path_surface.h"
#include "kernel/kernel_path_volume.h"
#include "kernel/kernel_path_subsurface.h"

#ifdef __KERNEL_DEBUG__
#  include "kernel/kernel_debug.h"
#endif

CCL_NAMESPACE_BEGIN

ccl_device_noinline void kernel_path_ao(KernelGlobals *kg,
                                        ShaderData *sd,
                                        ShaderData *emission_sd,
                                        PathRadiance *L,
                                        ccl_addr_space PathState *state,
                                        RNG *rng,
                                        float3 throughput,
                                        float3 ao_alpha)
{
	/* todo: solve correlation */
	float bsdf_u, bsdf_v;

	path_state_rng_2D(kg, rng, state, PRNG_BSDF_U, &bsdf_u, &bsdf_v);

	float ao_factor = kernel_data.background.ao_factor;
	float3 ao_N;
	float3 ao_bsdf = shader_bsdf_ao(kg, sd, ao_factor, &ao_N);
	float3 ao_D;
	float ao_pdf;

	sample_cos_hemisphere(ao_N, bsdf_u, bsdf_v, &ao_D, &ao_pdf);

	if(dot(sd->Ng, ao_D) > 0.0f && ao_pdf != 0.0f) {
		Ray light_ray;
		float3 ao_shadow;

		light_ray.P = ray_offset(sd->P, sd->Ng);
		light_ray.D = ao_D;
		light_ray.t = kernel_data.background.ao_distance;
#ifdef __OBJECT_MOTION__
		light_ray.time = sd->time;
#endif  /* __OBJECT_MOTION__ */
		light_ray.dP = sd->dP;
		light_ray.dD = differential3_zero();

		if(!shadow_blocked(kg, emission_sd, state, &light_ray, &ao_shadow)) {
			path_radiance_accum_ao(L, state, throughput, ao_alpha, ao_bsdf, ao_shadow);
		}
		else {
			path_radiance_accum_total_ao(L, state, throughput, ao_bsdf);
		}
	}
}

#ifndef __SPLIT_KERNEL__

ccl_device void kernel_path_indirect(KernelGlobals *kg,
                                     ShaderData *sd,
                                     ShaderData *emission_sd,
                                     RNG *rng,
                                     Ray *ray,
                                     float3 throughput,
                                     int num_samples,
                                     PathState *state,
                                     PathRadiance *L)
{
	/* path iteration */
	for(;;) {
		/* intersect scene */
		Intersection isect;
		uint visibility = path_state_ray_visibility(kg, state);
		if(state->bounce > kernel_data.integrator.ao_bounces) {
			visibility = PATH_RAY_SHADOW;
			ray->t = kernel_data.background.ao_distance;
		}
		bool hit = scene_intersect(kg,
		                           *ray,
		                           visibility,
		                           &isect,
		                           NULL,
		                           0.0f, 0.0f);

#ifdef __LAMP_MIS__
		if(kernel_data.integrator.use_lamp_mis && !(state->flag & PATH_RAY_CAMERA)) {
			/* ray starting from previous non-transparent bounce */
			Ray light_ray;

			light_ray.P = ray->P - state->ray_t*ray->D;
			state->ray_t += isect.t;
			light_ray.D = ray->D;
			light_ray.t = state->ray_t;
			light_ray.time = ray->time;
			light_ray.dD = ray->dD;
			light_ray.dP = ray->dP;

			/* intersect with lamp */
			float3 emission;
			if(indirect_lamp_emission(kg, emission_sd, state, &light_ray, &emission)) {
				path_radiance_accum_emission(L,
				                             throughput,
				                             emission,
				                             state->bounce);
			}
		}
#endif  /* __LAMP_MIS__ */

#ifdef __VOLUME__
		/* Sanitize volume stack. */
		if(!hit) {
			kernel_volume_clean_stack(kg, state->volume_stack);
		}
		/* volume attenuation, emission, scatter */
		if(state->volume_stack[0].shader != SHADER_NONE) {
			Ray volume_ray = *ray;
			volume_ray.t = (hit)? isect.t: FLT_MAX;

			bool heterogeneous =
			        volume_stack_is_heterogeneous(kg,
			                                      state->volume_stack);

#  ifdef __VOLUME_DECOUPLED__
			int sampling_method =
			        volume_stack_sampling_method(kg,
			                                     state->volume_stack);
			bool decoupled = kernel_volume_use_decoupled(kg, heterogeneous, false, sampling_method);

			if(decoupled) {
				/* cache steps along volume for repeated sampling */
				VolumeSegment volume_segment;

				shader_setup_from_volume(kg,
				                         sd,
				                         &volume_ray);
				kernel_volume_decoupled_record(kg,
				                               state,
				                               &volume_ray,
				                               sd,
				                               &volume_segment,
				                               heterogeneous);

				volume_segment.sampling_method = sampling_method;

				/* emission */
				if(volume_segment.closure_flag & SD_EMISSION) {
					path_radiance_accum_emission(L,
					                             throughput,
					                             volume_segment.accum_emission,
					                             state->bounce);
				}

				/* scattering */
				VolumeIntegrateResult result = VOLUME_PATH_ATTENUATED;

				if(volume_segment.closure_flag & SD_SCATTER) {
					int all = kernel_data.integrator.sample_all_lights_indirect;

					/* direct light sampling */
					kernel_branched_path_volume_connect_light(kg,
					                                          rng,
					                                          sd,
					                                          emission_sd,
					                                          throughput,
					                                          state,
					                                          L,
					                                          all,
					                                          &volume_ray,
					                                          &volume_segment);

					/* indirect sample. if we use distance sampling and take just
					 * one sample for direct and indirect light, we could share
					 * this computation, but makes code a bit complex */
					float rphase = path_state_rng_1D_for_decision(kg, rng, state, PRNG_PHASE);
					float rscatter = path_state_rng_1D_for_decision(kg, rng, state, PRNG_SCATTER_DISTANCE);

					result = kernel_volume_decoupled_scatter(kg,
					                                         state,
					                                         &volume_ray,
					                                         sd,
					                                         &throughput,
					                                         rphase,
					                                         rscatter,
					                                         &volume_segment,
					                                         NULL,
					                                         true);
				}

				/* free cached steps */
				kernel_volume_decoupled_free(kg, &volume_segment);

				if(result == VOLUME_PATH_SCATTERED) {
					if(kernel_path_volume_bounce(kg,
					                             rng,
					                             sd,
					                             &throughput,
					                             state,
					                             L,
					                             ray))
					{
						continue;
					}
					else {
						break;
					}
				}
				else {
					throughput *= volume_segment.accum_transmittance;
				}
			}
			else
#  endif  /* __VOLUME_DECOUPLED__ */
			{
				/* integrate along volume segment with distance sampling */
				VolumeIntegrateResult result = kernel_volume_integrate(
					kg, state, sd, &volume_ray, L, &throughput, rng, heterogeneous);

#  ifdef __VOLUME_SCATTER__
				if(result == VOLUME_PATH_SCATTERED) {
					/* direct lighting */
					kernel_path_volume_connect_light(kg,
					                                 rng,
					                                 sd,
					                                 emission_sd,
					                                 throughput,
					                                 state,
					                                 L);

					/* indirect light bounce */
					if(kernel_path_volume_bounce(kg,
					                             rng,
					                             sd,
					                             &throughput,
					                             state,
					                             L,
					                             ray))
					{
						continue;
					}
					else {
						break;
					}
				}
#  endif  /* __VOLUME_SCATTER__ */
			}
		}
#endif  /* __VOLUME__ */

		if(!hit) {
#ifdef __BACKGROUND__
			/* sample background shader */
			float3 L_background = indirect_background(kg, emission_sd, state, ray, NULL, 0);
			path_radiance_accum_background(L,
			                               state,
			                               throughput,
			                               L_background);
#endif  /* __BACKGROUND__ */

			break;
		}
		else if(state->bounce > kernel_data.integrator.ao_bounces) {
			break;
		}

		/* setup shading */
		shader_setup_from_ray(kg,
		                      sd,
		                      &isect,
		                      ray);
		float rbsdf = path_state_rng_1D_for_decision(kg, rng, state, PRNG_BSDF);
		shader_eval_surface(kg, sd, rng, state, rbsdf, state->flag, SHADER_CONTEXT_INDIRECT, NULL, 0);
#ifdef __BRANCHED_PATH__
		shader_merge_closures(sd);
#endif  /* __BRANCHED_PATH__ */

#ifdef __SHADOW_TRICKS__
		if(!(sd->object_flag & SD_OBJECT_SHADOW_CATCHER)) {
			state->flag &= ~PATH_RAY_SHADOW_CATCHER_ONLY;
		}
#endif  /* __SHADOW_TRICKS__ */

		/* blurring of bsdf after bounces, for rays that have a small likelihood
		 * of following this particular path (diffuse, rough glossy) */
		if(kernel_data.integrator.filter_glossy != FLT_MAX) {
			float blur_pdf = kernel_data.integrator.filter_glossy*state->min_ray_pdf;

			if(blur_pdf < 1.0f) {
				float blur_roughness = sqrtf(1.0f - blur_pdf)*0.5f;
				shader_bsdf_blur(kg, sd, blur_roughness);
			}
		}

#ifdef __EMISSION__
		/* emission */
		if(sd->flag & SD_EMISSION) {
			float3 emission = indirect_primitive_emission(kg,
			                                              sd,
			                                              isect.t,
			                                              state->flag,
			                                              state->ray_pdf);
			path_radiance_accum_emission(L, throughput, emission, state->bounce);
		}
#endif  /* __EMISSION__ */

		/* path termination. this is a strange place to put the termination, it's
		 * mainly due to the mixed in MIS that we use. gives too many unneeded
		 * shader evaluations, only need emission if we are going to terminate */
		float probability =
		        path_state_terminate_probability(kg,
		                                         state,
		                                         throughput*num_samples);

		if(probability == 0.0f) {
			break;
		}
		else if(probability != 1.0f) {
			float terminate = path_state_rng_1D_for_decision(kg, rng, state, PRNG_TERMINATE);

			if(terminate >= probability)
				break;

			throughput /= probability;
		}

		kernel_update_denoising_features(kg, sd, state, L);

#ifdef __AO__
		/* ambient occlusion */
		if(kernel_data.integrator.use_ambient_occlusion || (sd->flag & SD_AO)) {
			kernel_path_ao(kg, sd, emission_sd, L, state, rng, throughput, make_float3(0.0f, 0.0f, 0.0f));
		}
#endif  /* __AO__ */

#ifdef __SUBSURFACE__
		/* bssrdf scatter to a different location on the same object, replacing
		 * the closures with a diffuse BSDF */
		if(sd->flag & SD_BSSRDF) {
			float bssrdf_probability;
			ShaderClosure *sc = subsurface_scatter_pick_closure(kg, sd, &bssrdf_probability);

			/* modify throughput for picking bssrdf or bsdf */
			throughput *= bssrdf_probability;

			/* do bssrdf scatter step if we picked a bssrdf closure */
			if(sc) {
				uint lcg_state = lcg_state_init(rng, state->rng_offset, state->sample, 0x68bc21eb);

				float bssrdf_u, bssrdf_v;
				path_state_rng_2D(kg,
				                  rng,
				                  state,
				                  PRNG_BSDF_U,
				                  &bssrdf_u, &bssrdf_v);
				subsurface_scatter_step(kg,
				                        sd,
				                        state,
				                        state->flag,
				                        sc,
				                        &lcg_state,
				                        bssrdf_u, bssrdf_v,
				                        false);
			}
		}
#endif  /* __SUBSURFACE__ */

#if defined(__EMISSION__)
		if(kernel_data.integrator.use_direct_light) {
			int all = (kernel_data.integrator.sample_all_lights_indirect) ||
			          (state->flag & PATH_RAY_SHADOW_CATCHER);
			kernel_branched_path_surface_connect_light(kg,
			                                           rng,
			                                           sd,
			                                           emission_sd,
			                                           state,
			                                           throughput,
			                                           1.0f,
			                                           L,
			                                           all);
		}
#endif  /* defined(__EMISSION__) */

		if(!kernel_path_surface_bounce(kg, rng, sd, &throughput, state, L, ray))
			break;
	}
}


ccl_device_inline float kernel_path_integrate(KernelGlobals *kg,
                                              RNG *rng,
                                              int sample,
                                              Ray ray,
                                              ccl_global float *buffer,
                                              PathRadiance *L,
                                              bool *is_shadow_catcher)
{
	/* initialize */
	float3 throughput = make_float3(1.0f, 1.0f, 1.0f);
	float L_transparent = 0.0f;

	path_radiance_init(L, kernel_data.film.use_light_pass);

	/* shader data memory used for both volumes and surfaces, saves stack space */
	ShaderData sd;
	/* shader data used by emission, shadows, volume stacks */
	ShaderData emission_sd;

	PathState state;
	path_state_init(kg, &emission_sd, &state, rng, sample, &ray);

#ifdef __KERNEL_DEBUG__
	DebugData debug_data;
	debug_data_init(&debug_data);
#endif  /* __KERNEL_DEBUG__ */

#ifdef __SUBSURFACE__
	SubsurfaceIndirectRays ss_indirect;
	kernel_path_subsurface_init_indirect(&ss_indirect);

	for(;;) {
#endif  /* __SUBSURFACE__ */

	/* path iteration */
	for(;;) {
		/* intersect scene */
		Intersection isect;
		uint visibility = path_state_ray_visibility(kg, &state);

#ifdef __HAIR__
		float difl = 0.0f, extmax = 0.0f;
		uint lcg_state = 0;

		if(kernel_data.bvh.have_curves) {
			if((kernel_data.cam.resolution == 1) && (state.flag & PATH_RAY_CAMERA)) {	
				float3 pixdiff = ray.dD.dx + ray.dD.dy;
				/*pixdiff = pixdiff - dot(pixdiff, ray.D)*ray.D;*/
				difl = kernel_data.curve.minimum_width * len(pixdiff) * 0.5f;
			}

			extmax = kernel_data.curve.maximum_width;
			lcg_state = lcg_state_init(rng, state.rng_offset, state.sample, 0x51633e2d);
		}

		if(state.bounce > kernel_data.integrator.ao_bounces) {
			visibility = PATH_RAY_SHADOW;
			ray.t = kernel_data.background.ao_distance;
		}

		bool hit = scene_intersect(kg, ray, visibility, &isect, &lcg_state, difl, extmax);
#else
		bool hit = scene_intersect(kg, ray, visibility, &isect, NULL, 0.0f, 0.0f);
#endif  /* __HAIR__ */

#ifdef __KERNEL_DEBUG__
		if(state.flag & PATH_RAY_CAMERA) {
			debug_data.num_bvh_traversed_nodes += isect.num_traversed_nodes;
			debug_data.num_bvh_traversed_instances += isect.num_traversed_instances;
			debug_data.num_bvh_intersections += isect.num_intersections;
		}
		debug_data.num_ray_bounces++;
#endif  /* __KERNEL_DEBUG__ */

#ifdef __LAMP_MIS__
		if(kernel_data.integrator.use_lamp_mis && !(state.flag & PATH_RAY_CAMERA)) {
			/* ray starting from previous non-transparent bounce */
			Ray light_ray;

			light_ray.P = ray.P - state.ray_t*ray.D;
			state.ray_t += isect.t;
			light_ray.D = ray.D;
			light_ray.t = state.ray_t;
			light_ray.time = ray.time;
			light_ray.dD = ray.dD;
			light_ray.dP = ray.dP;

			/* intersect with lamp */
			float3 emission;

			if(indirect_lamp_emission(kg, &emission_sd, &state, &light_ray, &emission))
				path_radiance_accum_emission(L, throughput, emission, state.bounce);
		}
#endif  /* __LAMP_MIS__ */

#ifdef __VOLUME__
		/* Sanitize volume stack. */
		if(!hit) {
			kernel_volume_clean_stack(kg, state.volume_stack);
		}
		/* volume attenuation, emission, scatter */
		if(state.volume_stack[0].shader != SHADER_NONE) {
			Ray volume_ray = ray;
			volume_ray.t = (hit)? isect.t: FLT_MAX;

			bool heterogeneous = volume_stack_is_heterogeneous(kg, state.volume_stack);

#  ifdef __VOLUME_DECOUPLED__
			int sampling_method = volume_stack_sampling_method(kg, state.volume_stack);
			bool decoupled = kernel_volume_use_decoupled(kg, heterogeneous, true, sampling_method);

			if(decoupled) {
				/* cache steps along volume for repeated sampling */
				VolumeSegment volume_segment;

				shader_setup_from_volume(kg, &sd, &volume_ray);
				kernel_volume_decoupled_record(kg, &state,
					&volume_ray, &sd, &volume_segment, heterogeneous);

				volume_segment.sampling_method = sampling_method;

				/* emission */
				if(volume_segment.closure_flag & SD_EMISSION)
					path_radiance_accum_emission(L, throughput, volume_segment.accum_emission, state.bounce);

				/* scattering */
				VolumeIntegrateResult result = VOLUME_PATH_ATTENUATED;

				if(volume_segment.closure_flag & SD_SCATTER) {
					int all = false;

					/* direct light sampling */
					kernel_branched_path_volume_connect_light(kg, rng, &sd,
						&emission_sd, throughput, &state, L, all,
						&volume_ray, &volume_segment);

					/* indirect sample. if we use distance sampling and take just
					 * one sample for direct and indirect light, we could share
					 * this computation, but makes code a bit complex */
					float rphase = path_state_rng_1D_for_decision(kg, rng, &state, PRNG_PHASE);
					float rscatter = path_state_rng_1D_for_decision(kg, rng, &state, PRNG_SCATTER_DISTANCE);

					result = kernel_volume_decoupled_scatter(kg,
						&state, &volume_ray, &sd, &throughput,
						rphase, rscatter, &volume_segment, NULL, true);
				}

				/* free cached steps */
				kernel_volume_decoupled_free(kg, &volume_segment);

				if(result == VOLUME_PATH_SCATTERED) {
					if(kernel_path_volume_bounce(kg, rng, &sd, &throughput, &state, L, &ray))
						continue;
					else
						break;
				}
				else {
					throughput *= volume_segment.accum_transmittance;
				}
			}
			else
#  endif  /* __VOLUME_DECOUPLED__ */
			{
				/* integrate along volume segment with distance sampling */
				VolumeIntegrateResult result = kernel_volume_integrate(
					kg, &state, &sd, &volume_ray, L, &throughput, rng, heterogeneous);

#  ifdef __VOLUME_SCATTER__
				if(result == VOLUME_PATH_SCATTERED) {
					/* direct lighting */
					kernel_path_volume_connect_light(kg, rng, &sd, &emission_sd, throughput, &state, L);

					/* indirect light bounce */
					if(kernel_path_volume_bounce(kg, rng, &sd, &throughput, &state, L, &ray))
						continue;
					else
						break;
				}
#  endif  /* __VOLUME_SCATTER__ */
			}
		}
#endif  /* __VOLUME__ */

		if(!hit) {
			/* eval background shader if nothing hit */
			if(kernel_data.background.transparent && (state.flag & PATH_RAY_CAMERA)) {
				L_transparent += average(throughput);

#ifdef __PASSES__
				if(!(kernel_data.film.pass_flag & PASS_BACKGROUND))
#endif  /* __PASSES__ */
					break;
			}

#ifdef __BACKGROUND__
			/* sample background shader */
<<<<<<< HEAD
			float3 L_background = indirect_background(kg, &emission_sd, &state, &ray, buffer, sample);
			path_radiance_accum_background(&L, &state, throughput, L_background);
=======
			float3 L_background = indirect_background(kg, &emission_sd, &state, &ray);
			path_radiance_accum_background(L, &state, throughput, L_background);
>>>>>>> 2fb56e71
#endif  /* __BACKGROUND__ */

			break;
		}
		else if(state.bounce > kernel_data.integrator.ao_bounces) {
			break;
		}

		/* setup shading */
		shader_setup_from_ray(kg, &sd, &isect, &ray);
		float rbsdf = path_state_rng_1D_for_decision(kg, rng, &state, PRNG_BSDF);
		shader_eval_surface(kg, &sd, rng, &state, rbsdf, state.flag, SHADER_CONTEXT_MAIN, buffer, sample);

#ifdef __SHADOW_TRICKS__
		if((sd.object_flag & SD_OBJECT_SHADOW_CATCHER)) {
			if(state.flag & PATH_RAY_CAMERA) {
				state.flag |= (PATH_RAY_SHADOW_CATCHER | PATH_RAY_SHADOW_CATCHER_ONLY | PATH_RAY_STORE_SHADOW_INFO);
				state.catcher_object = sd.object;
				if(!kernel_data.background.transparent) {
<<<<<<< HEAD
					L.shadow_color = indirect_background(kg, &emission_sd, &state, &ray, buffer, sample);
=======
					L->shadow_color = indirect_background(kg, &emission_sd, &state, &ray);
>>>>>>> 2fb56e71
				}
			}
		}
		else {
			state.flag &= ~PATH_RAY_SHADOW_CATCHER_ONLY;
		}
#endif  /* __SHADOW_TRICKS__ */

		/* holdout */
#ifdef __HOLDOUT__
		if(((sd.flag & SD_HOLDOUT) ||
		    (sd.object_flag & SD_OBJECT_HOLDOUT_MASK)) &&
		   (state.flag & PATH_RAY_CAMERA))
		{
			if(kernel_data.background.transparent) {
				float3 holdout_weight;
				if(sd.object_flag & SD_OBJECT_HOLDOUT_MASK) {
					holdout_weight = make_float3(1.0f, 1.0f, 1.0f);
				}
				else {
					holdout_weight = shader_holdout_eval(kg, &sd);
				}
				/* any throughput is ok, should all be identical here */
				L_transparent += average(holdout_weight*throughput);
			}

			if(sd.object_flag & SD_OBJECT_HOLDOUT_MASK) {
				break;
			}
		}
#endif  /* __HOLDOUT__ */

		/* holdout mask objects do not write data passes */
		kernel_write_data_passes(kg, buffer, L, &sd, sample, &state, throughput);

		/* blurring of bsdf after bounces, for rays that have a small likelihood
		 * of following this particular path (diffuse, rough glossy) */
		if(kernel_data.integrator.filter_glossy != FLT_MAX) {
			float blur_pdf = kernel_data.integrator.filter_glossy*state.min_ray_pdf;

			if(blur_pdf < 1.0f) {
				float blur_roughness = sqrtf(1.0f - blur_pdf)*0.5f;
				shader_bsdf_blur(kg, &sd, blur_roughness);
			}
		}

#ifdef __EMISSION__
		/* emission */
		if(sd.flag & SD_EMISSION) {
			/* todo: is isect.t wrong here for transparent surfaces? */
			float3 emission = indirect_primitive_emission(kg, &sd, isect.t, state.flag, state.ray_pdf);
			path_radiance_accum_emission(L, throughput, emission, state.bounce);
		}
#endif  /* __EMISSION__ */

		/* path termination. this is a strange place to put the termination, it's
		 * mainly due to the mixed in MIS that we use. gives too many unneeded
		 * shader evaluations, only need emission if we are going to terminate */
		float probability = path_state_terminate_probability(kg, &state, throughput);

		if(probability == 0.0f) {
			break;
		}
		else if(probability != 1.0f) {
			float terminate = path_state_rng_1D_for_decision(kg, rng, &state, PRNG_TERMINATE);
			if(terminate >= probability)
				break;

			throughput /= probability;
		}

		kernel_update_denoising_features(kg, &sd, &state, L);

#ifdef __AO__
		/* ambient occlusion */
		if(kernel_data.integrator.use_ambient_occlusion || (sd.flag & SD_AO)) {
			kernel_path_ao(kg, &sd, &emission_sd, L, &state, rng, throughput, shader_bsdf_alpha(kg, &sd));
		}
#endif  /* __AO__ */

#ifdef __SUBSURFACE__
		/* bssrdf scatter to a different location on the same object, replacing
		 * the closures with a diffuse BSDF */
		if(sd.flag & SD_BSSRDF) {
			if(kernel_path_subsurface_scatter(kg,
			                                  &sd,
			                                  &emission_sd,
			                                  L,
			                                  &state,
			                                  rng,
			                                  &ray,
			                                  &throughput,
			                                  &ss_indirect))
			{
				break;
			}
		}
#endif  /* __SUBSURFACE__ */

		/* direct lighting */
		kernel_path_surface_connect_light(kg, rng, &sd, &emission_sd, throughput, &state, L);

		/* compute direct lighting and next bounce */
		if(!kernel_path_surface_bounce(kg, rng, &sd, &throughput, &state, L, &ray))
			break;
	}

#ifdef __SUBSURFACE__
		kernel_path_subsurface_accum_indirect(&ss_indirect, L);

		/* Trace indirect subsurface rays by restarting the loop. this uses less
		 * stack memory than invoking kernel_path_indirect.
		 */
		if(ss_indirect.num_rays) {
			kernel_path_subsurface_setup_indirect(kg,
			                                      &ss_indirect,
			                                      &state,
			                                      &ray,
			                                      L,
			                                      &throughput);
		}
		else {
			break;
		}
	}
#endif  /* __SUBSURFACE__ */

#ifdef __SHADOW_TRICKS__
	*is_shadow_catcher = (state.flag & PATH_RAY_SHADOW_CATCHER);
#endif  /* __SHADOW_TRICKS__ */

#ifdef __KERNEL_DEBUG__
	kernel_write_debug_passes(kg, buffer, &state, &debug_data, sample);
#endif  /* __KERNEL_DEBUG__ */

	return 1.0f - L_transparent;
}

ccl_device void kernel_path_trace(KernelGlobals *kg,
	ccl_global float *buffer, ccl_global uint *rng_state,
	int sample, int x, int y, int offset, int stride)
{
	/* buffer offset */
	int index = offset + x + y*stride;
	int pass_stride = kernel_data.film.pass_stride;

	rng_state += index;
	buffer += index*pass_stride;

	/* initialize random numbers and ray */
	RNG rng;
	Ray ray;

	kernel_path_trace_setup(kg, rng_state, sample, x, y, &rng, &ray);

	/* integrate */
	PathRadiance L;
	bool is_shadow_catcher;

	if(ray.t != 0.0f) {
		float alpha = kernel_path_integrate(kg, &rng, sample, ray, buffer, &L, &is_shadow_catcher);
		kernel_write_result(kg, buffer, sample, &L, alpha, is_shadow_catcher);
	}
	else {
		kernel_write_result(kg, buffer, sample, NULL, 0.0f, false);
	}

	path_rng_end(kg, rng_state, rng);
}

#endif  /* __SPLIT_KERNEL__ */

CCL_NAMESPACE_END
<|MERGE_RESOLUTION|>--- conflicted
+++ resolved
@@ -625,13 +625,8 @@
 
 #ifdef __BACKGROUND__
 			/* sample background shader */
-<<<<<<< HEAD
 			float3 L_background = indirect_background(kg, &emission_sd, &state, &ray, buffer, sample);
-			path_radiance_accum_background(&L, &state, throughput, L_background);
-=======
-			float3 L_background = indirect_background(kg, &emission_sd, &state, &ray);
 			path_radiance_accum_background(L, &state, throughput, L_background);
->>>>>>> 2fb56e71
 #endif  /* __BACKGROUND__ */
 
 			break;
@@ -651,11 +646,7 @@
 				state.flag |= (PATH_RAY_SHADOW_CATCHER | PATH_RAY_SHADOW_CATCHER_ONLY | PATH_RAY_STORE_SHADOW_INFO);
 				state.catcher_object = sd.object;
 				if(!kernel_data.background.transparent) {
-<<<<<<< HEAD
-					L.shadow_color = indirect_background(kg, &emission_sd, &state, &ray, buffer, sample);
-=======
-					L->shadow_color = indirect_background(kg, &emission_sd, &state, &ray);
->>>>>>> 2fb56e71
+					L->shadow_color = indirect_background(kg, &emission_sd, &state, &ray, buffer, sample);
 				}
 			}
 		}
