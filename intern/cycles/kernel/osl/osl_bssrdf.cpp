--- conflicted
+++ resolved
@@ -80,12 +80,7 @@
 				bssrdf->albedo = albedo.x;
 				bssrdf->sharpness = sharpness;
 				bssrdf->N = params.N;
-<<<<<<< HEAD
 				ccl_fetch(sd, runtime_flag) |= bssrdf_setup(bssrdf, (ClosureType)type);
-=======
-				bssrdf->roughness = params.roughness;
-				sd->flag |= bssrdf_setup(bssrdf, (ClosureType)type);
->>>>>>> d7f5520f
 			}
 
 			bssrdf = bssrdf_alloc(sd, make_float3(0.0f, weight.y, 0.0f));
@@ -96,12 +91,7 @@
 				bssrdf->albedo = albedo.y;
 				bssrdf->sharpness = sharpness;
 				bssrdf->N = params.N;
-<<<<<<< HEAD
 				ccl_fetch(sd, runtime_flag) |= bssrdf_setup(bssrdf, (ClosureType)type);
-=======
-				bssrdf->roughness = params.roughness;
-				sd->flag |= bssrdf_setup(bssrdf, (ClosureType)type);
->>>>>>> d7f5520f
 			}
 
 			bssrdf = bssrdf_alloc(sd, make_float3(0.0f, 0.0f, weight.z));
@@ -112,12 +102,7 @@
 				bssrdf->albedo = albedo.z;
 				bssrdf->sharpness = sharpness;
 				bssrdf->N = params.N;
-<<<<<<< HEAD
 				ccl_fetch(sd, runtime_flag) |= bssrdf_setup(bssrdf, (ClosureType)type);
-=======
-				bssrdf->roughness = params.roughness;
-				sd->flag |= bssrdf_setup(bssrdf, (ClosureType)type);
->>>>>>> d7f5520f
 			}
 		}
 	}
