/*
 * Copyright 2011-2016 Blender Foundation
 *
 * Licensed under the Apache License, Version 2.0 (the "License");
 * you may not use this file except in compliance with the License.
 * You may obtain a copy of the License at
 *
 * http://www.apache.org/licenses/LICENSE-2.0
 *
 * Unless required by applicable law or agreed to in writing, software
 * distributed under the License is distributed on an "AS IS" BASIS,
 * WITHOUT WARRANTIES OR CONDITIONS OF ANY KIND, either express or implied.
 * See the License for the specific language governing permissions and
 * limitations under the License.
 */

#ifndef __KERNEL_CPU_IMAGE_H__
#define __KERNEL_CPU_IMAGE_H__

CCL_NAMESPACE_BEGIN

/* Make template functions private so symbols don't conflict between kernels with different
 * instruction sets. */
namespace {

template<typename T> struct TextureInterpolator {
#define SET_CUBIC_SPLINE_WEIGHTS(u, t) \
  { \
    u[0] = (((-1.0f / 6.0f) * t + 0.5f) * t - 0.5f) * t + (1.0f / 6.0f); \
    u[1] = ((0.5f * t - 1.0f) * t) * t + (2.0f / 3.0f); \
    u[2] = ((-0.5f * t + 0.5f) * t + 0.5f) * t + (1.0f / 6.0f); \
    u[3] = (1.0f / 6.0f) * t * t * t; \
  } \
  (void)0

  static ccl_always_inline float4 read(float4 r)
  {
    return r;
  }

  static ccl_always_inline float4 read(uchar4 r)
  {
    float f = 1.0f / 255.0f;
    return make_float4(r.x * f, r.y * f, r.z * f, r.w * f);
  }

  static ccl_always_inline float4 read(uchar r)
  {
    float f = r * (1.0f / 255.0f);
    return make_float4(f, f, f, 1.0f);
  }

  static ccl_always_inline float4 read(float r)
  {
    /* TODO(dingto): Optimize this, so interpolation
     * happens on float instead of float4 */
    return make_float4(r, r, r, 1.0f);
  }

  static ccl_always_inline float4 read(half4 r)
  {
    return half4_to_float4(r);
  }

  static ccl_always_inline float4 read(half r)
  {
    float f = half_to_float(r);
    return make_float4(f, f, f, 1.0f);
  }

  static ccl_always_inline float4 read(uint16_t r)
  {
    float f = r * (1.0f / 65535.0f);
    return make_float4(f, f, f, 1.0f);
  }

  static ccl_always_inline float4 read(ushort4 r)
  {
    float f = 1.0f / 65535.0f;
    return make_float4(r.x * f, r.y * f, r.z * f, r.w * f);
  }

  static ccl_always_inline float4 read(const T *data, int x, int y, int width, int height)
  {
    if (x < 0 || y < 0 || x >= width || y >= height) {
      return make_float4(0.0f, 0.0f, 0.0f, 0.0f);
    }
    return read(data[y * width + x]);
  }

  static ccl_always_inline int wrap_periodic(int x, int width)
  {
    x %= width;
    if (x < 0)
      x += width;
    return x;
  }

  static ccl_always_inline int wrap_clamp(int x, int width)
  {
    return clamp(x, 0, width - 1);
  }

  static ccl_always_inline float frac(float x, int *ix)
  {
    int i = float_to_int(x) - ((x < 0.0f) ? 1 : 0);
    *ix = i;
    return x - (float)i;
  }

  /* ********  2D interpolation ******** */

  static ccl_always_inline float4 interp_closest(const TextureInfo &info, float x, float y)
  {
    const T *data = (const T *)info.data;
    const int width = info.width;
    const int height = info.height;
    int ix, iy;
    frac(x * (float)width, &ix);
    frac(y * (float)height, &iy);
    switch (info.extension) {
      case EXTENSION_REPEAT:
        ix = wrap_periodic(ix, width);
        iy = wrap_periodic(iy, height);
        break;
      case EXTENSION_CLIP:
        if (x < 0.0f || y < 0.0f || x > 1.0f || y > 1.0f) {
          return make_float4(0.0f, 0.0f, 0.0f, 0.0f);
        }
        ATTR_FALLTHROUGH;
      case EXTENSION_EXTEND:
        ix = wrap_clamp(ix, width);
        iy = wrap_clamp(iy, height);
        break;
      default:
        kernel_assert(0);
        return make_float4(0.0f, 0.0f, 0.0f, 0.0f);
    }
    return read(data[ix + iy * width]);
  }

  static ccl_always_inline float4 interp_linear(const TextureInfo &info, float x, float y)
  {
    const T *data = (const T *)info.data;
    const int width = info.width;
    const int height = info.height;
    int ix, iy, nix, niy;
    const float tx = frac(x * (float)width - 0.5f, &ix);
    const float ty = frac(y * (float)height - 0.5f, &iy);
    switch (info.extension) {
      case EXTENSION_REPEAT:
        ix = wrap_periodic(ix, width);
        iy = wrap_periodic(iy, height);
        nix = wrap_periodic(ix + 1, width);
        niy = wrap_periodic(iy + 1, height);
        break;
      case EXTENSION_CLIP:
        nix = ix + 1;
        niy = iy + 1;
        break;
      case EXTENSION_EXTEND:
        nix = wrap_clamp(ix + 1, width);
        niy = wrap_clamp(iy + 1, height);
        ix = wrap_clamp(ix, width);
        iy = wrap_clamp(iy, height);
        break;
      default:
        kernel_assert(0);
        return make_float4(0.0f, 0.0f, 0.0f, 0.0f);
    }
    return (1.0f - ty) * (1.0f - tx) * read(data, ix, iy, width, height) +
           (1.0f - ty) * tx * read(data, nix, iy, width, height) +
           ty * (1.0f - tx) * read(data, ix, niy, width, height) +
           ty * tx * read(data, nix, niy, width, height);
  }

  static ccl_always_inline float4 interp_cubic(const TextureInfo &info, float x, float y)
  {
    const T *data = (const T *)info.data;
    const int width = info.width;
    const int height = info.height;
    int ix, iy, nix, niy;
    const float tx = frac(x * (float)width - 0.5f, &ix);
    const float ty = frac(y * (float)height - 0.5f, &iy);
    int pix, piy, nnix, nniy;
    switch (info.extension) {
      case EXTENSION_REPEAT:
        ix = wrap_periodic(ix, width);
        iy = wrap_periodic(iy, height);
        pix = wrap_periodic(ix - 1, width);
        piy = wrap_periodic(iy - 1, height);
        nix = wrap_periodic(ix + 1, width);
        niy = wrap_periodic(iy + 1, height);
        nnix = wrap_periodic(ix + 2, width);
        nniy = wrap_periodic(iy + 2, height);
        break;
      case EXTENSION_CLIP:
        pix = ix - 1;
        piy = iy - 1;
        nix = ix + 1;
        niy = iy + 1;
        nnix = ix + 2;
        nniy = iy + 2;
        break;
      case EXTENSION_EXTEND:
        pix = wrap_clamp(ix - 1, width);
        piy = wrap_clamp(iy - 1, height);
        nix = wrap_clamp(ix + 1, width);
        niy = wrap_clamp(iy + 1, height);
        nnix = wrap_clamp(ix + 2, width);
        nniy = wrap_clamp(iy + 2, height);
        ix = wrap_clamp(ix, width);
        iy = wrap_clamp(iy, height);
        break;
      default:
        kernel_assert(0);
        return make_float4(0.0f, 0.0f, 0.0f, 0.0f);
    }
    const int xc[4] = {pix, ix, nix, nnix};
    const int yc[4] = {piy, iy, niy, nniy};
    float u[4], v[4];
    /* Some helper macro to keep code reasonable size,
     * let compiler to inline all the matrix multiplications.
     */
#define DATA(x, y) (read(data, xc[x], yc[y], width, height))
#define TERM(col) \
  (v[col] * \
   (u[0] * DATA(0, col) + u[1] * DATA(1, col) + u[2] * DATA(2, col) + u[3] * DATA(3, col)))

    SET_CUBIC_SPLINE_WEIGHTS(u, tx);
    SET_CUBIC_SPLINE_WEIGHTS(v, ty);

    /* Actual interpolation. */
    return TERM(0) + TERM(1) + TERM(2) + TERM(3);
#undef TERM
#undef DATA
  }

  static ccl_always_inline float4 interp(const TextureInfo &info, float x, float y)
  {
    if (UNLIKELY(!info.data)) {
      return make_float4(0.0f, 0.0f, 0.0f, 0.0f);
    }
    switch (info.interpolation) {
      case INTERPOLATION_CLOSEST:
        return interp_closest(info, x, y);
      case INTERPOLATION_LINEAR:
        return interp_linear(info, x, y);
      default:
        return interp_cubic(info, x, y);
    }
  }

  /* ********  3D interpolation ******** */

  static ccl_always_inline float4 interp_3d_closest(const TextureInfo &info,
                                                    float x,
                                                    float y,
                                                    float z)
  {
    int width = info.width;
    int height = info.height;
    int depth = info.depth;
    int ix, iy, iz;

    frac(x * (float)width, &ix);
    frac(y * (float)height, &iy);
    frac(z * (float)depth, &iz);

    switch (info.extension) {
      case EXTENSION_REPEAT:
        ix = wrap_periodic(ix, width);
        iy = wrap_periodic(iy, height);
        iz = wrap_periodic(iz, depth);
        break;
      case EXTENSION_CLIP:
        if (x < 0.0f || y < 0.0f || z < 0.0f || x > 1.0f || y > 1.0f || z > 1.0f) {
          return make_float4(0.0f, 0.0f, 0.0f, 0.0f);
        }
        ATTR_FALLTHROUGH;
      case EXTENSION_EXTEND:
        ix = wrap_clamp(ix, width);
        iy = wrap_clamp(iy, height);
        iz = wrap_clamp(iz, depth);
        break;
      default:
        kernel_assert(0);
        return make_float4(0.0f, 0.0f, 0.0f, 0.0f);
    }

    const T *data = (const T *)info.data;
    return read(data[ix + iy * width + iz * width * height]);
  }

  static ccl_always_inline float4 interp_3d_linear(const TextureInfo &info,
                                                   float x,
                                                   float y,
                                                   float z)
  {
    int width = info.width;
    int height = info.height;
    int depth = info.depth;
    int ix, iy, iz;
    int nix, niy, niz;

    float tx = frac(x * (float)width - 0.5f, &ix);
    float ty = frac(y * (float)height - 0.5f, &iy);
    float tz = frac(z * (float)depth - 0.5f, &iz);

    switch (info.extension) {
      case EXTENSION_REPEAT:
        ix = wrap_periodic(ix, width);
        iy = wrap_periodic(iy, height);
        iz = wrap_periodic(iz, depth);

        nix = wrap_periodic(ix + 1, width);
        niy = wrap_periodic(iy + 1, height);
        niz = wrap_periodic(iz + 1, depth);
        break;
      case EXTENSION_CLIP:
        if (x < 0.0f || y < 0.0f || z < 0.0f || x > 1.0f || y > 1.0f || z > 1.0f) {
          return make_float4(0.0f, 0.0f, 0.0f, 0.0f);
        }
        ATTR_FALLTHROUGH;
      case EXTENSION_EXTEND:
        nix = wrap_clamp(ix + 1, width);
        niy = wrap_clamp(iy + 1, height);
        niz = wrap_clamp(iz + 1, depth);

        ix = wrap_clamp(ix, width);
        iy = wrap_clamp(iy, height);
        iz = wrap_clamp(iz, depth);
        break;
      default:
        kernel_assert(0);
        return make_float4(0.0f, 0.0f, 0.0f, 0.0f);
    }

    const T *data = (const T *)info.data;
    float4 r;

    r = (1.0f - tz) * (1.0f - ty) * (1.0f - tx) *
        read(data[ix + iy * width + iz * width * height]);
    r += (1.0f - tz) * (1.0f - ty) * tx * read(data[nix + iy * width + iz * width * height]);
    r += (1.0f - tz) * ty * (1.0f - tx) * read(data[ix + niy * width + iz * width * height]);
    r += (1.0f - tz) * ty * tx * read(data[nix + niy * width + iz * width * height]);

    r += tz * (1.0f - ty) * (1.0f - tx) * read(data[ix + iy * width + niz * width * height]);
    r += tz * (1.0f - ty) * tx * read(data[nix + iy * width + niz * width * height]);
    r += tz * ty * (1.0f - tx) * read(data[ix + niy * width + niz * width * height]);
    r += tz * ty * tx * read(data[nix + niy * width + niz * width * height]);

    return r;
  }

  /* TODO(sergey): For some unspeakable reason both GCC-6 and Clang-3.9 are
   * causing stack overflow issue in this function unless it is inlined.
   *
   * Only happens for AVX2 kernel and global __KERNEL_SSE__ vectorization
   * enabled.
   */
#if defined(__GNUC__) || defined(__clang__)
  static ccl_always_inline
#else
  static ccl_never_inline
#endif
      float4
      interp_3d_tricubic(const TextureInfo &info, float x, float y, float z)
  {
    int width = info.width;
    int height = info.height;
    int depth = info.depth;
    int ix, iy, iz;
    int nix, niy, niz;
    /* Tricubic b-spline interpolation. */
    const float tx = frac(x * (float)width - 0.5f, &ix);
    const float ty = frac(y * (float)height - 0.5f, &iy);
    const float tz = frac(z * (float)depth - 0.5f, &iz);
    int pix, piy, piz, nnix, nniy, nniz;

    switch (info.extension) {
      case EXTENSION_REPEAT:
        ix = wrap_periodic(ix, width);
        iy = wrap_periodic(iy, height);
        iz = wrap_periodic(iz, depth);

        pix = wrap_periodic(ix - 1, width);
        piy = wrap_periodic(iy - 1, height);
        piz = wrap_periodic(iz - 1, depth);

        nix = wrap_periodic(ix + 1, width);
        niy = wrap_periodic(iy + 1, height);
        niz = wrap_periodic(iz + 1, depth);

        nnix = wrap_periodic(ix + 2, width);
        nniy = wrap_periodic(iy + 2, height);
        nniz = wrap_periodic(iz + 2, depth);
        break;
      case EXTENSION_CLIP:
        if (x < 0.0f || y < 0.0f || z < 0.0f || x > 1.0f || y > 1.0f || z > 1.0f) {
          return make_float4(0.0f, 0.0f, 0.0f, 0.0f);
        }
        ATTR_FALLTHROUGH;
      case EXTENSION_EXTEND:
        pix = wrap_clamp(ix - 1, width);
        piy = wrap_clamp(iy - 1, height);
        piz = wrap_clamp(iz - 1, depth);

        nix = wrap_clamp(ix + 1, width);
        niy = wrap_clamp(iy + 1, height);
        niz = wrap_clamp(iz + 1, depth);

        nnix = wrap_clamp(ix + 2, width);
        nniy = wrap_clamp(iy + 2, height);
        nniz = wrap_clamp(iz + 2, depth);

        ix = wrap_clamp(ix, width);
        iy = wrap_clamp(iy, height);
        iz = wrap_clamp(iz, depth);
        break;
      default:
        kernel_assert(0);
        return make_float4(0.0f, 0.0f, 0.0f, 0.0f);
    }

    const int xc[4] = {pix, ix, nix, nnix};
    const int yc[4] = {width * piy, width * iy, width * niy, width * nniy};
    const int zc[4] = {
        width * height * piz, width * height * iz, width * height * niz, width * height * nniz};
    float u[4], v[4], w[4];

    /* Some helper macro to keep code reasonable size,
     * let compiler to inline all the matrix multiplications.
     */
#define DATA(x, y, z) (read(data[xc[x] + yc[y] + zc[z]]))
#define COL_TERM(col, row) \
  (v[col] * (u[0] * DATA(0, col, row) + u[1] * DATA(1, col, row) + u[2] * DATA(2, col, row) + \
             u[3] * DATA(3, col, row)))
#define ROW_TERM(row) \
  (w[row] * (COL_TERM(0, row) + COL_TERM(1, row) + COL_TERM(2, row) + COL_TERM(3, row)))

    SET_CUBIC_SPLINE_WEIGHTS(u, tx);
    SET_CUBIC_SPLINE_WEIGHTS(v, ty);
    SET_CUBIC_SPLINE_WEIGHTS(w, tz);

    /* Actual interpolation. */
    const T *data = (const T *)info.data;
    return ROW_TERM(0) + ROW_TERM(1) + ROW_TERM(2) + ROW_TERM(3);

#undef COL_TERM
#undef ROW_TERM
#undef DATA
  }

  static ccl_always_inline float4
  interp_3d(const TextureInfo &info, float x, float y, float z, InterpolationType interp)
  {
    if (UNLIKELY(!info.data))
      return make_float4(0.0f, 0.0f, 0.0f, 0.0f);

    switch ((interp == INTERPOLATION_NONE) ? info.interpolation : interp) {
      case INTERPOLATION_CLOSEST:
        return interp_3d_closest(info, x, y, z);
      case INTERPOLATION_LINEAR:
        return interp_3d_linear(info, x, y, z);
      default:
        return interp_3d_tricubic(info, x, y, z);
    }
  }
#undef SET_CUBIC_SPLINE_WEIGHTS
};

ccl_device float4 kernel_tex_image_interp(KernelGlobals *kg, int id, float x, float y)
{
  const TextureInfo &info = kernel_tex_fetch(__texture_info, id);

  switch (info.data_type) {
    case IMAGE_DATA_TYPE_HALF:
      return TextureInterpolator<half>::interp(info, x, y);
    case IMAGE_DATA_TYPE_BYTE:
      return TextureInterpolator<uchar>::interp(info, x, y);
    case IMAGE_DATA_TYPE_USHORT:
      return TextureInterpolator<uint16_t>::interp(info, x, y);
    case IMAGE_DATA_TYPE_FLOAT:
      return TextureInterpolator<float>::interp(info, x, y);
    case IMAGE_DATA_TYPE_HALF4:
      return TextureInterpolator<half4>::interp(info, x, y);
    case IMAGE_DATA_TYPE_BYTE4:
      return TextureInterpolator<uchar4>::interp(info, x, y);
    case IMAGE_DATA_TYPE_USHORT4:
      return TextureInterpolator<ushort4>::interp(info, x, y);
    case IMAGE_DATA_TYPE_FLOAT4:
      return TextureInterpolator<float4>::interp(info, x, y);
    default:
      assert(0);
      return make_float4(
          TEX_IMAGE_MISSING_R, TEX_IMAGE_MISSING_G, TEX_IMAGE_MISSING_B, TEX_IMAGE_MISSING_A);
  }
}

ccl_device float4 kernel_tex_image_interp_3d(KernelGlobals *kg,
                                             int id,
                                             float3 P,
                                             InterpolationType interp)
{
  const TextureInfo &info = kernel_tex_fetch(__texture_info, id);

<<<<<<< HEAD
  if (info.use_transform_3d) {
    P = transform_point(&info.transform_3d, P);
  }

  switch (kernel_tex_type(id)) {
=======
  switch (info.data_type) {
>>>>>>> 6c707aad
    case IMAGE_DATA_TYPE_HALF:
      return TextureInterpolator<half>::interp_3d(info, P.x, P.y, P.z, interp);
    case IMAGE_DATA_TYPE_BYTE:
      return TextureInterpolator<uchar>::interp_3d(info, P.x, P.y, P.z, interp);
    case IMAGE_DATA_TYPE_USHORT:
      return TextureInterpolator<uint16_t>::interp_3d(info, P.x, P.y, P.z, interp);
    case IMAGE_DATA_TYPE_FLOAT:
      return TextureInterpolator<float>::interp_3d(info, P.x, P.y, P.z, interp);
    case IMAGE_DATA_TYPE_HALF4:
      return TextureInterpolator<half4>::interp_3d(info, P.x, P.y, P.z, interp);
    case IMAGE_DATA_TYPE_BYTE4:
      return TextureInterpolator<uchar4>::interp_3d(info, P.x, P.y, P.z, interp);
    case IMAGE_DATA_TYPE_USHORT4:
      return TextureInterpolator<ushort4>::interp_3d(info, P.x, P.y, P.z, interp);
    case IMAGE_DATA_TYPE_FLOAT4:
      return TextureInterpolator<float4>::interp_3d(info, P.x, P.y, P.z, interp);
    default:
      assert(0);
      return make_float4(
          TEX_IMAGE_MISSING_R, TEX_IMAGE_MISSING_G, TEX_IMAGE_MISSING_B, TEX_IMAGE_MISSING_A);
  }
}

} /* Namespace. */

CCL_NAMESPACE_END

#endif  // __KERNEL_CPU_IMAGE_H__<|MERGE_RESOLUTION|>--- conflicted
+++ resolved
@@ -505,15 +505,11 @@
 {
   const TextureInfo &info = kernel_tex_fetch(__texture_info, id);
 
-<<<<<<< HEAD
   if (info.use_transform_3d) {
     P = transform_point(&info.transform_3d, P);
   }
 
-  switch (kernel_tex_type(id)) {
-=======
   switch (info.data_type) {
->>>>>>> 6c707aad
     case IMAGE_DATA_TYPE_HALF:
       return TextureInterpolator<half>::interp_3d(info, P.x, P.y, P.z, interp);
     case IMAGE_DATA_TYPE_BYTE:
