--- conflicted
+++ resolved
@@ -24,19 +24,14 @@
 
 CCL_NAMESPACE_BEGIN
 
-<<<<<<< HEAD
 ccl_device float4 svm_image_texture(KernelGlobals *kg,
                                     int id,
                                     float x,
                                     float y,
                                     differential ds,
                                     differential dt,
-                                    uint srgb,
-                                    uint use_alpha,
+                                    uint flags,
                                     int path_flag)
-=======
-ccl_device float4 svm_image_texture(KernelGlobals *kg, int id, float x, float y, uint flags)
->>>>>>> 351e68e0
 {
   float4 r;
 #ifdef __OIIO__
@@ -83,7 +78,9 @@
     }
     else {
       /* Mip maps are always linear. */
-      srgb = !kg->oiio->textures[id].is_linear;
+      if (kg->oiio->textures[id].is_linear) {
+        flags &= ~NODE_IMAGE_COMPRESS_AS_SRGB;
+      }
     }
   }
   else
@@ -117,26 +114,16 @@
     KernelGlobals *kg, ShaderData *sd, int path_flag, float *stack, uint4 node)
 {
   uint id = node.y;
-<<<<<<< HEAD
-  uint co_offset, out_offset, alpha_offset, srgb;
+  uint co_offset, out_offset, alpha_offset, flags;
   uint projection, dx_offset, dy_offset;
 
-  decode_node_uchar4(node.z, &co_offset, &out_offset, &alpha_offset, &srgb);
+  decode_node_uchar4(node.z, &co_offset, &out_offset, &alpha_offset, &flags);
   decode_node_uchar4(node.w, &projection, &dx_offset, &dy_offset, NULL);
 
   float3 co = stack_load_float3(stack, co_offset);
   float2 tex_co;
   uint use_alpha = stack_valid(alpha_offset);
   if (projection == NODE_IMAGE_PROJ_SPHERE) {
-=======
-  uint co_offset, out_offset, alpha_offset, flags;
-
-  decode_node_uchar4(node.z, &co_offset, &out_offset, &alpha_offset, &flags);
-
-  float3 co = stack_load_float3(stack, co_offset);
-  float2 tex_co;
-  if (node.w == NODE_IMAGE_PROJ_SPHERE) {
->>>>>>> 351e68e0
     co = texco_remap_square(co);
     tex_co = map_to_sphere(co);
   }
@@ -147,7 +134,6 @@
   else {
     tex_co = make_float2(co.x, co.y);
   }
-<<<<<<< HEAD
 
   differential ds, dt;
 #ifdef __KERNEL_CPU__
@@ -182,10 +168,7 @@
     ds = differential_zero();
     dt = differential_zero();
   }
-  float4 f = svm_image_texture(kg, id, tex_co.x, tex_co.y, ds, dt, srgb, use_alpha, path_flag);
-=======
-  float4 f = svm_image_texture(kg, id, tex_co.x, tex_co.y, flags);
->>>>>>> 351e68e0
+  float4 f = svm_image_texture(kg, id, tex_co.x, tex_co.y, ds, dt, flags, path_flag);
 
   if (stack_valid(out_offset))
     stack_store_float3(stack, out_offset, make_float3(f.x, f.y, f.z));
@@ -287,12 +270,11 @@
   /* Map so that no textures are flipped, rotation is somewhat arbitrary. */
   if (weight.x > 0.0f) {
     float2 uv = make_float2((signed_N.x < 0.0f) ? 1.0f - co.y : co.y, co.z);
-<<<<<<< HEAD
     ds.dx = co_dx.y;
     ds.dy = co_dy.y;
     dt.dx = co_dx.z;
     dt.dy = co_dy.z;
-    f += weight.x * svm_image_texture(kg, id, uv.x, uv.y, ds, dt, srgb, use_alpha, false);
+    f += weight.x * svm_image_texture(kg, id, uv.x, uv.y, ds, dt, flags, false);
   }
   if (weight.y > 0.0f) {
     float2 uv = make_float2((signed_N.y < 0.0f) ? 1.0f - co.x : co.x, co.z);
@@ -300,7 +282,7 @@
     ds.dy = co_dy.x;
     dt.dx = co_dx.z;
     dt.dy = co_dy.z;
-    f += weight.y * svm_image_texture(kg, id, uv.x, uv.y, ds, dt, srgb, use_alpha, false);
+    f += weight.y * svm_image_texture(kg, id, uv.x, uv.y, ds, dt, flags, false);
   }
   if (weight.z > 0.0f) {
     float2 uv = make_float2((signed_N.z < 0.0f) ? 1.0f - co.y : co.y, co.x);
@@ -308,18 +290,7 @@
     ds.dy = co_dy.y;
     dt.dx = co_dx.x;
     dt.dy = co_dy.x;
-    f += weight.z * svm_image_texture(kg, id, uv.x, uv.y, ds, dt, srgb, use_alpha, false);
-=======
-    f += weight.x * svm_image_texture(kg, id, uv.x, uv.y, flags);
-  }
-  if (weight.y > 0.0f) {
-    float2 uv = make_float2((signed_N.y > 0.0f) ? 1.0f - co.x : co.x, co.z);
-    f += weight.y * svm_image_texture(kg, id, uv.x, uv.y, flags);
-  }
-  if (weight.z > 0.0f) {
-    float2 uv = make_float2((signed_N.z > 0.0f) ? 1.0f - co.y : co.y, co.x);
-    f += weight.z * svm_image_texture(kg, id, uv.x, uv.y, flags);
->>>>>>> 351e68e0
+    f += weight.z * svm_image_texture(kg, id, uv.x, uv.y, ds, dt, flags, false);
   }
   if (stack_valid(out_offset))
     stack_store_float3(stack, out_offset, make_float3(f.x, f.y, f.z));
@@ -331,22 +302,14 @@
     KernelGlobals *kg, ShaderData *sd, int path_flag, float *stack, uint4 node)
 {
   uint id = node.y;
-<<<<<<< HEAD
-  uint co_offset, out_offset, alpha_offset, srgb;
+  uint co_offset, out_offset, alpha_offset, flags;
   uint projection, dx_offset, dy_offset;
 
-  decode_node_uchar4(node.z, &co_offset, &out_offset, &alpha_offset, &srgb);
+  decode_node_uchar4(node.z, &co_offset, &out_offset, &alpha_offset, &flags);
   decode_node_uchar4(node.w, &projection, &dx_offset, &dy_offset, NULL);
 
   uint use_alpha = stack_valid(alpha_offset);
   float4 f;
-=======
-  uint co_offset, out_offset, alpha_offset, flags;
-  uint projection = node.w;
-
-  decode_node_uchar4(node.z, &co_offset, &out_offset, &alpha_offset, &flags);
->>>>>>> 351e68e0
-
   float3 co = stack_load_float3(stack, co_offset);
   float2 uv;
 
@@ -376,7 +339,6 @@
       options.mipmode = OIIO::TextureOpt::MipModeTrilinear;
     }
 
-<<<<<<< HEAD
     if (path_flag & DIFFUSE_BLUR_PATHS) {
       options.sblur = options.tblur = kg->oiio->diffuse_blur;
     }
@@ -409,13 +371,10 @@
       uv = direction_to_mirrorball(co);
 
     f = svm_image_texture(
-        kg, id, uv.x, uv.y, differential_zero(), differential_zero(), srgb, use_alpha, path_flag);
+        kg, id, uv.x, uv.y, differential_zero(), differential_zero(), flags, path_flag);
 #ifdef __OIIO__
   }
 #endif
-=======
-  float4 f = svm_image_texture(kg, id, uv.x, uv.y, flags);
->>>>>>> 351e68e0
 
   if (stack_valid(out_offset))
     stack_store_float3(stack, out_offset, make_float3(f.x, f.y, f.z));
