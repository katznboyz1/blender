--- conflicted
+++ resolved
@@ -36,15 +36,6 @@
 		object_inverse_dir_transform(kg, sd, &dPdy);
 	}
 
-	float3 dPdx = ccl_fetch(sd, dP).dx;
-	float3 dPdy = ccl_fetch(sd, dP).dy;
-
-	if(use_object_space) {
-		object_inverse_normal_transform(kg, sd, &normal_in);
-		object_inverse_dir_transform(kg, sd, &dPdx);
-		object_inverse_dir_transform(kg, sd, &dPdy);
-	}
-
 	/* get surface tangents from normal */
 	float3 Rx = cross(dPdy, normal_in);
 	float3 Ry = cross(normal_in, dPdx);
@@ -72,10 +63,6 @@
 	strength = max(strength, 0.0f);
 
 	/* compute and output perturbed normal */
-<<<<<<< HEAD
-	float3 normal_out = normalize(absdet*normal_in - distance*signf(det)*surfgrad);
-	normal_out = normalize(strength*normal_out + (1.0f - strength)*normal_in);
-=======
 	float3 normal_out = safe_normalize(absdet*normal_in - distance*signf(det)*surfgrad);
 	if(is_zero(normal_out)) {
 		normal_out = normal_in;
@@ -83,7 +70,6 @@
 	else {
 		normal_out = normalize(strength*normal_out + (1.0f - strength)*normal_in);
 	}
->>>>>>> 5e9132b3
 
 	if(use_object_space) {
 		object_normal_transform(kg, sd, &normal_out);
@@ -99,22 +85,14 @@
 {
 	float d = stack_load_float(stack, fac_offset);
 
-<<<<<<< HEAD
-	float3 dP = ccl_fetch(sd, N);
-=======
 	float3 dP = sd->N;
->>>>>>> 5e9132b3
 	object_inverse_normal_transform(kg, sd, &dP);
 
 	dP *= d*0.1f; /* todo: get rid of this factor */
 
 	object_dir_transform(kg, sd, &dP);
 
-<<<<<<< HEAD
-	ccl_fetch(sd, P) += dP;
-=======
 	sd->P += dP;
->>>>>>> 5e9132b3
 }
 
 CCL_NAMESPACE_END
