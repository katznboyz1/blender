/*
 * Copyright 2011-2016 Blender Foundation
 *
 * Licensed under the Apache License, Version 2.0 (the "License");
 * you may not use this file except in compliance with the License.
 * You may obtain a copy of the License at
 *
 * http://www.apache.org/licenses/LICENSE-2.0
 *
 * Unless required by applicable law or agreed to in writing, software
 * distributed under the License is distributed on an "AS IS" BASIS,
 * WITHOUT WARRANTIES OR CONDITIONS OF ANY KIND, either express or implied.
 * See the License for the specific language governing permissions and
 * limitations under the License.
 */

#ifndef __UTIL_TEXTURE_H__
#define __UTIL_TEXTURE_H__

#include "util_transform.h"

CCL_NAMESPACE_BEGIN

/* Texture limits on devices. */
#define TEX_NUM_MAX (INT_MAX >> 4)

/* Color to use when textures are not found. */
#define TEX_IMAGE_MISSING_R 1
#define TEX_IMAGE_MISSING_G 0
#define TEX_IMAGE_MISSING_B 1
#define TEX_IMAGE_MISSING_A 1

/* Texture type. */
#define kernel_tex_type(tex) (tex & IMAGE_DATA_TYPE_MASK)

/* Interpolation types for textures
 * cuda also use texture space to store other objects */
typedef enum InterpolationType {
  INTERPOLATION_NONE = -1,
  INTERPOLATION_LINEAR = 0,
  INTERPOLATION_CLOSEST = 1,
  INTERPOLATION_CUBIC = 2,
  INTERPOLATION_SMART = 3,

  INTERPOLATION_NUM_TYPES,
} InterpolationType;

/* Texture types
 * Since we store the type in the lower bits of a flat index,
 * the shift and bit mask constant below need to be kept in sync. */
typedef enum ImageDataType {
  IMAGE_DATA_TYPE_FLOAT4 = 0,
  IMAGE_DATA_TYPE_BYTE4 = 1,
  IMAGE_DATA_TYPE_HALF4 = 2,
  IMAGE_DATA_TYPE_FLOAT = 3,
  IMAGE_DATA_TYPE_BYTE = 4,
  IMAGE_DATA_TYPE_HALF = 5,
  IMAGE_DATA_TYPE_USHORT4 = 6,
  IMAGE_DATA_TYPE_USHORT = 7,

  IMAGE_DATA_NUM_TYPES
} ImageDataType;

/* Alpha types
 * How to treat alpha in images. */
typedef enum ImageAlphaType {
  IMAGE_ALPHA_UNASSOCIATED = 0,
  IMAGE_ALPHA_ASSOCIATED = 1,
  IMAGE_ALPHA_CHANNEL_PACKED = 2,
  IMAGE_ALPHA_IGNORE = 3,
  IMAGE_ALPHA_AUTO = 4,

  IMAGE_ALPHA_NUM_TYPES,
} ImageAlphaType;

#define IMAGE_DATA_TYPE_SHIFT 3
#define IMAGE_DATA_TYPE_MASK 0x7

/* Extension types for textures.
 *
 * Defines how the image is extrapolated past its original bounds. */
typedef enum ExtensionType {
  /* Cause the image to repeat horizontally and vertically. */
  EXTENSION_REPEAT = 0,
  /* Extend by repeating edge pixels of the image. */
  EXTENSION_EXTEND = 1,
  /* Clip to image size and set exterior pixels as transparent. */
  EXTENSION_CLIP = 2,

  EXTENSION_NUM_TYPES,
} ExtensionType;

typedef struct TextureInfo {
  /* Pointer, offset or texture depending on device. */
  uint64_t data;
  /* Data Type */
  uint data_type;
  /* Buffer number for OpenCL. */
  uint cl_buffer;
  /* Interpolation and extension type. */
  uint interpolation, extension;
  /* Dimensions. */
  uint width, height, depth;
<<<<<<< HEAD
  /* Transform for 3D textures. */
  uint use_transform_3d;
  Transform transform_3d;
=======
  uint pad[3];
>>>>>>> 6c707aad
} TextureInfo;

CCL_NAMESPACE_END

#endif /* __UTIL_TEXTURE_H__ */<|MERGE_RESOLUTION|>--- conflicted
+++ resolved
@@ -101,13 +101,9 @@
   uint interpolation, extension;
   /* Dimensions. */
   uint width, height, depth;
-<<<<<<< HEAD
   /* Transform for 3D textures. */
   uint use_transform_3d;
   Transform transform_3d;
-=======
-  uint pad[3];
->>>>>>> 6c707aad
 } TextureInfo;
 
 CCL_NAMESPACE_END
