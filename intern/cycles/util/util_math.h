--- conflicted
+++ resolved
@@ -585,49 +585,34 @@
 
 __device_inline float4 operator-(const float4& a)
 {
-<<<<<<< HEAD
-	return make_float4(-a.x, -a.y, -a.z, -a.w);
-=======
 #ifdef __KERNEL_SSE__
 	__m128 mask = _mm_castsi128_ps(_mm_set1_epi32(0x80000000));
 	return _mm_xor_ps(a.m128, mask);
 #else
 	return make_float4(-a.x, -a.y, -a.z, -a.w);
 #endif
->>>>>>> f88cfd91
 }
 
 __device_inline float4 operator*(const float4& a, const float4& b)
 {
-<<<<<<< HEAD
+#ifdef __KERNEL_SSE__
+	return _mm_mul_ps(a.m128, b.m128);
+#else
 	return make_float4(a.x*b.x, a.y*b.y, a.z*b.z, a.w*b.w);
-=======
-#ifdef __KERNEL_SSE__
-	return _mm_mul_ps(a.m128, b.m128);
-#else
-	return make_float4(a.x*b.x, a.y*b.y, a.z*b.z, a.w*b.w);
-#endif
->>>>>>> f88cfd91
+#endif
 }
 
 __device_inline float4 operator*(const float4& a, float f)
 {
-<<<<<<< HEAD
+#ifdef __KERNEL_SSE__
+	return a * make_float4(f);
+#else
 	return make_float4(a.x*f, a.y*f, a.z*f, a.w*f);
-=======
-#ifdef __KERNEL_SSE__
-	return a * make_float4(f);
-#else
-	return make_float4(a.x*f, a.y*f, a.z*f, a.w*f);
-#endif
->>>>>>> f88cfd91
+#endif
 }
 
 __device_inline float4 operator*(float f, const float4& a)
 {
-<<<<<<< HEAD
-	return make_float4(a.x*f, a.y*f, a.z*f, a.w*f);
-=======
 	return a * f;
 }
 
@@ -639,57 +624,39 @@
 #else
 	return make_float4(1.0f/a.x, 1.0f/a.y, 1.0f/a.z, 1.0f/a.w);
 #endif
->>>>>>> f88cfd91
 }
 
 __device_inline float4 operator/(const float4& a, float f)
 {
-<<<<<<< HEAD
-	float invf = 1.0f/f;
-	return make_float4(a.x*invf, a.y*invf, a.z*invf, a.w*invf);
-=======
 	return a * (1.0f/f);
->>>>>>> f88cfd91
 }
 
 __device_inline float4 operator/(const float4& a, const float4& b)
 {
-<<<<<<< HEAD
+#ifdef __KERNEL_SSE__
+	return a * rcp(b);
+#else
 	return make_float4(a.x/b.x, a.y/b.y, a.z/b.z, a.w/b.w);
-=======
-#ifdef __KERNEL_SSE__
-	return a * rcp(b);
-#else
-	return make_float4(a.x/b.x, a.y/b.y, a.z/b.z, a.w/b.w);
-#endif
-
->>>>>>> f88cfd91
+#endif
+
 }
 
 __device_inline float4 operator+(const float4& a, const float4& b)
 {
-<<<<<<< HEAD
+#ifdef __KERNEL_SSE__
+	return _mm_add_ps(a.m128, b.m128);
+#else
 	return make_float4(a.x+b.x, a.y+b.y, a.z+b.z, a.w+b.w);
-=======
-#ifdef __KERNEL_SSE__
-	return _mm_add_ps(a.m128, b.m128);
-#else
-	return make_float4(a.x+b.x, a.y+b.y, a.z+b.z, a.w+b.w);
-#endif
->>>>>>> f88cfd91
+#endif
 }
 
 __device_inline float4 operator-(const float4& a, const float4& b)
 {
-<<<<<<< HEAD
+#ifdef __KERNEL_SSE__
+	return _mm_sub_ps(a.m128, b.m128);
+#else
 	return make_float4(a.x-b.x, a.y-b.y, a.z-b.z, a.w-b.w);
-=======
-#ifdef __KERNEL_SSE__
-	return _mm_sub_ps(a.m128, b.m128);
-#else
-	return make_float4(a.x-b.x, a.y-b.y, a.z-b.z, a.w-b.w);
-#endif
->>>>>>> f88cfd91
+#endif
 }
 
 __device_inline float4 operator+=(float4& a, const float4& b)
@@ -708,70 +675,48 @@
 }
 
 __device_inline int4 operator<(const float4& a, const float4& b)
-<<<<<<< HEAD
-{
+{
+#ifdef __KERNEL_SSE__
+	return _mm_cvtps_epi32(_mm_cmplt_ps(a.m128, b.m128)); /* todo: avoid cvt */
+#else
 	return make_int4(a.x < b.x, a.y < b.y, a.z < b.z, a.w < b.w);
+#endif
+}
+
+__device_inline int4 operator>=(float4 a, float4 b)
+{
+#ifdef __KERNEL_SSE__
+	return _mm_cvtps_epi32(_mm_cmpge_ps(a.m128, b.m128)); /* todo: avoid cvt */
+#else
+	return make_int4(a.x >= b.x, a.y >= b.y, a.z >= b.z, a.w >= b.w);
+#endif
 }
 
 __device_inline int4 operator<=(const float4& a, const float4& b)
 {
+#ifdef __KERNEL_SSE__
+	return _mm_cvtps_epi32(_mm_cmple_ps(a.m128, b.m128)); /* todo: avoid cvt */
+#else
 	return make_int4(a.x <= b.x, a.y <= b.y, a.z <= b.z, a.w <= b.w);
+#endif
 }
 
 __device_inline bool operator==(const float4 a, const float4 b)
 {
+#ifdef __KERNEL_SSE__
+	return (_mm_movemask_ps(_mm_cmpeq_ps(a.m128, b.m128)) & 15) == 15;
+#else
 	return (a.x == b.x && a.y == b.y && a.z == b.z && a.w == b.w);
-}
-
-__device_inline float dot(const float4& a, const float4& b)
-=======
->>>>>>> f88cfd91
-{
-#ifdef __KERNEL_SSE__
-	return _mm_cvtps_epi32(_mm_cmplt_ps(a.m128, b.m128)); /* todo: avoid cvt */
-#else
-	return make_int4(a.x < b.x, a.y < b.y, a.z < b.z, a.w < b.w);
-#endif
-}
-
-__device_inline int4 operator>=(float4 a, float4 b)
-{
-#ifdef __KERNEL_SSE__
-	return _mm_cvtps_epi32(_mm_cmpge_ps(a.m128, b.m128)); /* todo: avoid cvt */
-#else
-	return make_int4(a.x >= b.x, a.y >= b.y, a.z >= b.z, a.w >= b.w);
-#endif
-}
-
-__device_inline int4 operator<=(const float4& a, const float4& b)
-{
-#ifdef __KERNEL_SSE__
-	return _mm_cvtps_epi32(_mm_cmple_ps(a.m128, b.m128)); /* todo: avoid cvt */
-#else
-	return make_int4(a.x <= b.x, a.y <= b.y, a.z <= b.z, a.w <= b.w);
-#endif
-}
-
-__device_inline bool operator==(const float4 a, const float4 b)
-{
-#ifdef __KERNEL_SSE__
-	return (_mm_movemask_ps(_mm_cmpeq_ps(a.m128, b.m128)) & 15) == 15;
-#else
-	return (a.x == b.x && a.y == b.y && a.z == b.z && a.w == b.w);
 #endif
 }
 
 __device_inline float4 cross(const float4& a, const float4& b)
 {
-<<<<<<< HEAD
+#ifdef __KERNEL_SSE__
+	return (shuffle<1,2,0,0>(a)*shuffle<2,0,1,0>(b)) - (shuffle<2,0,1,0>(a)*shuffle<1,2,0,0>(b));
+#else
 	return make_float4(a.y*b.z - a.z*b.y, a.z*b.x - a.x*b.z, a.x*b.y - a.y*b.x, 0.0f);
-=======
-#ifdef __KERNEL_SSE__
-	return (shuffle<1,2,0,0>(a)*shuffle<2,0,1,0>(b)) - (shuffle<2,0,1,0>(a)*shuffle<1,2,0,0>(b));
-#else
-	return make_float4(a.y*b.z - a.z*b.y, a.z*b.x - a.x*b.z, a.x*b.y - a.y*b.x, 0.0f);
-#endif
->>>>>>> f88cfd91
+#endif
 }
 
 __device_inline float4 min(float4 a, float4 b)
@@ -798,48 +743,26 @@
 
 __device_inline float4 select(const int4& mask, const float4& a, const float4& b)
 {
-<<<<<<< HEAD
-	return make_float4((mask.x)? a.x: b.x, (mask.y)? a.y: b.y, (mask.z)? a.z: b.z, (mask.w)? a.w: b.w);
-=======
 #ifdef __KERNEL_SSE__
 	/* blendv is sse4, and apparently broken on vs2008 */
 	return _mm_or_ps(_mm_and_ps(_mm_cvtepi32_ps(mask), a), _mm_andnot_ps(_mm_cvtepi32_ps(mask), b)); /* todo: avoid cvt */
 #else
 	return make_float4((mask.x)? a.x: b.x, (mask.y)? a.y: b.y, (mask.z)? a.z: b.z, (mask.w)? a.w: b.w);
 #endif
->>>>>>> f88cfd91
 }
 
 __device_inline float4 reduce_min(const float4& a)
 {
-<<<<<<< HEAD
-	return make_float4(min(min(a.x, a.y), min(a.z, a.w)));
-=======
 #ifdef __KERNEL_SSE__
 	float4 h = min(shuffle<1,0,3,2>(a), a);
 	return min(shuffle<2,3,0,1>(h), h);
 #else
 	return make_float4(min(min(a.x, a.y), min(a.z, a.w)));
 #endif
->>>>>>> f88cfd91
 }
 
 __device_inline float4 reduce_max(const float4& a)
 {
-<<<<<<< HEAD
-	return make_float4(max(max(a.x, a.y), max(a.z, a.w)));
-}
-
-__device_inline float4 reduce_add(const float4& a)
-{
-	return make_float4((a.x + a.y) + (a.z + a.w));
-}
-
-__device_inline float3 rcp(const float3& a)
-{
-	return make_float3(1.0f/a.x, 1.0f/a.y, 1.0f/a.z);
-}
-=======
 #ifdef __KERNEL_SSE__
 	float4 h = max(shuffle<1,0,3,2>(a), a);
 	return max(shuffle<2,3,0,1>(h), h);
@@ -859,7 +782,6 @@
 #endif
 }
 #endif
->>>>>>> f88cfd91
 
 __device_inline void print_float4(const char *label, const float4& a)
 {
@@ -916,41 +838,29 @@
 
 __device_inline int3 max(int3 a, int3 b)
 {
-<<<<<<< HEAD
+#ifdef __KERNEL_SSE__
+	return _mm_max_epi32(a.m128, b.m128);
+#else
 	return make_int3(max(a.x, b.x), max(a.y, b.y), max(a.z, b.z));
-=======
-#ifdef __KERNEL_SSE__
-	return _mm_max_epi32(a.m128, b.m128);
-#else
-	return make_int3(max(a.x, b.x), max(a.y, b.y), max(a.z, b.z));
-#endif
->>>>>>> f88cfd91
+#endif
 }
 
 __device_inline int3 clamp(const int3& a, int mn, int mx)
 {
-<<<<<<< HEAD
+#ifdef __KERNEL_SSE__
+	return min(max(a, make_int3(mn)), make_int3(mx));
+#else
 	return make_int3(clamp(a.x, mn, mx), clamp(a.y, mn, mx), clamp(a.z, mn, mx));
-=======
-#ifdef __KERNEL_SSE__
-	return min(max(a, make_int3(mn)), make_int3(mx));
-#else
-	return make_int3(clamp(a.x, mn, mx), clamp(a.y, mn, mx), clamp(a.z, mn, mx));
-#endif
->>>>>>> f88cfd91
+#endif
 }
 
 __device_inline int3 clamp(const int3& a, int3& mn, int mx)
 {
-<<<<<<< HEAD
+#ifdef __KERNEL_SSE__
+	return min(max(a, mn), make_int3(mx));
+#else
 	return make_int3(clamp(a.x, mn.x, mx), clamp(a.y, mn.y, mx), clamp(a.z, mn.z, mx));
-=======
-#ifdef __KERNEL_SSE__
-	return min(max(a, mn), make_int3(mx));
-#else
-	return make_int3(clamp(a.x, mn.x, mx), clamp(a.y, mn.y, mx), clamp(a.z, mn.z, mx));
-#endif
->>>>>>> f88cfd91
+#endif
 }
 
 #endif
@@ -1022,35 +932,6 @@
 #else
 	return make_int4((mask.x)? a.x: b.x, (mask.y)? a.y: b.y, (mask.z)? a.z: b.z, (mask.w)? a.w: b.w);
 #endif
-}
-
-__device_inline int4 operator+(const int4& a, const int4& b)
-{
-	return make_int4(a.x+b.x, a.y+b.y, a.z+b.z, a.w+b.w);
-}
-
-__device_inline int4 operator+=(int4& a, const int4& b)
-{
-	a.x += b.x;
-	a.y += b.y;
-	a.z += b.z;
-	a.w += b.w;
-	return a;
-}
-
-__device_inline int4 operator>>(const int4& a, int i)
-{
-	return make_int4(a.x >> i, a.y >> i, a.z >> i, a.w >> i);
-}
-
-__device_inline int4 clamp(const int4& a, const int4& mn, const int4& mx)
-{
-	return make_int4(clamp(a.x, mn.x, mx.x), clamp(a.y, mn.y, mx.y), clamp(a.z, mn.z, mx.z), clamp(a.w, mn.w, mx.w));
-}
-
-__device_inline int4 select(const int4& mask, const int4& a, const int4& b)
-{
-	return make_int4((mask.x)? a.x: b.x, (mask.y)? a.y: b.y, (mask.z)? a.z: b.z, (mask.w)? a.w: b.w);
 }
 
 __device_inline void print_int4(const char *label, const int4& a)
