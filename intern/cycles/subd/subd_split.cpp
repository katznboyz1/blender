/*
 * Copyright 2011-2013 Blender Foundation
 *
 * Licensed under the Apache License, Version 2.0 (the "License");
 * you may not use this file except in compliance with the License.
 * You may obtain a copy of the License at
 *
 * http://www.apache.org/licenses/LICENSE-2.0
 *
 * Unless required by applicable law or agreed to in writing, software
 * distributed under the License is distributed on an "AS IS" BASIS,
 * WITHOUT WARRANTIES OR CONDITIONS OF ANY KIND, either express or implied.
 * See the License for the specific language governing permissions and
 * limitations under the License.
 */

#include "camera.h"
#include "mesh.h"

#include "subd_dice.h"
#include "subd_patch.h"
#include "subd_split.h"

#include "util_debug.h"
#include "util_math.h"
#include "util_types.h"

CCL_NAMESPACE_BEGIN

/* DiagSplit */

DiagSplit::DiagSplit(const SubdParams& params_)
: params(params_)
{
}

void DiagSplit::dispatch(QuadDice::SubPatch& sub, QuadDice::EdgeFactors& ef)
{
	subpatches_quad.push_back(sub);
	edgefactors_quad.push_back(ef);
}

void DiagSplit::dispatch(TriangleDice::SubPatch& sub, TriangleDice::EdgeFactors& ef)
{
	subpatches_triangle.push_back(sub);
	edgefactors_triangle.push_back(ef);
}

float3 DiagSplit::to_world(Patch *patch, float2 uv)
{
	float3 P;

	patch->eval(&P, NULL, NULL, NULL, uv.x, uv.y);
	if(params.camera)
		P = transform_point(&params.objecttoworld, P);

	return P;
}

int DiagSplit::T(Patch *patch, float2 Pstart, float2 Pend)
{
	float3 Plast = make_float3(0.0f, 0.0f, 0.0f);
	float Lsum = 0.0f;
	float Lmax = 0.0f;

	for(int i = 0; i < params.test_steps; i++) {
		float t = i/(float)(params.test_steps-1);

		float3 P = to_world(patch, Pstart + t*(Pend - Pstart));

		if(i > 0) {
			float L;

			if(!params.camera) {
				L = len(P - Plast);
			}
			else {
				Camera* cam = params.camera;

				float pixel_width = cam->world_to_raster_size((P + Plast) * 0.5f);
				L = len(P - Plast) / pixel_width;
			}

			Lsum += L;
			Lmax = max(L, Lmax);
		}

		Plast = P;
	}

	int tmin = (int)ceil(Lsum/params.dicing_rate);
	int tmax = (int)ceil((params.test_steps-1)*Lmax/params.dicing_rate); // XXX paper says N instead of N-1, seems wrong?

	if(tmax - tmin > params.split_threshold)
		return DSPLIT_NON_UNIFORM;

	if(tmax > params.max_T)
		return DSPLIT_NON_UNIFORM;

	return tmax;
}

void DiagSplit::partition_edge(Patch *patch, float2 *P, int *t0, int *t1, float2 Pstart, float2 Pend, int t)
{
	if(t == DSPLIT_NON_UNIFORM) {
		*P = (Pstart + Pend)*0.5f;
		*t0 = T(patch, Pstart, *P);
		*t1 = T(patch, *P, Pend);
	}
	else {
		int I = (int)floor((float)t*0.5f);
		*P = interp(Pstart, Pend, (t == 0)? 0: I/(float)t); /* XXX is t faces or verts */
		*t0 = I;
		*t1 = t - I;
	}
}

<<<<<<< HEAD
static float2 right_to_equilateral(float2 P) {
=======
static float2 right_to_equilateral(float2 P)
{
>>>>>>> 26564ff3
	static const float2 A = make_float2(1.0f, 0.5f);
	static const float2 B = make_float2(0.0f, sinf(M_PI_F/3.0f));
	return make_float2(dot(P, A), dot(P, B));
}

<<<<<<< HEAD
static void limit_edge_factors(const TriangleDice::SubPatch& sub, TriangleDice::EdgeFactors& ef, int max_t) {
=======
static void limit_edge_factors(const TriangleDice::SubPatch& sub, TriangleDice::EdgeFactors& ef, int max_t)
{
>>>>>>> 26564ff3
	float2 Pu = sub.Pu;
	float2 Pv = sub.Pv;
	float2 Pw = sub.Pw;

	if(sub.patch->is_triangle()) {
		Pu = right_to_equilateral(Pu);
		Pv = right_to_equilateral(Pv);
		Pw = right_to_equilateral(Pw);
	}

	int tu = int(max_t * len(Pw - Pv));
	int tv = int(max_t * len(Pw - Pu));
	int tw = int(max_t * len(Pv - Pu));

	ef.tu = tu <= 1 ? 1 : min(ef.tu, tu);
	ef.tv = tv <= 1 ? 1 : min(ef.tv, tv);
	ef.tw = tw <= 1 ? 1 : min(ef.tw, tw);
}

<<<<<<< HEAD
static void limit_edge_factors(const QuadDice::SubPatch& sub, QuadDice::EdgeFactors& ef, int max_t) {
=======
static void limit_edge_factors(const QuadDice::SubPatch& sub, QuadDice::EdgeFactors& ef, int max_t)
{
>>>>>>> 26564ff3
	float2 P00 = sub.P00;
	float2 P01 = sub.P01;
	float2 P10 = sub.P10;
	float2 P11 = sub.P11;

	if(sub.patch->is_triangle()) {
		P00 = right_to_equilateral(P00);
		P01 = right_to_equilateral(P01);
		P10 = right_to_equilateral(P10);
		P11 = right_to_equilateral(P11);
	}

	int tu0 = int(max_t * len(P10 - P00));
	int tu1 = int(max_t * len(P11 - P01));
	int tv0 = int(max_t * len(P01 - P00));
	int tv1 = int(max_t * len(P11 - P10));

	ef.tu0 = tu0 <= 1 ? 1 : min(ef.tu0, tu0);
	ef.tu1 = tu1 <= 1 ? 1 : min(ef.tu1, tu1);
	ef.tv0 = tv0 <= 1 ? 1 : min(ef.tv0, tv0);
	ef.tv1 = tv1 <= 1 ? 1 : min(ef.tv1, tv1);
}

void DiagSplit::split(TriangleDice::SubPatch& sub, TriangleDice::EdgeFactors& ef, int depth)
{
	if(depth > 32) {
		/* We should never get here, but just in case end recursion safely. */
		ef.tu = 1;
		ef.tv = 1;
		ef.tw = 1;

		dispatch(sub, ef);
		return;
	}

	assert(ef.tu == T(sub.patch, sub.Pv, sub.Pw));
	assert(ef.tv == T(sub.patch, sub.Pw, sub.Pu));
	assert(ef.tw == T(sub.patch, sub.Pu, sub.Pv));

	int non_uniform_count = int(ef.tu == DSPLIT_NON_UNIFORM) +
	                        int(ef.tv == DSPLIT_NON_UNIFORM) +
                            int(ef.tw == DSPLIT_NON_UNIFORM);

	switch(non_uniform_count) {
		case 1: {
<<<<<<< HEAD
			/* one edge is non-uniform, split into two triangles */
			// fallthru
		}
		case 2: {
			/* two edges are non-uniform, split into triangle and quad */
=======
			/* TODO(mai): one edge is non-uniform, split into two triangles */
			// fallthru
		}
		case 2: {
			/* TODO(mai): two edges are non-uniform, split into triangle and quad */
>>>>>>> 26564ff3
			// fallthru
		}
		case 3: {
			/* all three edges are non-uniform, split into three quads */

			/* partition edges */
			QuadDice::EdgeFactors ef0, ef1, ef2;
			float2 Pu, Pv, Pw, Pcenter;

			partition_edge(sub.patch, &Pu, &ef1.tv0, &ef2.tu0, sub.Pw, sub.Pv, ef.tu);
			partition_edge(sub.patch, &Pv, &ef0.tv0, &ef1.tu0, sub.Pu, sub.Pw, ef.tv);
			partition_edge(sub.patch, &Pw, &ef2.tv0, &ef0.tu0, sub.Pv, sub.Pu, ef.tw);
			Pcenter = (Pu + Pv + Pw) * (1.0f / 3.0f);

			/* split */
			int tsplit01 = T(sub.patch, Pv, Pcenter);
			int tsplit12 = T(sub.patch, Pu, Pcenter);
			int tsplit20 = T(sub.patch, Pw, Pcenter);

			ef0.tu1 = tsplit01;
			ef0.tv1 = tsplit20;

			ef1.tu1 = tsplit12;
			ef1.tv1 = tsplit01;

			ef2.tu1 = tsplit20;
			ef2.tv1 = tsplit12;

			/* create subpatches */
			QuadDice::SubPatch sub0 = {sub.patch, sub.Pu, Pw, Pv, Pcenter};
			QuadDice::SubPatch sub1 = {sub.patch, sub.Pw, Pv, Pu, Pcenter};
			QuadDice::SubPatch sub2 = {sub.patch, sub.Pv, Pu, Pw, Pcenter};

			limit_edge_factors(sub0, ef0, 1 << params.max_level);
			limit_edge_factors(sub1, ef1, 1 << params.max_level);
			limit_edge_factors(sub2, ef2, 1 << params.max_level);

			split(sub0, ef0, depth+1);
			split(sub1, ef1, depth+1);
			split(sub2, ef2, depth+1);

			break;
		}
		default: {
			/* all edges uniform, no splitting needed */
			dispatch(sub, ef);
			break;
		}
	}
}

void DiagSplit::split(QuadDice::SubPatch& sub, QuadDice::EdgeFactors& ef, int depth)
{
	if(depth > 32) {
		/* We should never get here, but just in case end recursion safely. */
		ef.tu0 = 1;
		ef.tu1 = 1;
		ef.tv0 = 1;
		ef.tv1 = 1;

		dispatch(sub, ef);
		return;
	}

	bool split_u = (ef.tu0 == DSPLIT_NON_UNIFORM || ef.tu1 == DSPLIT_NON_UNIFORM);
	bool split_v = (ef.tv0 == DSPLIT_NON_UNIFORM || ef.tv1 == DSPLIT_NON_UNIFORM);

	if(split_u && split_v) {
		split_u = depth % 2;
	}

	if(split_u) {
		/* partition edges */
		QuadDice::EdgeFactors ef0, ef1;
		float2 Pu0, Pu1;

		partition_edge(sub.patch,
			&Pu0, &ef0.tu0, &ef1.tu0, sub.P00, sub.P10, ef.tu0);
		partition_edge(sub.patch,
			&Pu1, &ef0.tu1, &ef1.tu1, sub.P01, sub.P11, ef.tu1);

		/* split */
		int tsplit = T(sub.patch, Pu0, Pu1);
		ef0.tv0 = ef.tv0;
		ef0.tv1 = tsplit;

		ef1.tv0 = tsplit;
		ef1.tv1 = ef.tv1;

		/* create subpatches */
		QuadDice::SubPatch sub0 = {sub.patch, sub.P00, Pu0, sub.P01, Pu1};
		QuadDice::SubPatch sub1 = {sub.patch, Pu0, sub.P10, Pu1, sub.P11};

		limit_edge_factors(sub0, ef0, 1 << params.max_level);
		limit_edge_factors(sub1, ef1, 1 << params.max_level);

		split(sub0, ef0, depth+1);
		split(sub1, ef1, depth+1);
	}
	else if(split_v) {
		/* partition edges */
		QuadDice::EdgeFactors ef0, ef1;
		float2 Pv0, Pv1;

		partition_edge(sub.patch,
			&Pv0, &ef0.tv0, &ef1.tv0, sub.P00, sub.P01, ef.tv0);
		partition_edge(sub.patch,
			&Pv1, &ef0.tv1, &ef1.tv1, sub.P10, sub.P11, ef.tv1);

		/* split */
		int tsplit = T(sub.patch, Pv0, Pv1);
		ef0.tu0 = ef.tu0;
		ef0.tu1 = tsplit;

		ef1.tu0 = tsplit;
		ef1.tu1 = ef.tu1;

		/* create subpatches */
		QuadDice::SubPatch sub0 = {sub.patch, sub.P00, sub.P10, Pv0, Pv1};
		QuadDice::SubPatch sub1 = {sub.patch, Pv0, Pv1, sub.P01, sub.P11};

		limit_edge_factors(sub0, ef0, 1 << params.max_level);
		limit_edge_factors(sub1, ef1, 1 << params.max_level);

		split(sub0, ef0, depth+1);
		split(sub1, ef1, depth+1);
	}
	else {
		dispatch(sub, ef);
	}
}

void DiagSplit::split_triangle(Patch *patch)
{
	TriangleDice::SubPatch sub_split;
	TriangleDice::EdgeFactors ef_split;

	sub_split.patch = patch;
	sub_split.Pu = make_float2(1.0f, 0.0f);
	sub_split.Pv = make_float2(0.0f, 1.0f);
	sub_split.Pw = make_float2(0.0f, 0.0f);

	ef_split.tu = T(patch, sub_split.Pv, sub_split.Pw);
	ef_split.tv = T(patch, sub_split.Pw, sub_split.Pu);
	ef_split.tw = T(patch, sub_split.Pu, sub_split.Pv);

	limit_edge_factors(sub_split, ef_split, 1 << params.max_level);
<<<<<<< HEAD

	split(sub_split, ef_split);
=======

	split(sub_split, ef_split);

	TriangleDice dice(params);

	for(size_t i = 0; i < subpatches_triangle.size(); i++) {
		TriangleDice::SubPatch& sub = subpatches_triangle[i];
		TriangleDice::EdgeFactors& ef = edgefactors_triangle[i];

		ef.tu = max(ef.tu, 1);
		ef.tv = max(ef.tv, 1);
		ef.tw = max(ef.tw, 1);

		dice.dice(sub, ef);
	}

	subpatches_triangle.clear();
	edgefactors_triangle.clear();

	/* triangle might be split into quads so dice quad subpatches as well */
	QuadDice qdice(params);

	for(size_t i = 0; i < subpatches_quad.size(); i++) {
		QuadDice::SubPatch& sub = subpatches_quad[i];
		QuadDice::EdgeFactors& ef = edgefactors_quad[i];

		ef.tu0 = max(ef.tu0, 1);
		ef.tu1 = max(ef.tu1, 1);
		ef.tv0 = max(ef.tv0, 1);
		ef.tv1 = max(ef.tv1, 1);

		qdice.dice(sub, ef);
	}

	subpatches_quad.clear();
	edgefactors_quad.clear();
>>>>>>> 26564ff3
}

void DiagSplit::split_quad(Patch *patch)
{
	QuadDice::SubPatch sub_split;
	QuadDice::EdgeFactors ef_split;

	sub_split.patch = patch;
	sub_split.P00 = make_float2(0.0f, 0.0f);
	sub_split.P10 = make_float2(1.0f, 0.0f);
	sub_split.P01 = make_float2(0.0f, 1.0f);
	sub_split.P11 = make_float2(1.0f, 1.0f);

	ef_split.tu0 = T(patch, sub_split.P00, sub_split.P10);
	ef_split.tu1 = T(patch, sub_split.P01, sub_split.P11);
	ef_split.tv0 = T(patch, sub_split.P00, sub_split.P01);
	ef_split.tv1 = T(patch, sub_split.P10, sub_split.P11);

	limit_edge_factors(sub_split, ef_split, 1 << params.max_level);
<<<<<<< HEAD
=======

	split(sub_split, ef_split);

	QuadDice dice(params);

	for(size_t i = 0; i < subpatches_quad.size(); i++) {
		QuadDice::SubPatch& sub = subpatches_quad[i];
		QuadDice::EdgeFactors& ef = edgefactors_quad[i];
>>>>>>> 26564ff3

	split(sub_split, ef_split);
}

CCL_NAMESPACE_END
<|MERGE_RESOLUTION|>--- conflicted
+++ resolved
@@ -115,23 +115,15 @@
 	}
 }
 
-<<<<<<< HEAD
-static float2 right_to_equilateral(float2 P) {
-=======
 static float2 right_to_equilateral(float2 P)
 {
->>>>>>> 26564ff3
 	static const float2 A = make_float2(1.0f, 0.5f);
 	static const float2 B = make_float2(0.0f, sinf(M_PI_F/3.0f));
 	return make_float2(dot(P, A), dot(P, B));
 }
 
-<<<<<<< HEAD
-static void limit_edge_factors(const TriangleDice::SubPatch& sub, TriangleDice::EdgeFactors& ef, int max_t) {
-=======
 static void limit_edge_factors(const TriangleDice::SubPatch& sub, TriangleDice::EdgeFactors& ef, int max_t)
 {
->>>>>>> 26564ff3
 	float2 Pu = sub.Pu;
 	float2 Pv = sub.Pv;
 	float2 Pw = sub.Pw;
@@ -151,12 +143,8 @@
 	ef.tw = tw <= 1 ? 1 : min(ef.tw, tw);
 }
 
-<<<<<<< HEAD
-static void limit_edge_factors(const QuadDice::SubPatch& sub, QuadDice::EdgeFactors& ef, int max_t) {
-=======
 static void limit_edge_factors(const QuadDice::SubPatch& sub, QuadDice::EdgeFactors& ef, int max_t)
 {
->>>>>>> 26564ff3
 	float2 P00 = sub.P00;
 	float2 P01 = sub.P01;
 	float2 P10 = sub.P10;
@@ -202,19 +190,11 @@
 
 	switch(non_uniform_count) {
 		case 1: {
-<<<<<<< HEAD
-			/* one edge is non-uniform, split into two triangles */
-			// fallthru
-		}
-		case 2: {
-			/* two edges are non-uniform, split into triangle and quad */
-=======
 			/* TODO(mai): one edge is non-uniform, split into two triangles */
 			// fallthru
 		}
 		case 2: {
 			/* TODO(mai): two edges are non-uniform, split into triangle and quad */
->>>>>>> 26564ff3
 			// fallthru
 		}
 		case 3: {
@@ -362,47 +342,8 @@
 	ef_split.tw = T(patch, sub_split.Pu, sub_split.Pv);
 
 	limit_edge_factors(sub_split, ef_split, 1 << params.max_level);
-<<<<<<< HEAD
 
 	split(sub_split, ef_split);
-=======
-
-	split(sub_split, ef_split);
-
-	TriangleDice dice(params);
-
-	for(size_t i = 0; i < subpatches_triangle.size(); i++) {
-		TriangleDice::SubPatch& sub = subpatches_triangle[i];
-		TriangleDice::EdgeFactors& ef = edgefactors_triangle[i];
-
-		ef.tu = max(ef.tu, 1);
-		ef.tv = max(ef.tv, 1);
-		ef.tw = max(ef.tw, 1);
-
-		dice.dice(sub, ef);
-	}
-
-	subpatches_triangle.clear();
-	edgefactors_triangle.clear();
-
-	/* triangle might be split into quads so dice quad subpatches as well */
-	QuadDice qdice(params);
-
-	for(size_t i = 0; i < subpatches_quad.size(); i++) {
-		QuadDice::SubPatch& sub = subpatches_quad[i];
-		QuadDice::EdgeFactors& ef = edgefactors_quad[i];
-
-		ef.tu0 = max(ef.tu0, 1);
-		ef.tu1 = max(ef.tu1, 1);
-		ef.tv0 = max(ef.tv0, 1);
-		ef.tv1 = max(ef.tv1, 1);
-
-		qdice.dice(sub, ef);
-	}
-
-	subpatches_quad.clear();
-	edgefactors_quad.clear();
->>>>>>> 26564ff3
 }
 
 void DiagSplit::split_quad(Patch *patch)
@@ -422,19 +363,8 @@
 	ef_split.tv1 = T(patch, sub_split.P10, sub_split.P11);
 
 	limit_edge_factors(sub_split, ef_split, 1 << params.max_level);
-<<<<<<< HEAD
-=======
 
 	split(sub_split, ef_split);
-
-	QuadDice dice(params);
-
-	for(size_t i = 0; i < subpatches_quad.size(); i++) {
-		QuadDice::SubPatch& sub = subpatches_quad[i];
-		QuadDice::EdgeFactors& ef = edgefactors_quad[i];
->>>>>>> 26564ff3
-
-	split(sub_split, ef_split);
 }
 
 CCL_NAMESPACE_END
