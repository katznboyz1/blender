--- conflicted
+++ resolved
@@ -119,20 +119,16 @@
   mesh->clear();
   mesh->used_shaders = used_shaders;
 
-<<<<<<< HEAD
-  /* TODO: support disabling volumes in view layer. */
-  if (b_ob.type() == BL::Object::type_VOLUME) {
-    /* Volume object. Create only attributes, bounding mesh will then
-     * be automatically generated later. */
-    sync_volume_object(b_data, b_ob, scene, mesh);
-  }
-  else {
-    /* Smoke domain. */
-=======
-  /* Smoke domain. */
   if (view_layer.use_volumes) {
->>>>>>> b9f6d033
-    sync_smoke_volume(scene, b_ob, mesh, b_scene.frame_current());
+    if (b_ob.type() == BL::Object::type_VOLUME) {
+      /* Volume object. Create only attributes, bounding mesh will then
+       * be automatically generated later. */
+      sync_volume_object(b_data, b_ob, scene, mesh);
+    }
+    else {
+      /* Smoke domain. */
+      sync_smoke_volume(scene, b_ob, mesh, b_scene.frame_current());
+    }
   }
 
   /* Tag update. */
