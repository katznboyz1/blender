--- conflicted
+++ resolved
@@ -280,32 +280,6 @@
 static void create_mesh_volume_attribute(
     BL::Object &b_ob, Mesh *mesh, ImageManager *image_manager, AttributeStandard std, float frame)
 {
-<<<<<<< HEAD
-	BL::SmokeDomainSettings b_domain = object_smoke_domain_find(b_ob);
-
-	if(!b_domain)
-		return;
-
-	mesh->volume_isovalue = b_domain.clipping();
-
-	Attribute *attr = mesh->attributes.add(std);
-	VoxelAttribute *volume_data = attr->data_voxel();
-	ImageMetaData metadata;
-	bool animated = false;
-	bool use_alpha = true;
-
-	volume_data->manager = image_manager;
-	volume_data->slot = image_manager->add_image(
-	        Attribute::standard_name(std),
-	        b_ob.ptr.data,
-	        animated,
-	        frame,
-	        INTERPOLATION_LINEAR,
-	        EXTENSION_CLIP,
-	        use_alpha,
-	        metadata,
-            false);
-=======
   BL::SmokeDomainSettings b_domain = object_smoke_domain_find(b_ob);
 
   if (!b_domain)
@@ -327,8 +301,8 @@
                                                INTERPOLATION_LINEAR,
                                                EXTENSION_CLIP,
                                                use_alpha,
-                                               metadata);
->>>>>>> 3076d95b
+                                               metadata,
+                                               false);
 }
 
 static void create_mesh_volume_attributes(Scene *scene, BL::Object &b_ob, Mesh *mesh, float frame)
