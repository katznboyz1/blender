--- conflicted
+++ resolved
@@ -1248,8 +1248,6 @@
                 default=False,
                 update=update_render_passes,
                 )
-<<<<<<< HEAD
-=======
         cls.pass_debug_render_time = BoolProperty(
                 name="Debug Render Time",
                 description="Render time in milliseconds per sample and pixel",
@@ -1268,8 +1266,6 @@
                 default=False,
                 update=update_render_passes,
                 )
-
->>>>>>> 6793aeba
         cls.use_denoising = BoolProperty(
                 name="Use Denoising",
                 description="Denoise the rendered image",
