--- conflicted
+++ resolved
@@ -49,172 +49,6 @@
 class ShaderNode;
 
 class BlenderSync {
-<<<<<<< HEAD
-public:
-	BlenderSync(BL::RenderEngine& b_engine,
-	            BL::BlendData& b_data,
-	            BL::Scene& b_scene,
-	            Scene *scene,
-	            bool preview,
-	            Progress &progress);
-	~BlenderSync();
-
-	/* sync */
-	void sync_recalc(BL::Depsgraph& b_depsgraph);
-	void sync_data(BL::RenderSettings& b_render,
-	               BL::Depsgraph& b_depsgraph,
-	               BL::SpaceView3D& b_v3d,
-	               BL::Object& b_override,
-	               int width, int height,
-	               void **python_thread_state);
-	void sync_view_layer(BL::SpaceView3D& b_v3d, BL::ViewLayer& b_view_layer);
-	vector<Pass> sync_render_passes(BL::RenderLayer& b_render_layer,
-	                                BL::ViewLayer& b_view_layer);
-	void sync_integrator();
-	void sync_camera(BL::RenderSettings& b_render,
-	                 BL::Object& b_override,
-	                 int width, int height,
-	                 const char *viewname);
-	void sync_view(BL::SpaceView3D& b_v3d,
-	               BL::RegionView3D& b_rv3d,
-	               int width, int height);
-	inline int get_layer_samples() { return view_layer.samples; }
-	inline int get_layer_bound_samples() { return view_layer.bound_samples; }
-
-	/* get parameters */
-	static SceneParams get_scene_params(BL::Scene& b_scene,
-	                                    bool background);
-	static SessionParams get_session_params(BL::RenderEngine& b_engine,
-	                                        BL::Preferences& b_userpref,
-	                                        BL::Scene& b_scene,
-	                                        bool background);
-	static bool get_session_pause(BL::Scene& b_scene, bool background);
-	static BufferParams get_buffer_params(BL::RenderSettings& b_render,
-	                                      BL::SpaceView3D& b_v3d,
-	                                      BL::RegionView3D& b_rv3d,
-	                                      Camera *cam,
-	                                      int width, int height);
-
-	static PassType get_pass_type(BL::RenderPass& b_pass);
-	static int get_denoising_pass(BL::RenderPass& b_pass);
-
-private:
-	/* sync */
-	void sync_lights(BL::Depsgraph& b_depsgraph, bool update_all);
-	void sync_materials(BL::Depsgraph& b_depsgraph, bool update_all);
-	void sync_objects(BL::Depsgraph& b_depsgraph, float motion_time = 0.0f);
-	void sync_motion(BL::RenderSettings& b_render,
-                     BL::Depsgraph& b_depsgraph,
-	                 BL::Object& b_override,
-	                 int width, int height,
-	                 void **python_thread_state);
-	void sync_film();
-	void sync_view();
-	void sync_world(BL::Depsgraph& b_depsgraph, bool update_all);
-	void sync_shaders(BL::Depsgraph& b_depsgraph);
-	void sync_curve_settings();
-
-	void sync_nodes(Shader *shader, BL::ShaderNodeTree& b_ntree);
-	Mesh *sync_mesh(BL::Depsgraph& b_depsgrpah,
-	                BL::Object& b_ob,
-	                BL::Object& b_ob_instance,
-	                bool object_updated,
-	                bool show_self,
-	                bool show_particles);
-	void sync_curves(Mesh *mesh,
-	                 BL::Mesh& b_mesh,
-	                 BL::Object& b_ob,
-	                 bool motion,
-	                 int motion_step = 0);
-	Object *sync_object(BL::Depsgraph& b_depsgraph,
-	                    BL::ViewLayer& b_view_layer,
-	                    BL::DepsgraphObjectInstance& b_instance,
-	                    float motion_time,
-	                    bool show_self,
-	                    bool show_particles,
-	                    BlenderObjectCulling& culling,
-	                    bool *use_portal);
-	void sync_light(BL::Object& b_parent,
-	                int persistent_id[OBJECT_PERSISTENT_ID_SIZE],
-	                BL::Object& b_ob,
-	                BL::Object& b_ob_instance,
-	                int random_id,
-	                Transform& tfm,
-	                bool *use_portal);
-	void sync_background_light(bool use_portal);
-	void sync_mesh_motion(BL::Depsgraph& b_depsgraph,
-	                      BL::Object& b_ob,
-	                      Object *object,
-	                      float motion_time);
-	void sync_camera_motion(BL::RenderSettings& b_render,
-	                        BL::Object& b_ob,
-	                        int width, int height,
-	                        float motion_time);
-
-	/* particles */
-	bool sync_dupli_particle(BL::Object& b_ob,
-	                         BL::DepsgraphObjectInstance& b_instance,
-	                         Object *object);
-
-	/* Images. */
-	void sync_images();
-
-	/* Early data free. */
-	void free_data_after_sync(BL::Depsgraph& b_depsgraph);
-
-	/* util */
-	void find_shader(BL::ID& id, vector<Shader*>& used_shaders, Shader *default_shader);
-	bool BKE_object_is_modified(BL::Object& b_ob);
-	bool object_is_mesh(BL::Object& b_ob);
-	bool object_is_light(BL::Object& b_ob);
-
-	/* variables */
-	BL::RenderEngine b_engine;
-	BL::BlendData b_data;
-	BL::Scene b_scene;
-
-	id_map<void*, Shader> shader_map;
-	id_map<ObjectKey, Object> object_map;
-	id_map<void*, Mesh> mesh_map;
-	id_map<ObjectKey, Light> light_map;
-	id_map<ParticleSystemKey, ParticleSystem> particle_system_map;
-	set<Mesh*> mesh_synced;
-	set<Mesh*> mesh_motion_synced;
-	set<float> motion_times;
-	void *world_map;
-	bool world_recalc;
-	bool shader_recalc;
-
-	Scene *scene;
-	bool preview;
-	bool experimental;
-
-	float dicing_rate;
-	int max_subdivisions;
-
-	struct RenderLayerInfo {
-		RenderLayerInfo()
-		: material_override(PointerRNA_NULL),
-		  use_background_shader(true),
-		  use_background_ao(true),
-		  use_surfaces(true),
-		  use_hair(true),
-		  samples(0),
-		  bound_samples(false)
-		{}
-
-		string name;
-		BL::Material material_override;
-		bool use_background_shader;
-		bool use_background_ao;
-		bool use_surfaces;
-		bool use_hair;
-		int samples;
-		bool bound_samples;
-	} view_layer;
-
-	Progress &progress;
-=======
  public:
   BlenderSync(BL::RenderEngine &b_engine,
               BL::BlendData &b_data,
@@ -349,6 +183,7 @@
   set<float> motion_times;
   void *world_map;
   bool world_recalc;
+  bool shader_recalc;
 
   Scene *scene;
   bool preview;
@@ -380,7 +215,6 @@
   } view_layer;
 
   Progress &progress;
->>>>>>> 3076d95b
 };
 
 CCL_NAMESPACE_END
