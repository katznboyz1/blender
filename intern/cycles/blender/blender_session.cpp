/*
 * Copyright 2011-2013 Blender Foundation
 *
 * Licensed under the Apache License, Version 2.0 (the "License");
 * you may not use this file except in compliance with the License.
 * You may obtain a copy of the License at
 *
 * http://www.apache.org/licenses/LICENSE-2.0
 *
 * Unless required by applicable law or agreed to in writing, software
 * distributed under the License is distributed on an "AS IS" BASIS,
 * WITHOUT WARRANTIES OR CONDITIONS OF ANY KIND, either express or implied.
 * See the License for the specific language governing permissions and
 * limitations under the License.
 */

#include <stdlib.h>

#include "render/background.h"
#include "render/buffers.h"
#include "render/camera.h"
#include "device/device.h"
#include "render/integrator.h"
#include "render/film.h"
#include "render/light.h"
#include "render/mesh.h"
#include "render/object.h"
#include "render/scene.h"
#include "render/session.h"
#include "render/shader.h"

#include "util/util_color.h"
#include "util/util_foreach.h"
#include "util/util_function.h"
#include "util/util_hash.h"
#include "util/util_logging.h"
#include "util/util_progress.h"
#include "util/util_time.h"

#include "blender/blender_sync.h"
#include "blender/blender_session.h"
#include "blender/blender_util.h"

CCL_NAMESPACE_BEGIN

bool BlenderSession::headless = false;
int BlenderSession::num_resumable_chunks = 0;
int BlenderSession::current_resumable_chunk = 0;
int BlenderSession::start_resumable_chunk = 0;
int BlenderSession::end_resumable_chunk = 0;

BlenderSession::BlenderSession(BL::RenderEngine& b_engine,
                               BL::UserPreferences& b_userpref,
                               BL::BlendData& b_data,
                               BL::Scene& b_scene)
: b_engine(b_engine),
  b_userpref(b_userpref),
  b_data(b_data),
  b_render(b_engine.render()),
  b_scene(b_scene),
  b_v3d(PointerRNA_NULL),
  b_rv3d(PointerRNA_NULL),
  python_thread_state(NULL)
{
	/* offline render */

	width = render_resolution_x(b_render);
	height = render_resolution_y(b_render);

	background = true;
	last_redraw_time = 0.0;
	start_resize_time = 0.0;
	last_status_time = 0.0;
}

BlenderSession::BlenderSession(BL::RenderEngine& b_engine,
                               BL::UserPreferences& b_userpref,
                               BL::BlendData& b_data,
                               BL::Scene& b_scene,
                               BL::SpaceView3D& b_v3d,
                               BL::RegionView3D& b_rv3d,
                               int width, int height)
: b_engine(b_engine),
  b_userpref(b_userpref),
  b_data(b_data),
  b_render(b_scene.render()),
  b_scene(b_scene),
  b_v3d(b_v3d),
  b_rv3d(b_rv3d),
  width(width),
  height(height),
  python_thread_state(NULL)
{
	/* 3d view render */

	background = false;
	last_redraw_time = 0.0;
	start_resize_time = 0.0;
	last_status_time = 0.0;
}

BlenderSession::~BlenderSession()
{
	free_session();
}

void BlenderSession::create()
{
	create_session();

	if(b_v3d)
		session->start();
}

void BlenderSession::create_session()
{
	SessionParams session_params = BlenderSync::get_session_params(b_engine, b_userpref, b_scene, background);
	bool is_cpu = session_params.device.type == DEVICE_CPU;
	SceneParams scene_params = BlenderSync::get_scene_params(b_scene, background, is_cpu);
	bool session_pause = BlenderSync::get_session_pause(b_scene, background);

	/* reset status/progress */
	last_status = "";
	last_error = "";
	last_progress = -1.0f;
	start_resize_time = 0.0;

	/* create scene */
	scene = new Scene(scene_params, session_params.device);

	/* setup callbacks for builtin image support */
	scene->image_manager->builtin_image_info_cb = function_bind(&BlenderSession::builtin_image_info, this, _1, _2, _3, _4, _5, _6, _7);
	scene->image_manager->builtin_image_pixels_cb = function_bind(&BlenderSession::builtin_image_pixels, this, _1, _2, _3, _4);
	scene->image_manager->builtin_image_float_pixels_cb = function_bind(&BlenderSession::builtin_image_float_pixels, this, _1, _2, _3, _4);

	/* create session */
	session = new Session(session_params);
	session->scene = scene;
	session->progress.set_update_callback(function_bind(&BlenderSession::tag_redraw, this));
	session->progress.set_cancel_callback(function_bind(&BlenderSession::test_cancel, this));
	session->set_pause(session_pause);

	/* create sync */
	sync = new BlenderSync(b_engine, b_data, b_scene, scene, !background, session->progress, is_cpu);
	BL::Object b_camera_override(b_engine.camera_override());
	if(b_v3d) {
		if(session_pause == false) {
			/* full data sync */
			sync->sync_view(b_v3d, b_rv3d, width, height);
			sync->sync_data(b_render,
			                b_v3d,
			                b_camera_override,
			                width, height,
			                &python_thread_state,
			                b_rlay_name.c_str());
		}
	}
	else {
		/* for final render we will do full data sync per render layer, only
		 * do some basic syncing here, no objects or materials for speed */
		sync->sync_render_layers(b_v3d, NULL);
		sync->sync_integrator();
		sync->sync_camera(b_render, b_camera_override, width, height, "");
	}

	/* set buffer parameters */
	BufferParams buffer_params = BlenderSync::get_buffer_params(b_render, b_v3d, b_rv3d, scene->camera, width, height);
	session->reset(buffer_params, session_params.samples);

	b_engine.use_highlight_tiles(session_params.progressive_refine == false);

	update_resumable_tile_manager(session_params.samples);
}

void BlenderSession::reset_session(BL::BlendData& b_data_, BL::Scene& b_scene_)
{
	b_data = b_data_;
	b_render = b_engine.render();
	b_scene = b_scene_;

	SessionParams session_params = BlenderSync::get_session_params(b_engine, b_userpref, b_scene, background);
	const bool is_cpu = session_params.device.type == DEVICE_CPU;
	SceneParams scene_params = BlenderSync::get_scene_params(b_scene, background, is_cpu);

	width = render_resolution_x(b_render);
	height = render_resolution_y(b_render);

	if(scene->params.modified(scene_params) ||
	   session->params.modified(session_params) ||
	   !scene_params.persistent_data)
	{
		/* if scene or session parameters changed, it's easier to simply re-create
		 * them rather than trying to distinguish which settings need to be updated
		 */

		delete session;

		create_session();

		return;
	}

	session->progress.reset();
	scene->reset();

	session->tile_manager.set_tile_order(session_params.tile_order);

	/* peak memory usage should show current render peak, not peak for all renders
	 * made by this render session
	 */
	session->stats.mem_peak = session->stats.mem_used;

	/* sync object should be re-created */
	sync = new BlenderSync(b_engine, b_data, b_scene, scene, !background, session->progress, is_cpu);

	/* for final render we will do full data sync per render layer, only
	 * do some basic syncing here, no objects or materials for speed */
	BL::Object b_camera_override(b_engine.camera_override());
	sync->sync_render_layers(b_v3d, NULL);
	sync->sync_integrator();
	sync->sync_camera(b_render, b_camera_override, width, height, "");

	BL::SpaceView3D b_null_space_view3d(PointerRNA_NULL);
	BL::RegionView3D b_null_region_view3d(PointerRNA_NULL);
	BufferParams buffer_params = BlenderSync::get_buffer_params(b_render,
	                                                            b_null_space_view3d,
	                                                            b_null_region_view3d,
	                                                            scene->camera,
	                                                            width, height);
	session->reset(buffer_params, session_params.samples);

	b_engine.use_highlight_tiles(session_params.progressive_refine == false);

	/* reset time */
	start_resize_time = 0.0;
}

void BlenderSession::free_session()
{
	if(sync)
		delete sync;

	delete session;
}

static ShaderEvalType get_shader_type(const string& pass_type)
{
	const char *shader_type = pass_type.c_str();

	/* data passes */
	if(strcmp(shader_type, "NORMAL")==0)
		return SHADER_EVAL_NORMAL;
	else if(strcmp(shader_type, "UV")==0)
		return SHADER_EVAL_UV;
	else if(strcmp(shader_type, "DIFFUSE_COLOR")==0)
		return SHADER_EVAL_DIFFUSE_COLOR;
	else if(strcmp(shader_type, "GLOSSY_COLOR")==0)
		return SHADER_EVAL_GLOSSY_COLOR;
	else if(strcmp(shader_type, "TRANSMISSION_COLOR")==0)
		return SHADER_EVAL_TRANSMISSION_COLOR;
	else if(strcmp(shader_type, "SUBSURFACE_COLOR")==0)
		return SHADER_EVAL_SUBSURFACE_COLOR;
	else if(strcmp(shader_type, "EMIT")==0)
		return SHADER_EVAL_EMISSION;

	/* light passes */
	else if(strcmp(shader_type, "AO")==0)
		return SHADER_EVAL_AO;
	else if(strcmp(shader_type, "COMBINED")==0)
		return SHADER_EVAL_COMBINED;
	else if(strcmp(shader_type, "SHADOW")==0)
		return SHADER_EVAL_SHADOW;
	else if(strcmp(shader_type, "DIFFUSE")==0)
		return SHADER_EVAL_DIFFUSE;
	else if(strcmp(shader_type, "GLOSSY")==0)
		return SHADER_EVAL_GLOSSY;
	else if(strcmp(shader_type, "TRANSMISSION")==0)
		return SHADER_EVAL_TRANSMISSION;
	else if(strcmp(shader_type, "SUBSURFACE")==0)
		return SHADER_EVAL_SUBSURFACE;

	/* extra */
	else if(strcmp(shader_type, "ENVIRONMENT")==0)
		return SHADER_EVAL_ENVIRONMENT;

	else
		return SHADER_EVAL_BAKE;
}

static BL::RenderResult begin_render_result(BL::RenderEngine& b_engine,
                                            int x, int y,
                                            int w, int h,
                                            const char *layername,
                                            const char *viewname)
{
	return b_engine.begin_result(x, y, w, h, layername, viewname);
}

static void end_render_result(BL::RenderEngine& b_engine,
                              BL::RenderResult& b_rr,
                              bool cancel,
                              bool highlight,
                              bool do_merge_results)
{
	b_engine.end_result(b_rr, (int)cancel, (int) highlight, (int)do_merge_results);
}

void BlenderSession::do_write_update_render_tile(RenderTile& rtile, bool do_update_only, bool highlight)
{
	BufferParams& params = rtile.buffers->params;
	int x = params.full_x - session->tile_manager.params.full_x;
	int y = params.full_y - session->tile_manager.params.full_y;
	int w = params.width;
	int h = params.height;

	/* get render result */
	BL::RenderResult b_rr = begin_render_result(b_engine, x, y, w, h, b_rlay_name.c_str(), b_rview_name.c_str());

	/* can happen if the intersected rectangle gives 0 width or height */
	if(b_rr.ptr.data == NULL) {
		return;
	}

	BL::RenderResult::layers_iterator b_single_rlay;
	b_rr.layers.begin(b_single_rlay);

	/* layer will be missing if it was disabled in the UI */
	if(b_single_rlay == b_rr.layers.end())
		return;

	BL::RenderLayer b_rlay = *b_single_rlay;

	if(do_update_only) {
		/* update only needed */

		if(rtile.sample != 0) {
			/* sample would be zero at initial tile update, which is only needed
			 * to tag tile form blender side as IN PROGRESS for proper highlight
			 * no buffers should be sent to blender yet
			 */
			update_render_result(b_rr, b_rlay, rtile);
		}

		end_render_result(b_engine, b_rr, true, highlight, true);
	}
	else {
		/* write result */
		write_render_result(b_rr, b_rlay, rtile);
		end_render_result(b_engine, b_rr, false, false, true);
	}
}

void BlenderSession::write_render_tile(RenderTile& rtile)
{
	do_write_update_render_tile(rtile, false, false);
}

void BlenderSession::update_render_tile(RenderTile& rtile, bool highlight)
{
	/* use final write for preview renders, otherwise render result wouldn't be
	 * be updated in blender side
	 * would need to be investigated a bit further, but for now shall be fine
	 */
	if(!b_engine.is_preview())
		do_write_update_render_tile(rtile, true, highlight);
	else
		do_write_update_render_tile(rtile, false, false);
}

void BlenderSession::render()
{
	/* set callback to write out render results */
	session->write_render_tile_cb = function_bind(&BlenderSession::write_render_tile, this, _1);
	session->update_render_tile_cb = function_bind(&BlenderSession::update_render_tile, this, _1, _2);

	/* get buffer parameters */
	SessionParams session_params = BlenderSync::get_session_params(b_engine, b_userpref, b_scene, background);
	BufferParams buffer_params = BlenderSync::get_buffer_params(b_render, b_v3d, b_rv3d, scene->camera, width, height);

	/* render each layer */
	BL::RenderSettings r = b_scene.render();
	BL::RenderSettings::layers_iterator b_layer_iter;
	BL::RenderResult::views_iterator b_view_iter;
	
	for(r.layers.begin(b_layer_iter); b_layer_iter != r.layers.end(); ++b_layer_iter) {
		b_rlay_name = b_layer_iter->name();

		/* temporary render result to find needed passes and views */
		BL::RenderResult b_rr = begin_render_result(b_engine, 0, 0, 1, 1, b_rlay_name.c_str(), NULL);
		BL::RenderResult::layers_iterator b_single_rlay;
		b_rr.layers.begin(b_single_rlay);

		/* layer will be missing if it was disabled in the UI */
		if(b_single_rlay == b_rr.layers.end()) {
			end_render_result(b_engine, b_rr, true, true, false);
			continue;
		}

		BL::RenderLayer b_rlay = *b_single_rlay;

		sync->sync_film(b_rlay, *b_layer_iter, session_params.device.advanced_shading);

<<<<<<< HEAD
		buffer_params.passes = scene->film->passes;
=======
		buffer_params.passes = passes;

		PointerRNA crl = RNA_pointer_get(&b_layer_iter->ptr, "cycles");
		bool use_denoising = !session_params.progressive_refine && get_boolean(crl, "use_denoising");
		buffer_params.denoising_data_pass = use_denoising;
		session->tile_manager.schedule_denoising = use_denoising;
		session->params.use_denoising = use_denoising;
		scene->film->denoising_data_pass = buffer_params.denoising_data_pass;
		scene->film->denoising_flags = 0;
		if(!get_boolean(crl, "denoising_diffuse_direct"))        scene->film->denoising_flags |= DENOISING_CLEAN_DIFFUSE_DIR;
		if(!get_boolean(crl, "denoising_diffuse_indirect"))      scene->film->denoising_flags |= DENOISING_CLEAN_DIFFUSE_IND;
		if(!get_boolean(crl, "denoising_glossy_direct"))         scene->film->denoising_flags |= DENOISING_CLEAN_GLOSSY_DIR;
		if(!get_boolean(crl, "denoising_glossy_indirect"))       scene->film->denoising_flags |= DENOISING_CLEAN_GLOSSY_IND;
		if(!get_boolean(crl, "denoising_transmission_direct"))   scene->film->denoising_flags |= DENOISING_CLEAN_TRANSMISSION_DIR;
		if(!get_boolean(crl, "denoising_transmission_indirect")) scene->film->denoising_flags |= DENOISING_CLEAN_TRANSMISSION_IND;
		if(!get_boolean(crl, "denoising_subsurface_direct"))     scene->film->denoising_flags |= DENOISING_CLEAN_SUBSURFACE_DIR;
		if(!get_boolean(crl, "denoising_subsurface_indirect"))   scene->film->denoising_flags |= DENOISING_CLEAN_SUBSURFACE_IND;
		scene->film->denoising_clean_pass = (scene->film->denoising_flags & DENOISING_CLEAN_ALL_PASSES);
		buffer_params.denoising_clean_pass = scene->film->denoising_clean_pass;
		session->params.denoising_radius = get_int(crl, "denoising_radius");
		session->params.denoising_strength = get_float(crl, "denoising_strength");
		session->params.denoising_feature_strength = get_float(crl, "denoising_feature_strength");
		session->params.denoising_relative_pca = get_boolean(crl, "denoising_relative_pca");

		scene->film->pass_alpha_threshold = b_layer_iter->pass_alpha_threshold();
		scene->film->tag_passes_update(scene, passes);
		scene->film->tag_update(scene);
>>>>>>> 2fb56e71
		scene->integrator->tag_update(scene);

		int view_index = 0;
		for(b_rr.views.begin(b_view_iter); b_view_iter != b_rr.views.end(); ++b_view_iter, ++view_index) {
			b_rview_name = b_view_iter->name();

			/* set the current view */
			b_engine.active_view_set(b_rview_name.c_str());

			/* update scene */
			BL::Object b_camera_override(b_engine.camera_override());
			sync->sync_camera(b_render, b_camera_override, width, height, b_rview_name.c_str());
			sync->sync_data(b_render,
			                b_v3d,
			                b_camera_override,
			                width, height,
			                &python_thread_state,
			                b_rlay_name.c_str());

			/* Make sure all views have different noise patterns. - hardcoded value just to make it random */
			if(view_index != 0) {
				scene->integrator->seed += hash_int_2d(scene->integrator->seed, hash_int(view_index * 0xdeadbeef));
				scene->integrator->tag_update(scene);
			}

			/* Update number of samples per layer. */
			int samples = sync->get_layer_samples();
			bool bound_samples = sync->get_layer_bound_samples();
			int effective_layer_samples;

			if(samples != 0 && (!bound_samples || (samples < session_params.samples)))
				effective_layer_samples = samples;
			else
				effective_layer_samples = session_params.samples;

			/* Update tile manager if we're doing resumable render. */
			update_resumable_tile_manager(effective_layer_samples);

			/* Update session itself. */
			session->reset(buffer_params, effective_layer_samples);

			/* render */
			session->start();
			session->wait();

			if(session->progress.get_cancel())
				break;
		}

		/* free result without merging */
		end_render_result(b_engine, b_rr, true, true, false);

		if(session->progress.get_cancel())
			break;
	}

	double total_time, render_time;
	session->progress.get_time(total_time, render_time);
	VLOG(1) << "Total render time: " << total_time;
	VLOG(1) << "Render time (without synchronization): " << render_time;

	/* clear callback */
	session->write_render_tile_cb = function_null;
	session->update_render_tile_cb = function_null;

	/* free all memory used (host and device), so we wouldn't leave render
	 * engine with extra memory allocated
	 */

	session->device_free();

	delete sync;
	sync = NULL;
}

static void populate_bake_data(BakeData *data, const
                               int object_id,
                               BL::BakePixel& pixel_array,
                               const int num_pixels)
{
	BL::BakePixel bp = pixel_array;

	int i;
	for(i = 0; i < num_pixels; i++) {
		if(bp.object_id() == object_id) {
			data->set(i, bp.primitive_id(), bp.uv(), bp.du_dx(), bp.du_dy(), bp.dv_dx(), bp.dv_dy());
		} else {
			data->set_null(i);
		}
		bp = bp.next();
	}
}

static int bake_pass_filter_get(const int pass_filter)
{
	int flag = BAKE_FILTER_NONE;

	if((pass_filter & BL::BakeSettings::pass_filter_DIRECT) != 0)
		flag |= BAKE_FILTER_DIRECT;
	if((pass_filter & BL::BakeSettings::pass_filter_INDIRECT) != 0)
		flag |= BAKE_FILTER_INDIRECT;
	if((pass_filter & BL::BakeSettings::pass_filter_COLOR) != 0)
		flag |= BAKE_FILTER_COLOR;

	if((pass_filter & BL::BakeSettings::pass_filter_DIFFUSE) != 0)
		flag |= BAKE_FILTER_DIFFUSE;
	if((pass_filter & BL::BakeSettings::pass_filter_GLOSSY) != 0)
		flag |= BAKE_FILTER_GLOSSY;
	if((pass_filter & BL::BakeSettings::pass_filter_TRANSMISSION) != 0)
		flag |= BAKE_FILTER_TRANSMISSION;
	if((pass_filter & BL::BakeSettings::pass_filter_SUBSURFACE) != 0)
		flag |= BAKE_FILTER_SUBSURFACE;

	if((pass_filter & BL::BakeSettings::pass_filter_EMIT) != 0)
		flag |= BAKE_FILTER_EMISSION;
	if((pass_filter & BL::BakeSettings::pass_filter_AO) != 0)
		flag |= BAKE_FILTER_AO;

	return flag;
}

void BlenderSession::bake(BL::Object& b_object,
                          const string& pass_type,
                          const int pass_filter,
                          const int object_id,
                          BL::BakePixel& pixel_array,
                          const size_t num_pixels,
                          const int /*depth*/,
                          float result[])
{
	ShaderEvalType shader_type = get_shader_type(pass_type);

	/* Set baking flag in advance, so kernel loading can check if we need
	 * any baking capabilities.
	 */
	scene->bake_manager->set_baking(true);

	/* ensure kernels are loaded before we do any scene updates */
	session->load_kernels();

	if(shader_type == SHADER_EVAL_UV) {
		/* force UV to be available */
		scene->film->passes.add(PASS_UV);
	}

	int bake_pass_filter = bake_pass_filter_get(pass_filter);
	bake_pass_filter = BakeManager::shader_type_to_pass_filter(shader_type, bake_pass_filter);

	/* force use_light_pass to be true if we bake more than just colors */
	if(bake_pass_filter & ~BAKE_FILTER_COLOR) {
		scene->film->passes.add(PASS_LIGHT);
	}

	/* create device and update scene */
	scene->film->tag_update(scene);
	scene->integrator->tag_update(scene);

	if(!session->progress.get_cancel()) {
		/* update scene */
		BL::Object b_camera_override(b_engine.camera_override());
		sync->sync_camera(b_render, b_camera_override, width, height, "");
		sync->sync_data(b_render,
						b_v3d,
						b_camera_override,
						width, height,
						&python_thread_state,
						b_rlay_name.c_str());
	}

	BakeData *bake_data = NULL;

	if(!session->progress.get_cancel()) {
		/* get buffer parameters */
		SessionParams session_params = BlenderSync::get_session_params(b_engine, b_userpref, b_scene, background);
		BufferParams buffer_params = BlenderSync::get_buffer_params(b_render, b_v3d, b_rv3d, scene->camera, width, height);

		scene->bake_manager->set_shader_limit((size_t)b_engine.tile_x(), (size_t)b_engine.tile_y());

		/* set number of samples */
		session->tile_manager.set_samples(session_params.samples);
		session->reset(buffer_params, session_params.samples);
		session->update_scene();

		/* find object index. todo: is arbitrary - copied from mesh_displace.cpp */
		size_t object_index = OBJECT_NONE;
		int tri_offset = 0;

		for(size_t i = 0; i < scene->objects.size(); i++) {
			if(strcmp(scene->objects[i]->name.c_str(), b_object.name().c_str()) == 0) {
				object_index = i;
				tri_offset = scene->objects[i]->mesh->tri_offset;
				break;
			}
		}

		int object = object_index;

		bake_data = scene->bake_manager->init(object, tri_offset, num_pixels);
		populate_bake_data(bake_data, object_id, pixel_array, num_pixels);

		/* set number of samples */
		session->tile_manager.set_samples(session_params.samples);
		session->reset(buffer_params, session_params.samples);
		session->update_scene();

		session->progress.set_update_callback(function_bind(&BlenderSession::update_bake_progress, this));
	}

	/* Perform bake. Check cancel to avoid crash with incomplete scene data. */
	if(!session->progress.get_cancel()) {
		scene->bake_manager->bake(scene->device, &scene->dscene, scene, session->progress, shader_type, bake_pass_filter, bake_data, result);
	}

	/* free all memory used (host and device), so we wouldn't leave render
	 * engine with extra memory allocated
	 */

	session->device_free();

	delete sync;
	sync = NULL;
}

void BlenderSession::do_write_update_render_result(BL::RenderResult& b_rr,
                                                   BL::RenderLayer& b_rlay,
                                                   RenderTile& rtile,
                                                   bool do_update_only)
{
	RenderBuffers *buffers = rtile.buffers;

	/* copy data from device */
	if(!buffers->copy_from_device())
		return;

	BufferParams& params = buffers->params;
	float exposure = scene->film->exposure;

	vector<float> pixels(params.width*params.height*4);

	/* Adjust absolute sample number to the range. */
	int sample = rtile.sample;
	const int range_start_sample = session->tile_manager.range_start_sample;
	if(range_start_sample != -1) {
		sample -= range_start_sample;
	}

	if(!do_update_only) {
		/* copy each pass */
		BL::RenderLayer::passes_iterator b_iter;

		for(b_rlay.passes.begin(b_iter); b_iter != b_rlay.passes.end(); ++b_iter) {
			BL::RenderPass b_pass(*b_iter);

			/* find matching pass type */
			PassType pass_type = BlenderSync::get_pass_type(b_pass);
			int components = b_pass.channels();

			bool read = false;
			if(pass_type != PASS_NONE) {
				/* copy pixels */
				read = buffers->get_pass_rect(pass_type, exposure, sample, components, &pixels[0]);
			}
<<<<<<< HEAD
			else if (b_pass.name().substr(0, 4) == "AOV ") {
				read = buffers->get_aov_rect(ustring(b_pass.name().substr(4)), exposure, sample, components, &pixels[0]);
=======
			else {
				int denoising_offset = BlenderSync::get_denoising_pass(b_pass);
				if(denoising_offset >= 0) {
					read = buffers->get_denoising_pass_rect(denoising_offset, exposure, sample, components, &pixels[0]);
				}
>>>>>>> 2fb56e71
			}

			if(!read) {
				memset(&pixels[0], 0, pixels.size()*sizeof(float));
			}

			b_pass.rect(&pixels[0]);
		}
	}
	else {
		/* copy combined pass */
		BL::RenderPass b_combined_pass(b_rlay.passes.find_by_name("Combined", b_rview_name.c_str()));
		if(buffers->get_pass_rect(PASS_COMBINED, exposure, sample, 4, &pixels[0]))
			b_combined_pass.rect(&pixels[0]);
	}

	/* tag result as updated */
	b_engine.update_result(b_rr);
}

void BlenderSession::write_render_result(BL::RenderResult& b_rr,
                                         BL::RenderLayer& b_rlay,
                                         RenderTile& rtile)
{
	do_write_update_render_result(b_rr, b_rlay, rtile, false);
}

void BlenderSession::update_render_result(BL::RenderResult& b_rr,
                                          BL::RenderLayer& b_rlay,
                                          RenderTile& rtile)
{
	do_write_update_render_result(b_rr, b_rlay, rtile, true);
}

void BlenderSession::synchronize()
{
	/* only used for viewport render */
	if(!b_v3d)
		return;

	/* on session/scene parameter changes, we recreate session entirely */
	SessionParams session_params = BlenderSync::get_session_params(b_engine, b_userpref, b_scene, background);
	const bool is_cpu = session_params.device.type == DEVICE_CPU;
	SceneParams scene_params = BlenderSync::get_scene_params(b_scene, background, is_cpu);
	bool session_pause = BlenderSync::get_session_pause(b_scene, background);

	if(session->params.modified(session_params) ||
	   scene->params.modified(scene_params))
	{
		free_session();
		create_session();
		session->start();
		return;
	}

	/* increase samples, but never decrease */
	session->set_samples(session_params.samples);
	session->set_pause(session_pause);

	/* copy recalc flags, outside of mutex so we can decide to do the real
	 * synchronization at a later time to not block on running updates */
	sync->sync_recalc();

	/* don't do synchronization if on pause */
	if(session_pause) {
		tag_update();
		return;
	}

	/* try to acquire mutex. if we don't want to or can't, come back later */
	if(!session->ready_to_reset() || !session->scene->mutex.try_lock()) {
		tag_update();
		return;
	}

	/* data and camera synchronize */
	BL::Object b_camera_override(b_engine.camera_override());
	sync->sync_data(b_render,
	                b_v3d,
	                b_camera_override,
	                width, height,
	                &python_thread_state,
	                b_rlay_name.c_str());

	if(b_rv3d)
		sync->sync_view(b_v3d, b_rv3d, width, height);
	else
		sync->sync_camera(b_render, b_camera_override, width, height, "");

	/* unlock */
	session->scene->mutex.unlock();

	/* reset if needed */
	if(scene->need_reset()) {
		BufferParams buffer_params = BlenderSync::get_buffer_params(b_render, b_v3d, b_rv3d, scene->camera, width, height);
		session->reset(buffer_params, session_params.samples);

		/* reset time */
		start_resize_time = 0.0;
	}
}

bool BlenderSession::draw(int w, int h)
{
	/* pause in redraw in case update is not being called due to final render */
	session->set_pause(BlenderSync::get_session_pause(b_scene, background));

	/* before drawing, we verify camera and viewport size changes, because
	 * we do not get update callbacks for those, we must detect them here */
	if(session->ready_to_reset()) {
		bool reset = false;

		/* if dimensions changed, reset */
		if(width != w || height != h) {
			if(start_resize_time == 0.0) {
				/* don't react immediately to resizes to avoid flickery resizing
				 * of the viewport, and some window managers changing the window
				 * size temporarily on unminimize */
				start_resize_time = time_dt();
				tag_redraw();
			}
			else if(time_dt() - start_resize_time < 0.2) {
				tag_redraw();
			}
			else {
				width = w;
				height = h;
				reset = true;
			}
		}

		/* try to acquire mutex. if we can't, come back later */
		if(!session->scene->mutex.try_lock()) {
			tag_update();
		}
		else {
			/* update camera from 3d view */

			sync->sync_view(b_v3d, b_rv3d, width, height);

			if(scene->camera->need_update)
				reset = true;

			session->scene->mutex.unlock();
		}

		/* reset if requested */
		if(reset) {
			SessionParams session_params = BlenderSync::get_session_params(b_engine, b_userpref, b_scene, background);
			BufferParams buffer_params = BlenderSync::get_buffer_params(b_render, b_v3d, b_rv3d, scene->camera, width, height);
			bool session_pause = BlenderSync::get_session_pause(b_scene, background);

			if(session_pause == false) {
				session->reset(buffer_params, session_params.samples);
				start_resize_time = 0.0;
			}
		}
	}
	else {
		tag_update();
	}

	/* update status and progress for 3d view draw */
	update_status_progress();

	/* draw */
	BufferParams buffer_params = BlenderSync::get_buffer_params(b_render, b_v3d, b_rv3d, scene->camera, width, height);
	DeviceDrawParams draw_params;

	if(session->params.display_buffer_linear) {
		draw_params.bind_display_space_shader_cb = function_bind(&BL::RenderEngine::bind_display_space_shader, &b_engine, b_scene);
		draw_params.unbind_display_space_shader_cb = function_bind(&BL::RenderEngine::unbind_display_space_shader, &b_engine);
	}

	return !session->draw(buffer_params, draw_params);
}

void BlenderSession::get_status(string& status, string& substatus)
{
	session->progress.get_status(status, substatus);
}

void BlenderSession::get_progress(float& progress, double& total_time, double& render_time)
{
	session->progress.get_time(total_time, render_time);
	progress = session->progress.get_progress();
}

void BlenderSession::update_bake_progress()
{
	float progress = session->progress.get_progress();

	if(progress != last_progress) {
		b_engine.update_progress(progress);
		last_progress = progress;
	}
}

void BlenderSession::update_status_progress()
{
	string timestatus, status, substatus;
	string scene = "";
	float progress;
	double total_time, remaining_time = 0, render_time;
	char time_str[128];
	float mem_used = (float)session->stats.mem_used / 1024.0f / 1024.0f;
	float mem_peak = (float)session->stats.mem_peak / 1024.0f / 1024.0f;

	get_status(status, substatus);
	get_progress(progress, total_time, render_time);

	if(progress > 0)
		remaining_time = (1.0 - (double)progress) * (render_time / (double)progress);

	if(background) {
		scene += " | " + b_scene.name();
		if(b_rlay_name != "")
			scene += ", "  + b_rlay_name;

		if(b_rview_name != "")
			scene += ", " + b_rview_name;
	}
	else {
		BLI_timecode_string_from_time_simple(time_str, sizeof(time_str), total_time);
		timestatus = "Time:" + string(time_str) + " | ";
	}

	if(remaining_time > 0) {
		BLI_timecode_string_from_time_simple(time_str, sizeof(time_str), remaining_time);
		timestatus += "Remaining:" + string(time_str) + " | ";
	}

	timestatus += string_printf("Mem:%.2fM, Peak:%.2fM", (double)mem_used, (double)mem_peak);

	if(status.size() > 0)
		status = " | " + status;
	if(substatus.size() > 0)
		status += " | " + substatus;

	double current_time = time_dt();
	/* When rendering in a window, redraw the status at least once per second to keep the elapsed and remaining time up-to-date.
	 * For headless rendering, only report when something significant changes to keep the console output readable. */
	if(status != last_status || (!headless && (current_time - last_status_time) > 1.0)) {
		b_engine.update_stats("", (timestatus + scene + status).c_str());
		b_engine.update_memory_stats(mem_used, mem_peak);
		last_status = status;
		last_status_time = current_time;
	}
	if(progress != last_progress) {
		b_engine.update_progress(progress);
		last_progress = progress;
	}

	if(session->progress.get_error()) {
		string error = session->progress.get_error_message();
		if(error != last_error) {
			/* TODO(sergey): Currently C++ RNA API doesn't let us to
			 * use mnemonic name for the variable. Would be nice to
			 * have this figured out.
			 *
			 * For until then, 1 << 5 means RPT_ERROR.
			 */
			b_engine.report(1 << 5, error.c_str());
			b_engine.error_set(error.c_str());
			last_error = error;
		}
	}
}

void BlenderSession::tag_update()
{
	/* tell blender that we want to get another update callback */
	b_engine.tag_update();
}

void BlenderSession::tag_redraw()
{
	if(background) {
		/* update stats and progress, only for background here because
		 * in 3d view we do it in draw for thread safety reasons */
		update_status_progress();

		/* offline render, redraw if timeout passed */
		if(time_dt() - last_redraw_time > 1.0) {
			b_engine.tag_redraw();
			last_redraw_time = time_dt();
		}
	}
	else {
		/* tell blender that we want to redraw */
		b_engine.tag_redraw();
	}
}

void BlenderSession::test_cancel()
{
	/* test if we need to cancel rendering */
	if(background)
		if(b_engine.test_break())
			session->progress.set_cancel("Cancelled");
}

/* builtin image file name is actually an image datablock name with
 * absolute sequence frame number concatenated via '@' character
 *
 * this function splits frame from builtin name
 */
int BlenderSession::builtin_image_frame(const string &builtin_name)
{
	int last = builtin_name.find_last_of('@');
	return atoi(builtin_name.substr(last + 1, builtin_name.size() - last - 1).c_str());
}

void BlenderSession::builtin_image_info(const string &builtin_name,
                                        void *builtin_data,
                                        bool &is_float,
                                        int &width,
                                        int &height,
                                        int &depth,
                                        int &channels)
{
	/* empty image */
	is_float = false;
	width = 1;
	height = 1;
	depth = 0;
	channels = 0;

	if(!builtin_data)
		return;

	/* recover ID pointer */
	PointerRNA ptr;
	RNA_id_pointer_create((ID*)builtin_data, &ptr);
	BL::ID b_id(ptr);

	if(b_id.is_a(&RNA_Image)) {
		/* image data */
		BL::Image b_image(b_id);

		is_float = b_image.is_float();
		width = b_image.size()[0];
		height = b_image.size()[1];
		depth = 1;
		channels = b_image.channels();
	}
	else if(b_id.is_a(&RNA_Object)) {
		/* smoke volume data */
		BL::Object b_ob(b_id);
		BL::SmokeDomainSettings b_domain = object_smoke_domain_find(b_ob);

		is_float = true;
		depth = 1;
		channels = 1;

		if(!b_domain)
			return;

		if(builtin_name == Attribute::standard_name(ATTR_STD_VOLUME_DENSITY) ||
		   builtin_name == Attribute::standard_name(ATTR_STD_VOLUME_FLAME) ||
		   builtin_name == Attribute::standard_name(ATTR_STD_VOLUME_HEAT))
			channels = 1;
		else if(builtin_name == Attribute::standard_name(ATTR_STD_VOLUME_COLOR))
			channels = 4;
		else if(builtin_name == Attribute::standard_name(ATTR_STD_VOLUME_VELOCITY))
			channels = 3;
		else
			return;

		int3 resolution = get_int3(b_domain.domain_resolution());
		int amplify = (b_domain.use_high_resolution())? b_domain.amplify() + 1: 1;

		/* Velocity and heat data is always low-resolution. */
		if(builtin_name == Attribute::standard_name(ATTR_STD_VOLUME_VELOCITY) ||
		   builtin_name == Attribute::standard_name(ATTR_STD_VOLUME_HEAT))
		{
			amplify = 1;
		}

		width = resolution.x * amplify;
		height = resolution.y * amplify;
		depth = resolution.z * amplify;
	}
	else {
		/* TODO(sergey): Check we're indeed in shader node tree. */
		PointerRNA ptr;
		RNA_pointer_create(NULL, &RNA_Node, builtin_data, &ptr);
		BL::Node b_node(ptr);
		if(b_node.is_a(&RNA_ShaderNodeTexPointDensity)) {
			BL::ShaderNodeTexPointDensity b_point_density_node(b_node);
			channels = 4;
			width = height = depth = b_point_density_node.resolution();
			is_float = true;
		}
	}
}

bool BlenderSession::builtin_image_pixels(const string &builtin_name,
                                          void *builtin_data,
                                          unsigned char *pixels,
                                          const size_t pixels_size)
{
	if(!builtin_data) {
		return false;
	}

	const int frame = builtin_image_frame(builtin_name);

	PointerRNA ptr;
	RNA_id_pointer_create((ID*)builtin_data, &ptr);
	BL::Image b_image(ptr);

	const int width = b_image.size()[0];
	const int height = b_image.size()[1];
	const int channels = b_image.channels();

	unsigned char *image_pixels = image_get_pixels_for_frame(b_image, frame);
	const size_t num_pixels = ((size_t)width) * height;

	if(image_pixels && num_pixels * channels == pixels_size) {
		memcpy(pixels, image_pixels, pixels_size * sizeof(unsigned char));
		MEM_freeN(image_pixels);
	}
	else {
		if(channels == 1) {
			memset(pixels, 0, pixels_size * sizeof(unsigned char));
		}
		else {
			const size_t num_pixels_safe = pixels_size / channels;
			unsigned char *cp = pixels;
			for(size_t i = 0; i < num_pixels_safe; i++, cp += channels) {
				cp[0] = 255;
				cp[1] = 0;
				cp[2] = 255;
				if(channels == 4) {
					cp[3] = 255;
				}
			}
		}
	}
	/* Premultiply, byte images are always straight for Blender. */
	unsigned char *cp = pixels;
	for(size_t i = 0; i < num_pixels; i++, cp += channels) {
		cp[0] = (cp[0] * cp[3]) >> 8;
		cp[1] = (cp[1] * cp[3]) >> 8;
		cp[2] = (cp[2] * cp[3]) >> 8;
	}
	return true;
}

bool BlenderSession::builtin_image_float_pixels(const string &builtin_name,
                                                void *builtin_data,
                                                float *pixels,
                                                const size_t pixels_size)
{
	if(!builtin_data) {
		return false;
	}

	PointerRNA ptr;
	RNA_id_pointer_create((ID*)builtin_data, &ptr);
	BL::ID b_id(ptr);

	if(b_id.is_a(&RNA_Image)) {
		/* image data */
		BL::Image b_image(b_id);
		int frame = builtin_image_frame(builtin_name);

		const int width = b_image.size()[0];
		const int height = b_image.size()[1];
		const int channels = b_image.channels();

		float *image_pixels;
		image_pixels = image_get_float_pixels_for_frame(b_image, frame);
		const size_t num_pixels = ((size_t)width) * height;

		if(image_pixels && num_pixels * channels == pixels_size) {
			memcpy(pixels, image_pixels, pixels_size * sizeof(float));
			MEM_freeN(image_pixels);
		}
		else {
			if(channels == 1) {
				memset(pixels, 0, num_pixels * sizeof(float));
			}
			else {
				const size_t num_pixels_safe = pixels_size / channels;
				float *fp = pixels;
				for(int i = 0; i < num_pixels_safe; i++, fp += channels) {
					fp[0] = 1.0f;
					fp[1] = 0.0f;
					fp[2] = 1.0f;
					if(channels == 4) {
						fp[3] = 1.0f;
					}
				}
			}
		}

		return true;
	}
	else if(b_id.is_a(&RNA_Object)) {
		/* smoke volume data */
		BL::Object b_ob(b_id);
		BL::SmokeDomainSettings b_domain = object_smoke_domain_find(b_ob);

		if(!b_domain) {
			return false;
		}

		int3 resolution = get_int3(b_domain.domain_resolution());
		int length, amplify = (b_domain.use_high_resolution())? b_domain.amplify() + 1: 1;

		/* Velocity and heat data is always low-resolution. */
		if(builtin_name == Attribute::standard_name(ATTR_STD_VOLUME_VELOCITY) ||
		   builtin_name == Attribute::standard_name(ATTR_STD_VOLUME_HEAT))
		{
			amplify = 1;
		}

		const int width = resolution.x * amplify;
		const int height = resolution.y * amplify;
		const int depth = resolution.z * amplify;
		const size_t num_pixels = ((size_t)width) * height * depth;

		if(builtin_name == Attribute::standard_name(ATTR_STD_VOLUME_DENSITY)) {
			SmokeDomainSettings_density_grid_get_length(&b_domain.ptr, &length);
			if(length == num_pixels) {
				SmokeDomainSettings_density_grid_get(&b_domain.ptr, pixels);
				return true;
			}
		}
		else if(builtin_name == Attribute::standard_name(ATTR_STD_VOLUME_FLAME)) {
			/* this is in range 0..1, and interpreted by the OpenGL smoke viewer
			 * as 1500..3000 K with the first part faded to zero density */
			SmokeDomainSettings_flame_grid_get_length(&b_domain.ptr, &length);
			if(length == num_pixels) {
				SmokeDomainSettings_flame_grid_get(&b_domain.ptr, pixels);
				return true;
			}
		}
		else if(builtin_name == Attribute::standard_name(ATTR_STD_VOLUME_COLOR)) {
			/* the RGB is "premultiplied" by density for better interpolation results */
			SmokeDomainSettings_color_grid_get_length(&b_domain.ptr, &length);
			if(length == num_pixels*4) {
				SmokeDomainSettings_color_grid_get(&b_domain.ptr, pixels);
				return true;
			}
		}
		else if(builtin_name == Attribute::standard_name(ATTR_STD_VOLUME_VELOCITY)) {
			SmokeDomainSettings_velocity_grid_get_length(&b_domain.ptr, &length);
			if(length == num_pixels*3) {
				SmokeDomainSettings_velocity_grid_get(&b_domain.ptr, pixels);
				return true;
			}
		}
		else if(builtin_name == Attribute::standard_name(ATTR_STD_VOLUME_HEAT)) {
			SmokeDomainSettings_heat_grid_get_length(&b_domain.ptr, &length);
			if(length == num_pixels) {
				SmokeDomainSettings_heat_grid_get(&b_domain.ptr, pixels);
				return true;
			}
		}
		else {
			fprintf(stderr,
			        "Cycles error: unknown volume attribute %s, skipping\n",
			        builtin_name.c_str());
			pixels[0] = 0.0f;
			return false;
		}

		fprintf(stderr, "Cycles error: unexpected smoke volume resolution, skipping\n");
	}
	else {
		/* TODO(sergey): Check we're indeed in shader node tree. */
		PointerRNA ptr;
		RNA_pointer_create(NULL, &RNA_Node, builtin_data, &ptr);
		BL::Node b_node(ptr);
		if(b_node.is_a(&RNA_ShaderNodeTexPointDensity)) {
			BL::ShaderNodeTexPointDensity b_point_density_node(b_node);
			int length;
			int settings = background ? 1 : 0;  /* 1 - render settings, 0 - vewport settings. */
			b_point_density_node.calc_point_density(b_scene, settings, &length, &pixels);
		}
	}

	return false;
}

void BlenderSession::update_resumable_tile_manager(int num_samples)
{
	const int num_resumable_chunks = BlenderSession::num_resumable_chunks,
	          current_resumable_chunk = BlenderSession::current_resumable_chunk;
	if(num_resumable_chunks == 0) {
		return;
	}

	const int num_samples_per_chunk = (int)ceilf((float)num_samples / num_resumable_chunks);

	int range_start_sample, range_num_samples;
	if(current_resumable_chunk != 0) {
		/* Single chunk rendering. */
		range_start_sample = num_samples_per_chunk * (current_resumable_chunk - 1);
		range_num_samples = num_samples_per_chunk;
	}
	else {
		/* Ranged-chunks. */
		const int num_chunks = end_resumable_chunk - start_resumable_chunk + 1;
		range_start_sample = num_samples_per_chunk * (start_resumable_chunk - 1);
		range_num_samples = num_chunks * num_samples_per_chunk;
	}
	/* Make sure we don't overshoot. */
	if(range_start_sample + range_num_samples > num_samples) {
		range_num_samples = num_samples - range_num_samples;
	}

	VLOG(1) << "Samples range start is " << range_start_sample << ", "
	        << "number of samples to render is " << range_num_samples;

	scene->integrator->start_sample = range_start_sample;
	scene->integrator->tag_update(scene);

	session->tile_manager.range_start_sample = range_start_sample;
	session->tile_manager.range_num_samples = range_num_samples;
}

CCL_NAMESPACE_END<|MERGE_RESOLUTION|>--- conflicted
+++ resolved
@@ -400,37 +400,17 @@
 
 		sync->sync_film(b_rlay, *b_layer_iter, session_params.device.advanced_shading);
 
-<<<<<<< HEAD
 		buffer_params.passes = scene->film->passes;
-=======
-		buffer_params.passes = passes;
 
 		PointerRNA crl = RNA_pointer_get(&b_layer_iter->ptr, "cycles");
 		bool use_denoising = !session_params.progressive_refine && get_boolean(crl, "use_denoising");
-		buffer_params.denoising_data_pass = use_denoising;
 		session->tile_manager.schedule_denoising = use_denoising;
 		session->params.use_denoising = use_denoising;
-		scene->film->denoising_data_pass = buffer_params.denoising_data_pass;
-		scene->film->denoising_flags = 0;
-		if(!get_boolean(crl, "denoising_diffuse_direct"))        scene->film->denoising_flags |= DENOISING_CLEAN_DIFFUSE_DIR;
-		if(!get_boolean(crl, "denoising_diffuse_indirect"))      scene->film->denoising_flags |= DENOISING_CLEAN_DIFFUSE_IND;
-		if(!get_boolean(crl, "denoising_glossy_direct"))         scene->film->denoising_flags |= DENOISING_CLEAN_GLOSSY_DIR;
-		if(!get_boolean(crl, "denoising_glossy_indirect"))       scene->film->denoising_flags |= DENOISING_CLEAN_GLOSSY_IND;
-		if(!get_boolean(crl, "denoising_transmission_direct"))   scene->film->denoising_flags |= DENOISING_CLEAN_TRANSMISSION_DIR;
-		if(!get_boolean(crl, "denoising_transmission_indirect")) scene->film->denoising_flags |= DENOISING_CLEAN_TRANSMISSION_IND;
-		if(!get_boolean(crl, "denoising_subsurface_direct"))     scene->film->denoising_flags |= DENOISING_CLEAN_SUBSURFACE_DIR;
-		if(!get_boolean(crl, "denoising_subsurface_indirect"))   scene->film->denoising_flags |= DENOISING_CLEAN_SUBSURFACE_IND;
-		scene->film->denoising_clean_pass = (scene->film->denoising_flags & DENOISING_CLEAN_ALL_PASSES);
-		buffer_params.denoising_clean_pass = scene->film->denoising_clean_pass;
 		session->params.denoising_radius = get_int(crl, "denoising_radius");
 		session->params.denoising_strength = get_float(crl, "denoising_strength");
 		session->params.denoising_feature_strength = get_float(crl, "denoising_feature_strength");
 		session->params.denoising_relative_pca = get_boolean(crl, "denoising_relative_pca");
 
-		scene->film->pass_alpha_threshold = b_layer_iter->pass_alpha_threshold();
-		scene->film->tag_passes_update(scene, passes);
-		scene->film->tag_update(scene);
->>>>>>> 2fb56e71
 		scene->integrator->tag_update(scene);
 
 		int view_index = 0;
@@ -693,16 +673,13 @@
 				/* copy pixels */
 				read = buffers->get_pass_rect(pass_type, exposure, sample, components, &pixels[0]);
 			}
-<<<<<<< HEAD
-			else if (b_pass.name().substr(0, 4) == "AOV ") {
+			else if(b_pass.name().substr(0, 4) == "AOV ") {
 				read = buffers->get_aov_rect(ustring(b_pass.name().substr(4)), exposure, sample, components, &pixels[0]);
-=======
-			else {
+			} else {
 				int denoising_offset = BlenderSync::get_denoising_pass(b_pass);
 				if(denoising_offset >= 0) {
 					read = buffers->get_denoising_pass_rect(denoising_offset, exposure, sample, components, &pixels[0]);
 				}
->>>>>>> 2fb56e71
 			}
 
 			if(!read) {
