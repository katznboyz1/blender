/*
 * Copyright 2011-2013 Blender Foundation
 *
 * Licensed under the Apache License, Version 2.0 (the "License");
 * you may not use this file except in compliance with the License.
 * You may obtain a copy of the License at
 *
 * http://www.apache.org/licenses/LICENSE-2.0
 *
 * Unless required by applicable law or agreed to in writing, software
 * distributed under the License is distributed on an "AS IS" BASIS,
 * WITHOUT WARRANTIES OR CONDITIONS OF ANY KIND, either express or implied.
 * See the License for the specific language governing permissions and
 * limitations under the License.
 */

#include "render/background.h"
#include "render/camera.h"
#include "render/film.h"
#include "render/graph.h"
#include "render/integrator.h"
#include "render/light.h"
#include "render/mesh.h"
#include "render/nodes.h"
#include "render/object.h"
#include "render/scene.h"
#include "render/shader.h"
#include "render/curves.h"

#include "device/device.h"

#include "blender/blender_sync.h"
#include "blender/blender_session.h"
#include "blender/blender_util.h"

#include "util/util_debug.h"
#include "util/util_foreach.h"
#include "util/util_opengl.h"
#include "util/util_hash.h"

CCL_NAMESPACE_BEGIN

/* Constructor */

BlenderSync::BlenderSync(BL::RenderEngine& b_engine,
                         BL::BlendData& b_data,
                         BL::Scene& b_scene,
                         Scene *scene,
                         bool preview,
                         Progress &progress,
                         bool is_cpu)
: b_engine(b_engine),
  b_data(b_data),
  b_scene(b_scene),
  shader_map(&scene->shaders),
  object_map(&scene->objects),
  mesh_map(&scene->meshes),
  light_map(&scene->lights),
  particle_system_map(&scene->particle_systems),
  world_map(NULL),
  world_recalc(false),
  scene(scene),
  preview(preview),
  experimental(false),
  is_cpu(is_cpu),
  dicing_rate(1.0f),
  max_subdivisions(12),
  progress(progress)
{
	PointerRNA cscene = RNA_pointer_get(&b_scene.ptr, "cycles");
	dicing_rate = preview ? RNA_float_get(&cscene, "preview_dicing_rate") : RNA_float_get(&cscene, "dicing_rate");
	max_subdivisions = RNA_int_get(&cscene, "max_subdivisions");
}

BlenderSync::~BlenderSync()
{
}

/* Sync */

bool BlenderSync::sync_recalc()
{
	/* sync recalc flags from blender to cycles. actual update is done separate,
	 * so we can do it later on if doing it immediate is not suitable */

	BL::BlendData::materials_iterator b_mat;
	bool has_updated_objects = b_data.objects.is_updated();
	for(b_data.materials.begin(b_mat); b_mat != b_data.materials.end(); ++b_mat) {
		if(b_mat->is_updated() || (b_mat->node_tree() && b_mat->node_tree().is_updated())) {
			shader_map.set_recalc(*b_mat);
		}
		else {
			Shader *shader = shader_map.find(*b_mat);
			if(has_updated_objects && shader != NULL && shader->has_object_dependency) {
				shader_map.set_recalc(*b_mat);
			}
		}
	}

	BL::BlendData::lamps_iterator b_lamp;

	for(b_data.lamps.begin(b_lamp); b_lamp != b_data.lamps.end(); ++b_lamp)
		if(b_lamp->is_updated() || (b_lamp->node_tree() && b_lamp->node_tree().is_updated()))
			shader_map.set_recalc(*b_lamp);

	bool dicing_prop_changed = false;

	if(experimental) {
		PointerRNA cscene = RNA_pointer_get(&b_scene.ptr, "cycles");

		float updated_dicing_rate = preview ? RNA_float_get(&cscene, "preview_dicing_rate")
		                                    : RNA_float_get(&cscene, "dicing_rate");

		if(dicing_rate != updated_dicing_rate) {
			dicing_rate = updated_dicing_rate;
			dicing_prop_changed = true;
		}

		int updated_max_subdivisions = RNA_int_get(&cscene, "max_subdivisions");

		if(max_subdivisions != updated_max_subdivisions) {
			max_subdivisions = updated_max_subdivisions;
			dicing_prop_changed = true;
		}
	}

	BL::BlendData::objects_iterator b_ob;

	for(b_data.objects.begin(b_ob); b_ob != b_data.objects.end(); ++b_ob) {
		if(b_ob->is_updated()) {
			object_map.set_recalc(*b_ob);
			light_map.set_recalc(*b_ob);
		}

		if(object_is_mesh(*b_ob)) {
			if(b_ob->is_updated_data() || b_ob->data().is_updated() ||
			   (dicing_prop_changed && object_subdivision_type(*b_ob, preview, experimental) != Mesh::SUBDIVISION_NONE))
			{
				BL::ID key = BKE_object_is_modified(*b_ob)? *b_ob: b_ob->data();
				mesh_map.set_recalc(key);
			}
		}
		else if(object_is_light(*b_ob)) {
			if(b_ob->is_updated_data() || b_ob->data().is_updated())
				light_map.set_recalc(*b_ob);
		}
		
		if(b_ob->is_updated_data()) {
			BL::Object::particle_systems_iterator b_psys;
			for(b_ob->particle_systems.begin(b_psys); b_psys != b_ob->particle_systems.end(); ++b_psys)
				particle_system_map.set_recalc(*b_ob);
		}
	}

	BL::BlendData::meshes_iterator b_mesh;

	for(b_data.meshes.begin(b_mesh); b_mesh != b_data.meshes.end(); ++b_mesh) {
		if(b_mesh->is_updated()) {
			mesh_map.set_recalc(*b_mesh);
		}
	}

	BL::BlendData::worlds_iterator b_world;

	for(b_data.worlds.begin(b_world); b_world != b_data.worlds.end(); ++b_world) {
		if(world_map == b_world->ptr.data) {
			if(b_world->is_updated() ||
			   (b_world->node_tree() && b_world->node_tree().is_updated()))
			{
				world_recalc = true;
			}
			else if(b_world->node_tree() && b_world->use_nodes()) {
				Shader *shader = scene->default_background;
				if(has_updated_objects && shader->has_object_dependency) {
					world_recalc = true;
				}
			}
		}
	}

	bool recalc =
		shader_map.has_recalc() ||
		object_map.has_recalc() ||
		light_map.has_recalc() ||
		mesh_map.has_recalc() ||
		particle_system_map.has_recalc() ||
		BlendDataObjects_is_updated_get(&b_data.ptr) ||
		world_recalc;

	return recalc;
}

void BlenderSync::sync_data(BL::RenderSettings& b_render,
                            BL::SpaceView3D& b_v3d,
                            BL::Object& b_override,
                            int width, int height,
                            void **python_thread_state,
                            const char *layer)
{
	sync_render_layers(b_v3d, layer);
	sync_integrator();
	sync_film();
	sync_shaders();
	sync_images();
	sync_curve_settings();

	mesh_synced.clear(); /* use for objects and motion sync */

	if(scene->need_motion() == Scene::MOTION_PASS ||
	   scene->need_motion() == Scene::MOTION_NONE ||
	   scene->camera->motion_position == Camera::MOTION_POSITION_CENTER)
	{
		sync_objects();
	}
	sync_motion(b_render,
	            b_override,
	            width, height,
	            python_thread_state);

	mesh_synced.clear();
}

/* Integrator */

void BlenderSync::sync_integrator()
{
#ifdef __CAMERA_MOTION__
	BL::RenderSettings r = b_scene.render();
#endif
	PointerRNA cscene = RNA_pointer_get(&b_scene.ptr, "cycles");

	experimental = (get_enum(cscene, "feature_set") != 0);

	Integrator *integrator = scene->integrator;
	Integrator previntegrator = *integrator;

	integrator->min_bounce = get_int(cscene, "min_bounces");
	integrator->max_bounce = get_int(cscene, "max_bounces");

	integrator->max_diffuse_bounce = get_int(cscene, "diffuse_bounces");
	integrator->max_glossy_bounce = get_int(cscene, "glossy_bounces");
	integrator->max_transmission_bounce = get_int(cscene, "transmission_bounces");
	integrator->max_volume_bounce = get_int(cscene, "volume_bounces");

	integrator->transparent_max_bounce = get_int(cscene, "transparent_max_bounces");
	integrator->transparent_min_bounce = get_int(cscene, "transparent_min_bounces");
	integrator->transparent_shadows = get_boolean(cscene, "use_transparent_shadows");

	integrator->volume_max_steps = get_int(cscene, "volume_max_steps");
	integrator->volume_step_size = get_float(cscene, "volume_step_size");

	integrator->caustics_reflective = get_boolean(cscene, "caustics_reflective");
	integrator->caustics_refractive = get_boolean(cscene, "caustics_refractive");
	integrator->filter_glossy = get_float(cscene, "blur_glossy");

	integrator->seed = get_int(cscene, "seed");
	if(get_boolean(cscene, "use_animated_seed")) {
		integrator->seed = hash_int_2d(b_scene.frame_current(),
		                               get_int(cscene, "seed"));
		if(b_scene.frame_subframe() != 0.0f) {
			/* TODO(sergey): Ideally should be some sort of hash_merge,
			 * but this is good enough for now.
			 */
			integrator->seed += hash_int_2d((int)(b_scene.frame_subframe() * (float)INT_MAX),
			                                get_int(cscene, "seed"));
		}
	}

	integrator->sampling_pattern = (SamplingPattern)get_enum(
	        cscene,
	        "sampling_pattern",
	        SAMPLING_NUM_PATTERNS,
	        SAMPLING_PATTERN_SOBOL);

	integrator->sample_clamp_direct = get_float(cscene, "sample_clamp_direct");
	integrator->sample_clamp_indirect = get_float(cscene, "sample_clamp_indirect");
#ifdef __CAMERA_MOTION__
	if(!preview) {
		if(integrator->motion_blur != r.use_motion_blur()) {
			scene->object_manager->tag_update(scene);
			scene->camera->tag_update();
		}

		integrator->motion_blur = r.use_motion_blur();
	}
#endif

	integrator->method = (Integrator::Method)get_enum(cscene,
	                                                  "progressive",
	                                                  Integrator::NUM_METHODS,
	                                                  Integrator::PATH);

	integrator->sample_all_lights_direct = get_boolean(cscene, "sample_all_lights_direct");
	integrator->sample_all_lights_indirect = get_boolean(cscene, "sample_all_lights_indirect");
	integrator->light_sampling_threshold = get_float(cscene, "light_sampling_threshold");

	int diffuse_samples = get_int(cscene, "diffuse_samples");
	int glossy_samples = get_int(cscene, "glossy_samples");
	int transmission_samples = get_int(cscene, "transmission_samples");
	int ao_samples = get_int(cscene, "ao_samples");
	int mesh_light_samples = get_int(cscene, "mesh_light_samples");
	int subsurface_samples = get_int(cscene, "subsurface_samples");
	int volume_samples = get_int(cscene, "volume_samples");

	if(get_boolean(cscene, "use_square_samples")) {
		integrator->diffuse_samples = diffuse_samples * diffuse_samples;
		integrator->glossy_samples = glossy_samples * glossy_samples;
		integrator->transmission_samples = transmission_samples * transmission_samples;
		integrator->ao_samples = ao_samples * ao_samples;
		integrator->mesh_light_samples = mesh_light_samples * mesh_light_samples;
		integrator->subsurface_samples = subsurface_samples * subsurface_samples;
		integrator->volume_samples = volume_samples * volume_samples;
	} 
	else {
		integrator->diffuse_samples = diffuse_samples;
		integrator->glossy_samples = glossy_samples;
		integrator->transmission_samples = transmission_samples;
		integrator->ao_samples = ao_samples;
		integrator->mesh_light_samples = mesh_light_samples;
		integrator->subsurface_samples = subsurface_samples;
		integrator->volume_samples = volume_samples;
	}

	if(b_scene.render().use_simplify()) {
		if(preview) {
			integrator->ao_bounces = get_int(cscene, "ao_bounces");
		}
		else {
			integrator->ao_bounces = get_int(cscene, "ao_bounces_render");
		}
	}
	else {
		integrator->ao_bounces = 0;
	}

	if(integrator->modified(previntegrator))
		integrator->tag_update(scene);
}

/* Film */

void BlenderSync::sync_film()
{
	PointerRNA cscene = RNA_pointer_get(&b_scene.ptr, "cycles");

	Film *film = scene->film;
	Film prevfilm = *film;
	
	film->exposure = get_float(cscene, "film_exposure");
	film->filter_type = (FilterType)get_enum(cscene,
	                                         "pixel_filter_type",
	                                         FILTER_NUM_TYPES,
	                                         FILTER_BLACKMAN_HARRIS);
	film->filter_width = (film->filter_type == FILTER_BOX)? 1.0f: get_float(cscene, "filter_width");

	if(b_scene.world()) {
		BL::WorldMistSettings b_mist = b_scene.world().mist_settings();

		film->mist_start = b_mist.start();
		film->mist_depth = b_mist.depth();

		switch(b_mist.falloff()) {
			case BL::WorldMistSettings::falloff_QUADRATIC:
				film->mist_falloff = 2.0f;
				break;
			case BL::WorldMistSettings::falloff_LINEAR:
				film->mist_falloff = 1.0f;
				break;
			case BL::WorldMistSettings::falloff_INVERSE_QUADRATIC:
				film->mist_falloff = 0.5f;
				break;
		}
	}

	if(film->modified(prevfilm))
		film->tag_update(scene);
}

/* Render Layer */

void BlenderSync::sync_render_layers(BL::SpaceView3D& b_v3d, const char *layer)
{
	PointerRNA cscene = RNA_pointer_get(&b_scene.ptr, "cycles");
	string layername;

	/* 3d view */
	if(b_v3d) {
		if(RNA_boolean_get(&cscene, "preview_active_layer")) {
			BL::RenderLayers layers(b_scene.render().ptr);
			layername = layers.active().name();
			layer = layername.c_str();
		}
		else {
			render_layer.scene_layer = get_layer(b_v3d.layers(), b_v3d.layers_local_view());
			render_layer.layer = render_layer.scene_layer;
			render_layer.exclude_layer = 0;
			render_layer.holdout_layer = 0;
			render_layer.material_override = PointerRNA_NULL;
			render_layer.use_background_shader = true;
			render_layer.use_background_ao = true;
			render_layer.use_hair = true;
			render_layer.use_surfaces = true;
			render_layer.use_viewport_visibility = true;
			render_layer.samples = 0;
			render_layer.bound_samples = false;
			return;
		}
	}

	/* render layer */
	BL::RenderSettings r = b_scene.render();
	BL::RenderSettings::layers_iterator b_rlay;
	int use_layer_samples = get_enum(cscene, "use_layer_samples");
	bool first_layer = true;
	uint layer_override = get_layer(b_engine.layer_override());
	uint scene_layers = layer_override ? layer_override : get_layer(b_scene.layers());

	for(r.layers.begin(b_rlay); b_rlay != r.layers.end(); ++b_rlay) {
		if((!layer && first_layer) || (layer && b_rlay->name() == layer)) {
			render_layer.name = b_rlay->name();

			render_layer.holdout_layer = get_layer(b_rlay->layers_zmask());
			render_layer.exclude_layer = get_layer(b_rlay->layers_exclude());

			render_layer.scene_layer = scene_layers & ~render_layer.exclude_layer;
			render_layer.scene_layer |= render_layer.exclude_layer & render_layer.holdout_layer;

			render_layer.layer = get_layer(b_rlay->layers());
			render_layer.layer |= render_layer.holdout_layer;

			render_layer.material_override = b_rlay->material_override();
			render_layer.use_background_shader = b_rlay->use_sky();
			render_layer.use_background_ao = b_rlay->use_ao();
			render_layer.use_surfaces = b_rlay->use_solid();
			render_layer.use_hair = b_rlay->use_strand();
			render_layer.use_viewport_visibility = false;

			render_layer.bound_samples = (use_layer_samples == 1);
			if(use_layer_samples != 2) {
				int samples = b_rlay->samples();
				if(get_boolean(cscene, "use_square_samples"))
					render_layer.samples = samples * samples;
				else
					render_layer.samples = samples;
			}
		}

		first_layer = false;
	}
}

/* Images */
void BlenderSync::sync_images()
{
	/* Sync is a convention for this API, but currently it frees unused buffers. */

	const bool is_interface_locked = b_engine.render() &&
	                                 b_engine.render().use_lock_interface();
	if(is_interface_locked == false && BlenderSession::headless == false) {
		/* If interface is not locked, it's possible image is needed for
		 * the display.
		 */
		return;
	}
	/* Free buffers used by images which are not needed for render. */
	BL::BlendData::images_iterator b_image;
	for(b_data.images.begin(b_image);
	    b_image != b_data.images.end();
	    ++b_image)
	{
		/* TODO(sergey): Consider making it an utility function to check
		 * whether image is considered builtin.
		 */
		const bool is_builtin = b_image->packed_file() ||
		                        b_image->source() == BL::Image::source_GENERATED ||
		                        b_image->source() == BL::Image::source_MOVIE ||
		                        b_engine.is_preview();
		if(is_builtin == false) {
			b_image->buffers_free();
		}
		/* TODO(sergey): Free builtin images not used by any shader. */
	}
}

/* Passes */
PassType BlenderSync::get_pass_type(BL::RenderPass& b_pass)
{
	string name = b_pass.name();
#define MAP_PASS(passname, passtype) if(name == passname) return passtype;
	/* NOTE: Keep in sync with defined names from DNA_scene_types.h */
	MAP_PASS("Combined", PASS_COMBINED);
	MAP_PASS("Depth", PASS_DEPTH);
	MAP_PASS("Mist", PASS_MIST);
	MAP_PASS("Normal", PASS_NORMAL);
	MAP_PASS("IndexOB", PASS_OBJECT_ID);
	MAP_PASS("UV", PASS_UV);
	MAP_PASS("Vector", PASS_MOTION);
	MAP_PASS("IndexMA", PASS_MATERIAL_ID);

	MAP_PASS("DiffDir", PASS_DIFFUSE_DIRECT);
	MAP_PASS("GlossDir", PASS_GLOSSY_DIRECT);
	MAP_PASS("TransDir", PASS_TRANSMISSION_DIRECT);
	MAP_PASS("SubsurfaceDir", PASS_SUBSURFACE_DIRECT);

	MAP_PASS("DiffInd", PASS_DIFFUSE_INDIRECT);
	MAP_PASS("GlossInd", PASS_GLOSSY_INDIRECT);
	MAP_PASS("TransInd", PASS_TRANSMISSION_INDIRECT);
	MAP_PASS("SubsurfaceInd", PASS_SUBSURFACE_INDIRECT);

	MAP_PASS("DiffCol", PASS_DIFFUSE_COLOR);
	MAP_PASS("GlossCol", PASS_GLOSSY_COLOR);
	MAP_PASS("TransCol", PASS_TRANSMISSION_COLOR);
	MAP_PASS("SubsurfaceCol", PASS_SUBSURFACE_COLOR);

	MAP_PASS("Emit", PASS_EMISSION);
	MAP_PASS("Env", PASS_BACKGROUND);
	MAP_PASS("AO", PASS_AO);
	MAP_PASS("Shadow", PASS_SHADOW);

#ifdef __KERNEL_DEBUG__
	MAP_PASS("Debug BVH Traversed Nodes", PASS_BVH_TRAVERSED_NODES);
	MAP_PASS("Debug BVH Traversed Instances", PASS_BVH_TRAVERSED_INSTANCES);
	MAP_PASS("Debug BVH Intersections", PASS_BVH_INTERSECTIONS);
	MAP_PASS("Debug Ray Bounces", PASS_RAY_BOUNCES);
#endif
#undef MAP_PASS

	return PASS_NONE;
}

<<<<<<< HEAD
void BlenderSync::sync_film(BL::RenderLayer& b_rlay,
	                        BL::SceneRenderLayer& b_srlay,
	                        bool advanced_shading)
=======
int BlenderSync::get_denoising_pass(BL::RenderPass& b_pass)
{
	string name = b_pass.name();
	if(name.substr(0, 10) != "Denoising ") {
		return -1;
	}
	name = name.substr(10);

#define MAP_PASS(passname, offset) if(name == passname) return offset;
	MAP_PASS("Normal", DENOISING_PASS_NORMAL);
	MAP_PASS("Normal Variance", DENOISING_PASS_NORMAL_VAR);
	MAP_PASS("Albedo", DENOISING_PASS_ALBEDO);
	MAP_PASS("Albedo Variance", DENOISING_PASS_ALBEDO_VAR);
	MAP_PASS("Depth", DENOISING_PASS_DEPTH);
	MAP_PASS("Depth Variance", DENOISING_PASS_DEPTH_VAR);
	MAP_PASS("Shadow A", DENOISING_PASS_SHADOW_A);
	MAP_PASS("Shadow B", DENOISING_PASS_SHADOW_B);
	MAP_PASS("Image", DENOISING_PASS_COLOR);
	MAP_PASS("Image Variance", DENOISING_PASS_COLOR_VAR);
#undef MAP_PASS

	return -1;
}

array<Pass> BlenderSync::sync_render_passes(BL::RenderLayer& b_rlay,
                                            BL::SceneRenderLayer& b_srlay)
>>>>>>> 2fb56e71
{
	PassSettings passes;

	if(advanced_shading) {
		/* loop over passes */
		BL::RenderLayer::passes_iterator b_pass_iter;

		for(b_rlay.passes.begin(b_pass_iter); b_pass_iter != b_rlay.passes.end(); ++b_pass_iter) {
			BL::RenderPass b_pass(*b_pass_iter);
			PassType pass_type = get_pass_type(b_pass);

			if(pass_type == PASS_MOTION && scene->integrator->motion_blur)
				continue;
			if(pass_type != PASS_NONE)
				passes.add(pass_type);
		}

<<<<<<< HEAD
		PointerRNA crp = RNA_pointer_get(&b_srlay.ptr, "cycles");
#ifdef __KERNEL_DEBUG__
		if(get_boolean(crp, "pass_debug_bvh_traversed_nodes")) {
			b_engine.add_pass("Debug BVH Traversed Nodes", 1, "X", b_srlay.name().c_str());
			Pass::add(PASS_BVH_TRAVERSED_NODES, passes);
		}
		if(get_boolean(crp, "pass_debug_bvh_traversed_instances")) {
			b_engine.add_pass("Debug BVH Traversed Instances", 1, "X", b_srlay.name().c_str());
			Pass::add(PASS_BVH_TRAVERSED_INSTANCES, passes);
		}
		if(get_boolean(crp, "pass_debug_bvh_intersections")) {
			b_engine.add_pass("Debug BVH Intersections", 1, "X", b_srlay.name().c_str());
			Pass::add(PASS_BVH_INTERSECTIONS, passes);
		}
		if(get_boolean(crp, "pass_debug_ray_bounces")) {
			b_engine.add_pass("Debug Ray Bounces", 1, "X", b_srlay.name().c_str());
			Pass::add(PASS_RAY_BOUNCES, passes);
		}
=======
	PointerRNA crp = RNA_pointer_get(&b_srlay.ptr, "cycles");
	if(get_boolean(crp, "denoising_store_passes")) {
		b_engine.add_pass("Denoising Normal",          3, "XYZ", b_srlay.name().c_str());
		b_engine.add_pass("Denoising Normal Variance", 3, "XYZ", b_srlay.name().c_str());
		b_engine.add_pass("Denoising Albedo",          3, "RGB", b_srlay.name().c_str());
		b_engine.add_pass("Denoising Albedo Variance", 3, "RGB", b_srlay.name().c_str());
		b_engine.add_pass("Denoising Depth",           1, "Z",   b_srlay.name().c_str());
		b_engine.add_pass("Denoising Depth Variance",  1, "Z",   b_srlay.name().c_str());
		b_engine.add_pass("Denoising Shadow A",        3, "XYV", b_srlay.name().c_str());
		b_engine.add_pass("Denoising Shadow B",        3, "XYV", b_srlay.name().c_str());
		b_engine.add_pass("Denoising Image",           3, "RGB", b_srlay.name().c_str());
		b_engine.add_pass("Denoising Image Variance",  3, "RGB", b_srlay.name().c_str());
	}
#ifdef __KERNEL_DEBUG__
	if(get_boolean(crp, "pass_debug_bvh_traversed_nodes")) {
		b_engine.add_pass("Debug BVH Traversed Nodes", 1, "X", b_srlay.name().c_str());
		Pass::add(PASS_BVH_TRAVERSED_NODES, passes);
	}
	if(get_boolean(crp, "pass_debug_bvh_traversed_instances")) {
		b_engine.add_pass("Debug BVH Traversed Instances", 1, "X", b_srlay.name().c_str());
		Pass::add(PASS_BVH_TRAVERSED_INSTANCES, passes);
	}
	if(get_boolean(crp, "pass_debug_bvh_intersections")) {
		b_engine.add_pass("Debug BVH Intersections", 1, "X", b_srlay.name().c_str());
		Pass::add(PASS_BVH_INTERSECTIONS, passes);
	}
	if(get_boolean(crp, "pass_debug_ray_bounces")) {
		b_engine.add_pass("Debug Ray Bounces", 1, "X", b_srlay.name().c_str());
		Pass::add(PASS_RAY_BOUNCES, passes);
	}
>>>>>>> 2fb56e71
#endif
		/* make Crypto passes appear before user defined AOVs
		 * that way, their indices are known */
		
		int crypto_depth = std::min(16, get_int(crp, "pass_crypto_depth")) / 2;
		scene->film->use_cryptomatte = crypto_depth;
		
		if(get_boolean(crp, "use_pass_crypto_object")) {
			for(int i = 0; i < crypto_depth; ++i) {
				string passname = string_printf("uCryptoObject%02d", i);
				AOV aov = {ustring(passname), 9999, AOV_CRYPTOMATTE};
				passes.add(aov);
				passname = "AOV " + passname;
				b_engine.add_pass(passname.c_str(), 4, "RGBA", b_srlay.name().c_str());
			}
			scene->film->use_cryptomatte |= CRYPT_OBJECT;
		}
		
		if(get_boolean(crp, "use_pass_crypto_material")) {
			for(int i = 0; i < crypto_depth; ++i) {
				string passname = string_printf("uCryptoMaterial%02d", i);
				AOV aov = {ustring(passname), 9999, AOV_CRYPTOMATTE};
				passes.add(aov);
				passname = "AOV " + passname;
				b_engine.add_pass(passname.c_str(), 4, "RGBA", b_srlay.name().c_str());
			}
			scene->film->use_cryptomatte |= CRYPT_MATERIAL;
		}
		
		RNA_BEGIN(&crp, b_aov, "aovs") {
			bool is_color = RNA_enum_get(&b_aov, "type");
			string name = get_string(b_aov, "name");
			AOV aov = {ustring(name), 9999, is_color ? AOV_RGB : AOV_FLOAT};
			passes.add(aov);
			string passname = string_printf("AOV %s", name.c_str());
			b_engine.add_pass(passname.c_str(), is_color ? 3 : 1, is_color ? "RGB" : "X", b_srlay.name().c_str());
		} RNA_END

		scene->film->pass_alpha_threshold = b_srlay.pass_alpha_threshold();
		scene->film->tag_passes_update(scene, passes);
		scene->film->tag_update(scene);
	}
}

/* Scene Parameters */

SceneParams BlenderSync::get_scene_params(BL::Scene& b_scene,
                                          bool background,
                                          bool is_cpu)
{
	BL::RenderSettings r = b_scene.render();
	SceneParams params;
	PointerRNA cscene = RNA_pointer_get(&b_scene.ptr, "cycles");
	const bool shadingsystem = RNA_boolean_get(&cscene, "shading_system");

	if(shadingsystem == 0)
		params.shadingsystem = SHADINGSYSTEM_SVM;
	else if(shadingsystem == 1)
		params.shadingsystem = SHADINGSYSTEM_OSL;
	
	if(background)
		params.bvh_type = SceneParams::BVH_STATIC;
	else
		params.bvh_type = (SceneParams::BVHType)get_enum(
		        cscene,
		        "debug_bvh_type",
		        SceneParams::BVH_NUM_TYPES,
		        SceneParams::BVH_STATIC);

	params.use_bvh_spatial_split = RNA_boolean_get(&cscene, "debug_use_spatial_splits");
	params.use_bvh_unaligned_nodes = RNA_boolean_get(&cscene, "debug_use_hair_bvh");
	params.num_bvh_time_steps = RNA_int_get(&cscene, "debug_bvh_time_steps");

	if(background && params.shadingsystem != SHADINGSYSTEM_OSL)
		params.persistent_data = r.use_persistent_data();
	else
		params.persistent_data = false;

	int texture_limit;
	if(background) {
		texture_limit = RNA_enum_get(&cscene, "texture_limit_render");
	}
	else {
		texture_limit = RNA_enum_get(&cscene, "texture_limit");
	}
	if(texture_limit > 0 && b_scene.render().use_simplify()) {
		params.texture_limit = 1 << (texture_limit + 6);
	}
	else {
		params.texture_limit = 0;
	}

#if !(defined(__GNUC__) && (defined(i386) || defined(_M_IX86)))
	if(is_cpu) {
		params.use_qbvh = DebugFlags().cpu.qbvh && system_cpu_support_sse2();
	}
	else
#endif
	{
		params.use_qbvh = false;
	}

	return params;
}

/* Session Parameters */

bool BlenderSync::get_session_pause(BL::Scene& b_scene, bool background)
{
	PointerRNA cscene = RNA_pointer_get(&b_scene.ptr, "cycles");
	return (background)? false: get_boolean(cscene, "preview_pause");
}

SessionParams BlenderSync::get_session_params(BL::RenderEngine& b_engine,
                                              BL::UserPreferences& b_userpref,
                                              BL::Scene& b_scene,
                                              bool background)
{
	SessionParams params;
	PointerRNA cscene = RNA_pointer_get(&b_scene.ptr, "cycles");

	/* feature set */
	params.experimental = (get_enum(cscene, "feature_set") != 0);

	/* device type */
	vector<DeviceInfo>& devices = Device::available_devices();
	
	/* device default CPU */
	foreach(DeviceInfo& device, devices) {
		if(device.type == DEVICE_CPU) {
			params.device = device;
			break;
		}
	}

	if(get_enum(cscene, "device") == 2) {
		/* find network device */
		foreach(DeviceInfo& info, devices)
			if(info.type == DEVICE_NETWORK)
				params.device = info;
	}
	else if(get_enum(cscene, "device") == 1) {
		PointerRNA b_preferences;

		BL::UserPreferences::addons_iterator b_addon_iter;
		for(b_userpref.addons.begin(b_addon_iter); b_addon_iter != b_userpref.addons.end(); ++b_addon_iter) {
			if(b_addon_iter->module() == "cycles") {
				b_preferences = b_addon_iter->preferences().ptr;
				break;
			}
		}

		int compute_device = get_enum(b_preferences, "compute_device_type");

		if(compute_device != 0) {
			vector<DeviceInfo> used_devices;
			RNA_BEGIN(&b_preferences, device, "devices") {
				if(get_enum(device, "type") == compute_device && get_boolean(device, "use")) {
					string id = get_string(device, "id");
					foreach(DeviceInfo& info, devices) {
						if(info.id == id) {
							used_devices.push_back(info);
							break;
						}
					}
				}
			} RNA_END

			if(used_devices.size() == 1) {
				params.device = used_devices[0];
			}
			else if(used_devices.size() > 1) {
				params.device = Device::get_multi_device(used_devices);
			}
			/* Else keep using the CPU device that was set before. */
		}
	}

	/* Background */
	params.background = background;

	/* samples */
	int samples = get_int(cscene, "samples");
	int aa_samples = get_int(cscene, "aa_samples");
	int preview_samples = get_int(cscene, "preview_samples");
	int preview_aa_samples = get_int(cscene, "preview_aa_samples");
	
	if(get_boolean(cscene, "use_square_samples")) {
		aa_samples = aa_samples * aa_samples;
		preview_aa_samples = preview_aa_samples * preview_aa_samples;

		samples = samples * samples;
		preview_samples = preview_samples * preview_samples;
	}

	if(get_enum(cscene, "progressive") == 0) {
		if(background) {
			params.samples = aa_samples;
		}
		else {
			params.samples = preview_aa_samples;
			if(params.samples == 0)
				params.samples = INT_MAX;
		}
	}
	else {
		if(background) {
			params.samples = samples;
		}
		else {
			params.samples = preview_samples;
			if(params.samples == 0)
				params.samples = INT_MAX;
		}
	}

	/* tiles */
	if(params.device.type != DEVICE_CPU && !background) {
		/* currently GPU could be much slower than CPU when using tiles,
		 * still need to be investigated, but meanwhile make it possible
		 * to work in viewport smoothly
		 */
		int debug_tile_size = get_int(cscene, "debug_tile_size");

		params.tile_size = make_int2(debug_tile_size, debug_tile_size);
	}
	else {
		int tile_x = b_engine.tile_x();
		int tile_y = b_engine.tile_y();

		params.tile_size = make_int2(tile_x, tile_y);
	}

	if((BlenderSession::headless == false) && background) {
		params.tile_order = (TileOrder)get_enum(cscene, "tile_order");
	}
	else {
		params.tile_order = TILE_BOTTOM_TO_TOP;
	}

	params.start_resolution = get_int(cscene, "preview_start_resolution");

	/* other parameters */
	if(b_scene.render().threads_mode() == BL::RenderSettings::threads_mode_FIXED)
		params.threads = b_scene.render().threads();
	else
		params.threads = 0;

	params.cancel_timeout = (double)get_float(cscene, "debug_cancel_timeout");
	params.reset_timeout = (double)get_float(cscene, "debug_reset_timeout");
	params.text_timeout = (double)get_float(cscene, "debug_text_timeout");

	params.progressive_refine = get_boolean(cscene, "use_progressive_refine");

	if(background) {
		if(params.progressive_refine)
			params.progressive = true;
		else
			params.progressive = false;

		params.start_resolution = INT_MAX;
	}
	else
		params.progressive = true;

	/* shading system - scene level needs full refresh */
	const bool shadingsystem = RNA_boolean_get(&cscene, "shading_system");

	if(shadingsystem == 0)
		params.shadingsystem = SHADINGSYSTEM_SVM;
	else if(shadingsystem == 1)
		params.shadingsystem = SHADINGSYSTEM_OSL;
	
	/* color managagement */
#ifdef GLEW_MX
	/* When using GLEW MX we need to check whether we've got an OpenGL
	 * context for current window. This is because command line rendering
	 * doesn't have OpenGL context actually.
	 */
	if(glewGetContext() != NULL)
#endif
	{
		params.display_buffer_linear = GLEW_ARB_half_float_pixel &&
		                               b_engine.support_display_space_shader(b_scene);
	}

	if(b_engine.is_preview()) {
		/* For preview rendering we're using same timeout as
		 * blender's job update.
		 */
		params.progressive_update_timeout = 0.1;
	}

	return params;
}

CCL_NAMESPACE_END
<|MERGE_RESOLUTION|>--- conflicted
+++ resolved
@@ -528,11 +528,6 @@
 	return PASS_NONE;
 }
 
-<<<<<<< HEAD
-void BlenderSync::sync_film(BL::RenderLayer& b_rlay,
-	                        BL::SceneRenderLayer& b_srlay,
-	                        bool advanced_shading)
-=======
 int BlenderSync::get_denoising_pass(BL::RenderPass& b_pass)
 {
 	string name = b_pass.name();
@@ -557,11 +552,13 @@
 	return -1;
 }
 
-array<Pass> BlenderSync::sync_render_passes(BL::RenderLayer& b_rlay,
-                                            BL::SceneRenderLayer& b_srlay)
->>>>>>> 2fb56e71
+void BlenderSync::sync_film(BL::RenderLayer& b_rlay,
+	                        BL::SceneRenderLayer& b_srlay,
+	                        bool advanced_shading)
 {
 	PassSettings passes;
+	
+	PointerRNA crl = RNA_pointer_get(&b_srlay.ptr, "cycles");
 
 	if(advanced_shading) {
 		/* loop over passes */
@@ -577,65 +574,13 @@
 				passes.add(pass_type);
 		}
 
-<<<<<<< HEAD
-		PointerRNA crp = RNA_pointer_get(&b_srlay.ptr, "cycles");
-#ifdef __KERNEL_DEBUG__
-		if(get_boolean(crp, "pass_debug_bvh_traversed_nodes")) {
-			b_engine.add_pass("Debug BVH Traversed Nodes", 1, "X", b_srlay.name().c_str());
-			Pass::add(PASS_BVH_TRAVERSED_NODES, passes);
-		}
-		if(get_boolean(crp, "pass_debug_bvh_traversed_instances")) {
-			b_engine.add_pass("Debug BVH Traversed Instances", 1, "X", b_srlay.name().c_str());
-			Pass::add(PASS_BVH_TRAVERSED_INSTANCES, passes);
-		}
-		if(get_boolean(crp, "pass_debug_bvh_intersections")) {
-			b_engine.add_pass("Debug BVH Intersections", 1, "X", b_srlay.name().c_str());
-			Pass::add(PASS_BVH_INTERSECTIONS, passes);
-		}
-		if(get_boolean(crp, "pass_debug_ray_bounces")) {
-			b_engine.add_pass("Debug Ray Bounces", 1, "X", b_srlay.name().c_str());
-			Pass::add(PASS_RAY_BOUNCES, passes);
-		}
-=======
-	PointerRNA crp = RNA_pointer_get(&b_srlay.ptr, "cycles");
-	if(get_boolean(crp, "denoising_store_passes")) {
-		b_engine.add_pass("Denoising Normal",          3, "XYZ", b_srlay.name().c_str());
-		b_engine.add_pass("Denoising Normal Variance", 3, "XYZ", b_srlay.name().c_str());
-		b_engine.add_pass("Denoising Albedo",          3, "RGB", b_srlay.name().c_str());
-		b_engine.add_pass("Denoising Albedo Variance", 3, "RGB", b_srlay.name().c_str());
-		b_engine.add_pass("Denoising Depth",           1, "Z",   b_srlay.name().c_str());
-		b_engine.add_pass("Denoising Depth Variance",  1, "Z",   b_srlay.name().c_str());
-		b_engine.add_pass("Denoising Shadow A",        3, "XYV", b_srlay.name().c_str());
-		b_engine.add_pass("Denoising Shadow B",        3, "XYV", b_srlay.name().c_str());
-		b_engine.add_pass("Denoising Image",           3, "RGB", b_srlay.name().c_str());
-		b_engine.add_pass("Denoising Image Variance",  3, "RGB", b_srlay.name().c_str());
-	}
-#ifdef __KERNEL_DEBUG__
-	if(get_boolean(crp, "pass_debug_bvh_traversed_nodes")) {
-		b_engine.add_pass("Debug BVH Traversed Nodes", 1, "X", b_srlay.name().c_str());
-		Pass::add(PASS_BVH_TRAVERSED_NODES, passes);
-	}
-	if(get_boolean(crp, "pass_debug_bvh_traversed_instances")) {
-		b_engine.add_pass("Debug BVH Traversed Instances", 1, "X", b_srlay.name().c_str());
-		Pass::add(PASS_BVH_TRAVERSED_INSTANCES, passes);
-	}
-	if(get_boolean(crp, "pass_debug_bvh_intersections")) {
-		b_engine.add_pass("Debug BVH Intersections", 1, "X", b_srlay.name().c_str());
-		Pass::add(PASS_BVH_INTERSECTIONS, passes);
-	}
-	if(get_boolean(crp, "pass_debug_ray_bounces")) {
-		b_engine.add_pass("Debug Ray Bounces", 1, "X", b_srlay.name().c_str());
-		Pass::add(PASS_RAY_BOUNCES, passes);
-	}
->>>>>>> 2fb56e71
-#endif
 		/* make Crypto passes appear before user defined AOVs
 		 * that way, their indices are known */
 		
-		int crypto_depth = std::min(16, get_int(crp, "pass_crypto_depth")) / 2;
+		int crypto_depth = std::min(16, get_int(crl, "pass_crypto_depth")) / 2;
 		scene->film->use_cryptomatte = crypto_depth;
-		
-		if(get_boolean(crp, "use_pass_crypto_object")) {
+	
+		if(get_boolean(crl, "use_pass_crypto_object")) {
 			for(int i = 0; i < crypto_depth; ++i) {
 				string passname = string_printf("uCryptoObject%02d", i);
 				AOV aov = {ustring(passname), 9999, AOV_CRYPTOMATTE};
@@ -646,7 +591,7 @@
 			scene->film->use_cryptomatte |= CRYPT_OBJECT;
 		}
 		
-		if(get_boolean(crp, "use_pass_crypto_material")) {
+		if(get_boolean(crl, "use_pass_crypto_material")) {
 			for(int i = 0; i < crypto_depth; ++i) {
 				string passname = string_printf("uCryptoMaterial%02d", i);
 				AOV aov = {ustring(passname), 9999, AOV_CRYPTOMATTE};
@@ -657,7 +602,7 @@
 			scene->film->use_cryptomatte |= CRYPT_MATERIAL;
 		}
 		
-		RNA_BEGIN(&crp, b_aov, "aovs") {
+		RNA_BEGIN(&crl, b_aov, "aovs") {
 			bool is_color = RNA_enum_get(&b_aov, "type");
 			string name = get_string(b_aov, "name");
 			AOV aov = {ustring(name), 9999, is_color ? AOV_RGB : AOV_FLOAT};
@@ -666,10 +611,56 @@
 			b_engine.add_pass(passname.c_str(), is_color ? 3 : 1, is_color ? "RGB" : "X", b_srlay.name().c_str());
 		} RNA_END
 
-		scene->film->pass_alpha_threshold = b_srlay.pass_alpha_threshold();
-		scene->film->tag_passes_update(scene, passes);
-		scene->film->tag_update(scene);
-	}
+		if(get_boolean(crl, "denoising_store_passes")) {
+			b_engine.add_pass("Denoising Normal",          3, "XYZ", b_srlay.name().c_str());
+			b_engine.add_pass("Denoising Normal Variance", 3, "XYZ", b_srlay.name().c_str());
+			b_engine.add_pass("Denoising Albedo",          3, "RGB", b_srlay.name().c_str());
+			b_engine.add_pass("Denoising Albedo Variance", 3, "RGB", b_srlay.name().c_str());
+			b_engine.add_pass("Denoising Depth",           1, "Z",   b_srlay.name().c_str());
+			b_engine.add_pass("Denoising Depth Variance",  1, "Z",   b_srlay.name().c_str());
+			b_engine.add_pass("Denoising Shadow A",        3, "XYV", b_srlay.name().c_str());
+			b_engine.add_pass("Denoising Shadow B",        3, "XYV", b_srlay.name().c_str());
+			b_engine.add_pass("Denoising Image",           3, "RGB", b_srlay.name().c_str());
+			b_engine.add_pass("Denoising Image Variance",  3, "RGB", b_srlay.name().c_str());
+		}
+#ifdef __KERNEL_DEBUG__
+		if(get_boolean(crp, "pass_debug_bvh_traversed_nodes")) {
+			b_engine.add_pass("Debug BVH Traversed Nodes", 1, "X", b_srlay.name().c_str());
+			Pass::add(PASS_BVH_TRAVERSED_NODES, passes);
+		}
+		if(get_boolean(crp, "pass_debug_bvh_traversed_instances")) {
+			b_engine.add_pass("Debug BVH Traversed Instances", 1, "X", b_srlay.name().c_str());
+			Pass::add(PASS_BVH_TRAVERSED_INSTANCES, passes);
+		}
+		if(get_boolean(crp, "pass_debug_bvh_intersections")) {
+			b_engine.add_pass("Debug BVH Intersections", 1, "X", b_srlay.name().c_str());
+			Pass::add(PASS_BVH_INTERSECTIONS, passes);
+		}
+		if(get_boolean(crp, "pass_debug_ray_bounces")) {
+			b_engine.add_pass("Debug Ray Bounces", 1, "X", b_srlay.name().c_str());
+			Pass::add(PASS_RAY_BOUNCES, passes);
+		}
+#endif
+	}
+
+	scene->film->denoising_flags = 0;
+	if(!get_boolean(crl, "denoising_diffuse_direct"))        scene->film->denoising_flags |= DENOISING_CLEAN_DIFFUSE_DIR;
+	if(!get_boolean(crl, "denoising_diffuse_indirect"))      scene->film->denoising_flags |= DENOISING_CLEAN_DIFFUSE_IND;
+	if(!get_boolean(crl, "denoising_glossy_direct"))         scene->film->denoising_flags |= DENOISING_CLEAN_GLOSSY_DIR;
+	if(!get_boolean(crl, "denoising_glossy_indirect"))       scene->film->denoising_flags |= DENOISING_CLEAN_GLOSSY_IND;
+	if(!get_boolean(crl, "denoising_transmission_direct"))   scene->film->denoising_flags |= DENOISING_CLEAN_TRANSMISSION_DIR;
+	if(!get_boolean(crl, "denoising_transmission_indirect")) scene->film->denoising_flags |= DENOISING_CLEAN_TRANSMISSION_IND;
+	if(!get_boolean(crl, "denoising_subsurface_direct"))     scene->film->denoising_flags |= DENOISING_CLEAN_SUBSURFACE_DIR;
+	if(!get_boolean(crl, "denoising_subsurface_indirect"))   scene->film->denoising_flags |= DENOISING_CLEAN_SUBSURFACE_IND;
+
+	PointerRNA cscene = RNA_pointer_get(&b_scene.ptr, "cycles"); 
+	bool use_denoising = !get_boolean(cscene, "use_progressive_refine") && get_boolean(crl, "use_denoising"); 
+	passes.denoising_data_pass = use_denoising; 
+	passes.denoising_clean_pass = use_denoising && (scene->film->denoising_flags & DENOISING_CLEAN_ALL_PASSES); 
+
+	scene->film->pass_alpha_threshold = b_srlay.pass_alpha_threshold();
+	scene->film->tag_passes_update(scene, passes);
+	scene->film->tag_update(scene);
 }
 
 /* Scene Parameters */
