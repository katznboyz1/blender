--- conflicted
+++ resolved
@@ -348,10 +348,7 @@
   integrator->ignore_polygon_smoothing = get_boolean(cscene, "ignore_polygon_smoothing");
   integrator->ignore_depth_of_field = get_boolean(cscene, "ignore_depth_of_field");
   integrator->ignore_subsurface_scattering = get_boolean(cscene, "ignore_subsurface_scattering");
-<<<<<<< HEAD
-=======
   integrator->diffuse_shaders = get_boolean(cscene, "diffuse_shaders");
->>>>>>> 9d6b5e23
 
   if (integrator->modified(previntegrator)) {
     integrator->tag_update(scene);
@@ -377,12 +374,8 @@
         integrator->ignore_textures != previntegrator.ignore_textures ||
         integrator->ignore_subsurface_scattering != previntegrator.ignore_subsurface_scattering ||
         integrator->ignore_polygon_smoothing != previntegrator.ignore_polygon_smoothing ||
-<<<<<<< HEAD
-        integrator->ignore_displacement != previntegrator.ignore_displacement) {
-=======
         integrator->ignore_displacement != previntegrator.ignore_displacement ||
         integrator->diffuse_shaders != previntegrator.diffuse_shaders) {
->>>>>>> 9d6b5e23
       shader_recalc = true;
     }
     if (integrator->ignore_lights != previntegrator.ignore_lights ||
