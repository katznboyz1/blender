--- conflicted
+++ resolved
@@ -530,24 +530,20 @@
   }
 }
 
-<<<<<<< HEAD
 void Hair::pack_primitives(Device * /*device*/,
                            DeviceScene *dscene,
                            int object,
                            uint visibility,
-                           bool pack_all,
+                           PackFlags pack_flags,
                            device_vector<ushort4> * /*verts_deltas*/,
                            int /*max_delta_compression_frames*/)
-=======
-void Hair::pack_primitives(PackedBVH *pack, int object, uint visibility, PackFlags pack_flags)
->>>>>>> 8057b985
 {
   if (curve_first_key.empty())
     return;
 
   /* Separate loop as other arrays are not initialized if their packing is not required. */
   if ((pack_flags & PACK_VISIBILITY) != 0) {
-    unsigned int *prim_visibility = &pack->prim_visibility[optix_prim_offset];
+    unsigned int *prim_visibility = &dscene->prim_visibility[optix_prim_offset];
 
     size_t index = 0;
     for (size_t j = 0; j < num_curves(); ++j) {
@@ -558,36 +554,12 @@
     }
   }
 
-<<<<<<< HEAD
-  unsigned int *prim_tri_index = &dscene->prim_tri_index[optix_prim_offset];
-  int *prim_type = &dscene->prim_type[optix_prim_offset];
-  unsigned int *prim_visibility = &dscene->prim_visibility[optix_prim_offset];
-  int *prim_index = &dscene->prim_index[optix_prim_offset];
-  int *prim_object = &dscene->prim_object[optix_prim_offset];
-  // 'dscene->prim_time' is unused by Embree and OptiX
-
-  uint type = has_motion_blur() ?
-                  ((curve_shape == CURVE_RIBBON) ? PRIMITIVE_MOTION_CURVE_RIBBON :
-                                                   PRIMITIVE_MOTION_CURVE_THICK) :
-                  ((curve_shape == CURVE_RIBBON) ? PRIMITIVE_CURVE_RIBBON : PRIMITIVE_CURVE_THICK);
-
-  size_t index = 0;
-  for (size_t j = 0; j < num_curves(); ++j) {
-    Curve curve = get_curve(j);
-    for (size_t k = 0; k < curve.num_segments(); ++k, ++index) {
-      prim_tri_index[index] = -1;
-      prim_type[index] = PRIMITIVE_PACK_SEGMENT(type, k);
-      prim_visibility[index] = visibility;
-      // Each curve segment points back to its curve index
-      prim_index[index] = j + prim_offset;
-      prim_object[index] = object;
-=======
   if ((pack_flags & PACK_GEOMETRY) != 0) {
-    unsigned int *prim_tri_index = &pack->prim_tri_index[optix_prim_offset];
-    int *prim_type = &pack->prim_type[optix_prim_offset];
-    int *prim_index = &pack->prim_index[optix_prim_offset];
-    int *prim_object = &pack->prim_object[optix_prim_offset];
-    // 'pack->prim_time' is unused by Embree and OptiX
+    unsigned int *prim_tri_index = &dscene->prim_tri_index[optix_prim_offset];
+    int *prim_type = &dscene->prim_type[optix_prim_offset];
+    int *prim_index = &dscene->prim_index[optix_prim_offset];
+    int *prim_object = &dscene->prim_object[optix_prim_offset];
+    // 'dscene->prim_time' is unused by Embree and OptiX
 
     uint type = has_motion_blur() ?
                     ((curve_shape == CURVE_RIBBON) ? PRIMITIVE_MOTION_CURVE_RIBBON :
@@ -605,7 +577,6 @@
         prim_index[index] = j + prim_offset;
         prim_object[index] = object;
       }
->>>>>>> 8057b985
     }
   }
 }
