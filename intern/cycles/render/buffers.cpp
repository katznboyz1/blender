--- conflicted
+++ resolved
@@ -200,13 +200,12 @@
 
 	int pass_offset = 0;
 
-<<<<<<< HEAD
 	Pass *pass = params.passes.get_pass(type, pass_offset);
 	if (!pass) {
 		return false;
 	}
 	
-	float *in = (float*)buffer.data_pointer + pass_offset;
+	float *in = (float*)buffer.data() + pass_offset;
 	int pass_stride = params.passes.get_size();
 	
 	float scale = (pass->filter)? 1.0f/(float)sample: 1.0f;
@@ -214,48 +213,21 @@
 	
 	int size = params.width*params.height;
 	
-	if(components == 1) {
+	if(components == 1 && type == PASS_RENDER_TIME) {
+		/* Render time is not stored by kernel, but measured per tile. */
+		float val = (float)(1000.0 * render_time / (params.width * params.height * sample));
+		for(int i = 0; i < size; i++, pixels++) {
+			pixels[0] = val;
+		}
+	}
+	else if(components == 1) {
 		assert(pass->components == components);
 		
-		/* scalar */
+		/* Scalar */
 		if(type == PASS_DEPTH) {
 			for(int i = 0; i < size; i++, in += pass_stride, pixels++) {
 				float f = *in;
 				pixels[0] = (f == 0.0f)? 1e10f: f*scale_exposure;
-=======
-	for(size_t j = 0; j < params.passes.size(); j++) {
-		Pass& pass = params.passes[j];
-
-		if(pass.type != type) {
-			pass_offset += pass.components;
-			continue;
-		}
-
-		float *in = buffer.data() + pass_offset;
-		int pass_stride = params.get_passes_size();
-
-		float scale = (pass.filter)? 1.0f/(float)sample: 1.0f;
-		float scale_exposure = (pass.exposure)? scale*exposure: scale;
-
-		int size = params.width*params.height;
-
-		if(components == 1 && type == PASS_RENDER_TIME) {
-			/* Render time is not stored by kernel, but measured per tile. */
-			float val = (float) (1000.0 * render_time/(params.width * params.height * sample));
-			for(int i = 0; i < size; i++, pixels++) {
-				pixels[0] = val;
-			}
-		}
-		else if(components == 1) {
-			assert(pass.components == components);
-
-			/* Scalar */
-			if(type == PASS_DEPTH) {
-				for(int i = 0; i < size; i++, in += pass_stride, pixels++) {
-					float f = *in;
-					pixels[0] = (f == 0.0f)? 1e10f: f*scale_exposure;
-				}
->>>>>>> 6793aeba
 			}
 		}
 		else if(type == PASS_MIST) {
@@ -296,13 +268,12 @@
 				pixels[1] = f.y*invw;
 				pixels[2] = f.z*invw;
 			}
-<<<<<<< HEAD
 		}
 		else if(pass->divide_type != PASS_NONE) {
 			/* RGB lighting passes that need to divide out color */
 			params.passes.get_pass(pass->divide_type, pass_offset);
 			
-			float *in_divide = (float*)buffer.data_pointer + pass_offset;
+			float *in_divide = (float*)buffer.data() + pass_offset;
 			
 			for(int i = 0; i < size; i++, in += pass_stride, in_divide += pass_stride, pixels += 3) {
 				float3 f = make_float3(in[0], in[1], in[2]);
@@ -313,30 +284,6 @@
 				pixels[0] = f.x;
 				pixels[1] = f.y;
 				pixels[2] = f.z;
-=======
-			else if(pass.divide_type != PASS_NONE) {
-				/* RGB lighting passes that need to divide out color */
-				pass_offset = 0;
-				for(size_t k = 0; k < params.passes.size(); k++) {
-					Pass& color_pass = params.passes[k];
-					if(color_pass.type == pass.divide_type)
-						break;
-					pass_offset += color_pass.components;
-				}
-
-				float *in_divide = buffer.data() + pass_offset;
-
-				for(int i = 0; i < size; i++, in += pass_stride, in_divide += pass_stride, pixels += 3) {
-					float3 f = make_float3(in[0], in[1], in[2]);
-					float3 f_divide = make_float3(in_divide[0], in_divide[1], in_divide[2]);
-
-					f = safe_divide_even_color(f*exposure, f_divide);
-
-					pixels[0] = f.x;
-					pixels[1] = f.y;
-					pixels[2] = f.z;
-				}
->>>>>>> 6793aeba
 			}
 		}
 		else {
@@ -364,14 +311,13 @@
 				pixels[2] = f.z*invw;
 				pixels[3] = 1.0f;
 			}
-			}
-			else if(type == PASS_MOTION) {
-<<<<<<< HEAD
+		}
+		else if(type == PASS_MOTION) {
 			/* need to normalize by number of samples accumulated for motion */
 			
 			params.passes.get_pass(PASS_MOTION_WEIGHT, pass_offset);
 			
-			float *in_weight = (float*)buffer.data_pointer + pass_offset;
+			float *in_weight = (float*)buffer.data() + pass_offset;
 
 			for(int i = 0; i < size; i++, in += pass_stride, in_weight += pass_stride, pixels += 4) {
 				float4 f = make_float4(in[0], in[1], in[2], in[3]);
@@ -382,29 +328,6 @@
 				pixels[1] = f.y*invw;
 				pixels[2] = f.z*invw;
 				pixels[3] = f.w*invw;
-=======
-				/* need to normalize by number of samples accumulated for motion */
-				pass_offset = 0;
-				for(size_t k = 0; k < params.passes.size(); k++) {
-					Pass& color_pass = params.passes[k];
-					if(color_pass.type == PASS_MOTION_WEIGHT)
-						break;
-					pass_offset += color_pass.components;
-				}
-
-				float *in_weight = buffer.data() + pass_offset;
-
-				for(int i = 0; i < size; i++, in += pass_stride, in_weight += pass_stride, pixels += 4) {
-					float4 f = make_float4(in[0], in[1], in[2], in[3]);
-					float w = in_weight[0];
-					float invw = (w > 0.0f)? 1.0f/w: 0.0f;
-
-					pixels[0] = f.x*invw;
-					pixels[1] = f.y*invw;
-					pixels[2] = f.z*invw;
-					pixels[3] = f.w*invw;
-				}
->>>>>>> 6793aeba
 			}
 		}
 		else {
@@ -481,39 +404,6 @@
 	return (draw_width != 0 && draw_height != 0);
 }
 
-<<<<<<< HEAD
-void DisplayBuffer::write(const string& filename)
-{
-	int w = draw_width;
-	int h = draw_height;
-
-	if(w == 0 || h == 0)
-		return;
-	
-	if(half_float)
-		return;
-
-	/* read buffer from device */
-	uchar4 *pixels = rgba_byte.copy_from_device(0, w, h);
-
-	/* write image */
-	ImageOutput *out = ImageOutput::create(filename);
-	ImageSpec spec(w, h, 4, TypeDesc::UINT8);
-
-	out->open(filename, spec);
-
-	/* conversion for different top/bottom convention */
-	out->write_image(TypeDesc::UINT8,
-		(uchar*)(pixels + (h-1)*w),
-		AutoStride,
-		-w*sizeof(uchar4),
-		AutoStride);
-
-	out->close();
-
-	delete out;
-}
-
 bool RenderBuffers::get_aov_rect(ustring name, float exposure, int sample, int components, float *pixels)
 {
 	int aov_offset = 0;
@@ -524,7 +414,7 @@
 		return false;
 	}
 
-	float *in = (float*)buffer.data_pointer + aov_offset;
+	float *in = (float*)buffer.data() + aov_offset;
 	int pass_stride = params.passes.get_size();
 
 	float scale = (aov->type == AOV_RGB) ? exposure / sample : 1.0f / (float)sample; /* TODO has_exposure */
@@ -569,6 +459,4 @@
 	return true;
 }
 
-=======
->>>>>>> 6793aeba
 CCL_NAMESPACE_END