--- conflicted
+++ resolved
@@ -189,11 +189,8 @@
     GEOMETRY_ADDED = MESH_ADDED | HAIR_ADDED,
     GEOMETRY_REMOVED = MESH_REMOVED | HAIR_REMOVED,
 
-<<<<<<< HEAD
-=======
     TRANSFORM_MODIFIED = (1 << 10),
 
->>>>>>> 9e007b46
     /* tag everything in the manager for an update */
     UPDATE_ALL = ~0u,
 
