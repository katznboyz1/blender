--- conflicted
+++ resolved
@@ -31,15 +31,12 @@
 
 #include "util/util_foreach.h"
 
-<<<<<<< HEAD
 #include "kernel/kernel_oiio_globals.h"
 #include <OpenImageIO/texture.h>
-=======
 #ifdef WITH_OCIO
 #  include <OpenColorIO/OpenColorIO.h>
 namespace OCIO = OCIO_NAMESPACE;
 #endif
->>>>>>> b09a8203
 
 CCL_NAMESPACE_BEGIN
 
@@ -482,8 +479,10 @@
                                          Scene *scene,
                                          Progress& /*progress*/)
 {
-<<<<<<< HEAD
-	dscene->shader_flag.free();
+	dscene->shaders.free();
+	if(scene->shaders.size() == 0)
+		return;
+	
 	if(device->info.type == DEVICE_CPU && (scene->params.shadingsystem == SHADINGSYSTEM_OSL || scene->params.texture_cache_size > 0)) {
 		/* set texture system */
 		scene->image_manager->set_oiio_texture_system((void*)ts);
@@ -498,13 +497,6 @@
 			oiio_globals->tex_sys = ts;
 		}
 	}
-	
-=======
-	dscene->shaders.free();
-
->>>>>>> b09a8203
-	if(scene->shaders.size() == 0)
-		return;
 
 	KernelShader *kshader = dscene->shaders.alloc(scene->shaders.size());
 	bool has_volumes = false;
@@ -720,7 +712,6 @@
 	beckmann_table.free_memory();
 }
 
-<<<<<<< HEAD
 void ShaderManager::texture_system_init()
 {
 	ts = TextureSystem::create(true);
@@ -735,11 +726,11 @@
 	ts->clear();
 	TextureSystem::destroy(ts);
 	ts = NULL;
-=======
+}
+
 float ShaderManager::linear_rgb_to_gray(float3 c)
 {
 	return dot(c, rgb_to_y);
->>>>>>> b09a8203
 }
 
 CCL_NAMESPACE_END
