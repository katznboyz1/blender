--- conflicted
+++ resolved
@@ -296,13 +296,8 @@
 Scene::MotionType Scene::need_motion()
 {
 	if(integrator->motion_blur)
-<<<<<<< HEAD
-		return (advanced_shading)? MOTION_BLUR: MOTION_NONE;
+		return MOTION_BLUR;
 	else if(film->passes.contains(PASS_MOTION))
-=======
-		return MOTION_BLUR;
-	else if(Pass::contains(film->passes, PASS_MOTION))
->>>>>>> 6793aeba
 		return MOTION_PASS;
 	else
 		return MOTION_NONE;
