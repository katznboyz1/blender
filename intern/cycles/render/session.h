--- conflicted
+++ resolved
@@ -42,96 +42,6 @@
 /* Session Parameters */
 
 class SessionParams {
-<<<<<<< HEAD
-public:
-	DeviceInfo device;
-	bool background;
-	bool progressive_refine;
-
-	bool progressive;
-	bool experimental;
-	int samples;
-	int2 tile_size;
-	TileOrder tile_order;
-	int start_resolution;
-	int pixel_size;
-	int threads;
-	bool adaptive_sampling;
-
-	bool use_profiling;
-
-	bool display_buffer_linear;
-
-	bool run_denoising;
-	bool write_denoising_passes;
-	bool full_denoising;
-	DenoiseParams denoising;
-
-	double cancel_timeout;
-	double reset_timeout;
-	double text_timeout;
-	double progressive_update_timeout;
-
-	ShadingSystem shadingsystem;
-
-	function<bool(const uchar *pixels,
-	              int width,
-	              int height,
-	              int channels)> write_render_cb;
-
-	SessionParams()
-	{
-		background = false;
-		progressive_refine = false;
-
-		progressive = false;
-		experimental = false;
-		samples = 1024;
-		tile_size = make_int2(64, 64);
-		start_resolution = INT_MAX;
-		pixel_size = 1;
-		threads = 0;
-		adaptive_sampling = false;
-
-		use_profiling = false;
-
-		run_denoising = false;
-		write_denoising_passes = false;
-		full_denoising = false;
-
-		display_buffer_linear = false;
-
-		cancel_timeout = 0.1;
-		reset_timeout = 0.1;
-		text_timeout = 1.0;
-		progressive_update_timeout = 1.0;
-
-		shadingsystem = SHADINGSYSTEM_SVM;
-		tile_order = TILE_CENTER;
-	}
-
-	bool modified(const SessionParams& params)
-	{ return !(device == params.device
-		&& background == params.background
-		&& progressive_refine == params.progressive_refine
-		/* && samples == params.samples */
-		&& progressive == params.progressive
-		&& experimental == params.experimental
-		&& tile_size == params.tile_size
-		&& start_resolution == params.start_resolution
-		&& pixel_size == params.pixel_size
-		&& threads == params.threads
-		&& adaptive_sampling == params.adaptive_sampling
-		&& use_profiling == params.use_profiling
-		&& display_buffer_linear == params.display_buffer_linear
-		&& cancel_timeout == params.cancel_timeout
-		&& reset_timeout == params.reset_timeout
-		&& text_timeout == params.text_timeout
-		&& progressive_update_timeout == params.progressive_update_timeout
-		&& tile_order == params.tile_order
-		&& shadingsystem == params.shadingsystem); }
-
-=======
  public:
   DeviceInfo device;
   bool background;
@@ -145,6 +55,7 @@
   int start_resolution;
   int pixel_size;
   int threads;
+  bool adaptive_sampling;
 
   bool use_profiling;
 
@@ -176,6 +87,7 @@
     start_resolution = INT_MAX;
     pixel_size = 1;
     threads = 0;
+    adaptive_sampling = false;
 
     use_profiling = false;
 
@@ -202,6 +114,7 @@
              && progressive == params.progressive && experimental == params.experimental &&
              tile_size == params.tile_size && start_resolution == params.start_resolution &&
              pixel_size == params.pixel_size && threads == params.threads &&
+             adaptive_sampling == params.adaptive_sampling &&
              use_profiling == params.use_profiling &&
              display_buffer_linear == params.display_buffer_linear &&
              cancel_timeout == params.cancel_timeout && reset_timeout == params.reset_timeout &&
@@ -209,7 +122,6 @@
              progressive_update_timeout == params.progressive_update_timeout &&
              tile_order == params.tile_order && shadingsystem == params.shadingsystem);
   }
->>>>>>> 3076d95b
 };
 
 /* Session
