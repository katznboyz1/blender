/*
 * Copyright 2011-2013 Blender Foundation
 *
 * Licensed under the Apache License, Version 2.0 (the "License");
 * you may not use this file except in compliance with the License.
 * You may obtain a copy of the License at
 *
 * http://www.apache.org/licenses/LICENSE-2.0
 *
 * Unless required by applicable law or agreed to in writing, software
 * distributed under the License is distributed on an "AS IS" BASIS,
 * WITHOUT WARRANTIES OR CONDITIONS OF ANY KIND, either express or implied.
 * See the License for the specific language governing permissions and
 * limitations under the License.
 */

#include "device/device.h"
#include "render/background.h"
#include "render/integrator.h"
#include "render/film.h"
#include "render/jitter.h"
#include "render/light.h"
#include "render/scene.h"
#include "render/shader.h"
#include "render/sobol.h"

#include "util/util_foreach.h"
#include "util/util_logging.h"
#include "util/util_hash.h"

CCL_NAMESPACE_BEGIN

NODE_DEFINE(Integrator)
{
  NodeType *type = NodeType::add("integrator", create);

  SOCKET_INT(min_bounce, "Min Bounce", 0);
  SOCKET_INT(max_bounce, "Max Bounce", 7);

  SOCKET_INT(max_diffuse_bounce, "Max Diffuse Bounce", 7);
  SOCKET_INT(max_glossy_bounce, "Max Glossy Bounce", 7);
  SOCKET_INT(max_transmission_bounce, "Max Transmission Bounce", 7);
  SOCKET_INT(max_volume_bounce, "Max Volume Bounce", 7);

  SOCKET_INT(transparent_min_bounce, "Transparent Min Bounce", 0);
  SOCKET_INT(transparent_max_bounce, "Transparent Max Bounce", 7);

  SOCKET_INT(ao_bounces, "AO Bounces", 0);

  SOCKET_INT(volume_max_steps, "Volume Max Steps", 1024);
  SOCKET_FLOAT(volume_step_size, "Volume Step Size", 0.1f);

  SOCKET_BOOLEAN(caustics_reflective, "Reflective Caustics", true);
  SOCKET_BOOLEAN(caustics_refractive, "Refractive Caustics", true);
  SOCKET_FLOAT(filter_glossy, "Filter Glossy", 0.0f);
  SOCKET_INT(seed, "Seed", 0);
  SOCKET_FLOAT(sample_clamp_direct, "Sample Clamp Direct", 0.0f);
  SOCKET_FLOAT(sample_clamp_indirect, "Sample Clamp Indirect", 0.0f);
  SOCKET_BOOLEAN(motion_blur, "Motion Blur", false);

  SOCKET_INT(aa_samples, "AA Samples", 0);
  SOCKET_INT(diffuse_samples, "Diffuse Samples", 1);
  SOCKET_INT(glossy_samples, "Glossy Samples", 1);
  SOCKET_INT(transmission_samples, "Transmission Samples", 1);
  SOCKET_INT(ao_samples, "AO Samples", 1);
  SOCKET_INT(mesh_light_samples, "Mesh Light Samples", 1);
  SOCKET_INT(subsurface_samples, "Subsurface Samples", 1);
  SOCKET_INT(volume_samples, "Volume Samples", 1);
  SOCKET_INT(start_sample, "Start Sample", 0);

  SOCKET_FLOAT(adaptive_threshold, "Adaptive Threshold", 0.0f);
  SOCKET_INT(adaptive_min_samples, "Adaptive Min Samples", 0);

  SOCKET_BOOLEAN(sample_all_lights_direct, "Sample All Lights Direct", true);
  SOCKET_BOOLEAN(sample_all_lights_indirect, "Sample All Lights Indirect", true);
  SOCKET_FLOAT(light_sampling_threshold, "Light Sampling Threshold", 0.05f);

  static NodeEnum method_enum;
  method_enum.insert("path", PATH);
  method_enum.insert("branched_path", BRANCHED_PATH);
  SOCKET_ENUM(method, "Method", method_enum, PATH);

  static NodeEnum sampling_pattern_enum;
  sampling_pattern_enum.insert("sobol", SAMPLING_PATTERN_SOBOL);
  sampling_pattern_enum.insert("cmj", SAMPLING_PATTERN_CMJ);
  sampling_pattern_enum.insert("pmj", SAMPLING_PATTERN_PMJ);
  SOCKET_ENUM(sampling_pattern, "Sampling Pattern", sampling_pattern_enum, SAMPLING_PATTERN_SOBOL);

  SOCKET_BOOLEAN(ignore_shaders, "Ignore Shaders", false);
<<<<<<< HEAD
=======
  SOCKET_BOOLEAN(diffuse_shaders, "Diffuse only Shading", false);
>>>>>>> 9d6b5e23
  SOCKET_BOOLEAN(ignore_volumes, "Ignore Volumes", false);
  SOCKET_BOOLEAN(ignore_lights, "Ignore Lights", false);
  SOCKET_BOOLEAN(ignore_shadows, "Ignore Shadows", false);
  SOCKET_BOOLEAN(ignore_displacement, "Ignore Displacement", false);
  SOCKET_BOOLEAN(ignore_bump, "Ignore Bump", false);
  SOCKET_BOOLEAN(ignore_polygon_smoothing, "Ignore Polygon Smoothing", false);
  SOCKET_BOOLEAN(ignore_depth_of_field, "Ignore Depth of Field", false);
  SOCKET_BOOLEAN(ignore_subsurface_scattering, "Ignore Subsurface Scattering", false);
  SOCKET_BOOLEAN(ignore_textures, "Ignore Textures", false);

  return type;
}

Integrator::Integrator() : Node(node_type)
{
  need_update = true;
}

Integrator::~Integrator()
{
}

void Integrator::device_update(Device *device, DeviceScene *dscene, Scene *scene)
{
  if (!need_update)
    return;

  device_free(device, dscene);

  KernelIntegrator *kintegrator = &dscene->data.integrator;

  /* integrator parameters */
  kintegrator->min_bounce = min_bounce + 1;
  kintegrator->max_bounce = max_bounce + 1;

  kintegrator->max_diffuse_bounce = max_diffuse_bounce + 1;
  kintegrator->max_glossy_bounce = max_glossy_bounce + 1;
  kintegrator->max_transmission_bounce = max_transmission_bounce + 1;
  kintegrator->max_volume_bounce = max_volume_bounce + 1;

  kintegrator->transparent_min_bounce = transparent_min_bounce + 1;
  kintegrator->transparent_max_bounce = transparent_max_bounce + 1;

  if (ao_bounces == 0) {
    kintegrator->ao_bounces = INT_MAX;
  }
  else {
    kintegrator->ao_bounces = ao_bounces - 1;
  }

  /* Transparent Shadows
   * We only need to enable transparent shadows, if we actually have
   * transparent shaders in the scene. Otherwise we can disable it
   * to improve performance a bit. */
  kintegrator->transparent_shadows = false;
  foreach (Shader *shader, scene->shaders) {
    /* keep this in sync with SD_HAS_TRANSPARENT_SHADOW in shader.cpp */
    if ((shader->has_surface_transparent && shader->use_transparent_shadow) ||
        shader->has_volume) {
      kintegrator->transparent_shadows = true;
      break;
    }
  }

  kintegrator->volume_max_steps = volume_max_steps;
  kintegrator->volume_step_size = volume_step_size;

  kintegrator->caustics_reflective = caustics_reflective;
  kintegrator->caustics_refractive = caustics_refractive;
  kintegrator->filter_glossy = (filter_glossy == 0.0f) ? FLT_MAX : 1.0f / filter_glossy;

  kintegrator->seed = hash_int(seed);

  kintegrator->use_ambient_occlusion = ((Pass::contains(scene->film->passes, PASS_AO)) ||
                                        dscene->data.background.ao_factor != 0.0f);

  kintegrator->sample_clamp_direct = (sample_clamp_direct == 0.0f) ? FLT_MAX :
                                                                     sample_clamp_direct * 3.0f;
  kintegrator->sample_clamp_indirect = (sample_clamp_indirect == 0.0f) ?
                                           FLT_MAX :
                                           sample_clamp_indirect * 3.0f;

  kintegrator->branched = (method == BRANCHED_PATH);
  kintegrator->volume_decoupled = device->info.has_volume_decoupled;
  kintegrator->diffuse_samples = diffuse_samples;
  kintegrator->glossy_samples = glossy_samples;
  kintegrator->transmission_samples = transmission_samples;
  kintegrator->ao_samples = ao_samples;
  kintegrator->mesh_light_samples = mesh_light_samples;
  kintegrator->subsurface_samples = subsurface_samples;
  kintegrator->volume_samples = volume_samples;
  kintegrator->start_sample = start_sample;

  if (method == BRANCHED_PATH) {
    kintegrator->sample_all_lights_direct = sample_all_lights_direct;
    kintegrator->sample_all_lights_indirect = sample_all_lights_indirect;
  }
  else {
    kintegrator->sample_all_lights_direct = false;
    kintegrator->sample_all_lights_indirect = false;
  }

  kintegrator->sampling_pattern = sampling_pattern;
  kintegrator->aa_samples = aa_samples;
  if (aa_samples > 0 && adaptive_min_samples == 0) {
    kintegrator->adaptive_min_samples = max(4, (int)sqrtf(aa_samples));
    VLOG(1) << "Cycles adaptive sampling: automatic min samples = "
            << kintegrator->adaptive_min_samples;
  }
  else {
    kintegrator->adaptive_min_samples = max(4, adaptive_min_samples);
  }
  if (aa_samples > 0 && adaptive_threshold == 0.0f) {
    kintegrator->adaptive_threshold = max(0.001f, 1.0f / (float)aa_samples);
    VLOG(1) << "Cycles adaptive sampling: automatic threshold = "
            << kintegrator->adaptive_threshold;
  }
  else {
    kintegrator->adaptive_threshold = adaptive_threshold;
  }

  if (light_sampling_threshold > 0.0f) {
    kintegrator->light_inv_rr_threshold = 1.0f / light_sampling_threshold;
  }
  else {
    kintegrator->light_inv_rr_threshold = 0.0f;
  }

  /* sobol directions table */
  int max_samples = 1;

  if (method == BRANCHED_PATH) {
    foreach (Light *light, scene->lights)
      max_samples = max(max_samples, light->samples);

    max_samples = max(max_samples,
                      max(diffuse_samples, max(glossy_samples, transmission_samples)));
    max_samples = max(max_samples, max(ao_samples, max(mesh_light_samples, subsurface_samples)));
    max_samples = max(max_samples, volume_samples);
  }

  uint total_bounces = max_bounce + transparent_max_bounce + 3 + VOLUME_BOUNDS_MAX +
                       max(BSSRDF_MAX_HITS, BSSRDF_MAX_BOUNCES);

  max_samples *= total_bounces;

  int dimensions = PRNG_BASE_NUM + max_samples * PRNG_BOUNCE_NUM;
  dimensions = min(dimensions, SOBOL_MAX_DIMENSIONS);

  if (sampling_pattern == SAMPLING_PATTERN_SOBOL) {
    uint *directions = dscene->sample_pattern_lut.alloc(SOBOL_BITS * dimensions);

    sobol_generate_direction_vectors((uint(*)[SOBOL_BITS])directions, dimensions);

    dscene->sample_pattern_lut.copy_to_device();
  }
  else {
    constexpr int sequence_size = 64 * 64;
    constexpr int num_sequences = 48;
    float2 *directions = (float2 *)dscene->sample_pattern_lut.alloc(sequence_size * num_sequences *
                                                                    2);
    TaskPool pool;
    for (int j = 0; j < num_sequences; ++j) {
      float2 *sequence = directions + j * sequence_size;
      pool.push(
          function_bind(&progressive_multi_jitter_02_generate_2D, sequence, sequence_size, j));
    }
    pool.wait_work();
    dscene->sample_pattern_lut.copy_to_device();
  }

  /* Clamping. */
  bool use_sample_clamp = (sample_clamp_direct != 0.0f || sample_clamp_indirect != 0.0f);
  if (use_sample_clamp != scene->film->use_sample_clamp) {
    scene->film->use_sample_clamp = use_sample_clamp;
    scene->film->tag_update(scene);
  }

  /* diagnostics */
  kintegrator->feature_overrides = 0;
  kintegrator->feature_overrides = ignore_shaders ? IGNORE_SHADERS : 0;
  kintegrator->feature_overrides |= ignore_volumes ? IGNORE_VOLUMES : 0;
<<<<<<< HEAD
=======
  kintegrator->feature_overrides |= diffuse_shaders ? DIFFUSE_SHADERS : 0;
>>>>>>> 9d6b5e23
  need_update = false;
}

void Integrator::device_free(Device *, DeviceScene *dscene)
{
  dscene->sample_pattern_lut.free();
}

bool Integrator::modified(const Integrator &integrator)
{
  return !Node::equals(integrator);
}

void Integrator::tag_update(Scene *scene)
{
  foreach (Shader *shader, scene->shaders) {
    if (shader->has_integrator_dependency) {
      scene->shader_manager->need_update = true;
      break;
    }
  }
  need_update = true;
}

CCL_NAMESPACE_END<|MERGE_RESOLUTION|>--- conflicted
+++ resolved
@@ -87,10 +87,7 @@
   SOCKET_ENUM(sampling_pattern, "Sampling Pattern", sampling_pattern_enum, SAMPLING_PATTERN_SOBOL);
 
   SOCKET_BOOLEAN(ignore_shaders, "Ignore Shaders", false);
-<<<<<<< HEAD
-=======
   SOCKET_BOOLEAN(diffuse_shaders, "Diffuse only Shading", false);
->>>>>>> 9d6b5e23
   SOCKET_BOOLEAN(ignore_volumes, "Ignore Volumes", false);
   SOCKET_BOOLEAN(ignore_lights, "Ignore Lights", false);
   SOCKET_BOOLEAN(ignore_shadows, "Ignore Shadows", false);
@@ -273,10 +270,7 @@
   kintegrator->feature_overrides = 0;
   kintegrator->feature_overrides = ignore_shaders ? IGNORE_SHADERS : 0;
   kintegrator->feature_overrides |= ignore_volumes ? IGNORE_VOLUMES : 0;
-<<<<<<< HEAD
-=======
   kintegrator->feature_overrides |= diffuse_shaders ? DIFFUSE_SHADERS : 0;
->>>>>>> 9d6b5e23
   need_update = false;
 }
 
