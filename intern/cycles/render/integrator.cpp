--- conflicted
+++ resolved
@@ -60,8 +60,6 @@
   SOCKET_FLOAT(sample_clamp_indirect, "Sample Clamp Indirect", 0.0f);
   SOCKET_BOOLEAN(motion_blur, "Motion Blur", false);
 
-  SOCKET_BOOLEAN(use_light_bounce, "Use Light Bounce", false);
-
   SOCKET_INT(aa_samples, "AA Samples", 0);
   SOCKET_INT(diffuse_samples, "Diffuse Samples", 1);
   SOCKET_INT(glossy_samples, "Glossy Samples", 1);
@@ -184,9 +182,7 @@
 
   kintegrator->sampling_pattern = sampling_pattern;
   kintegrator->aa_samples = aa_samples;
-<<<<<<< HEAD
-  kintegrator->use_light_bounce = use_light_bounce;
-=======
+
   if (aa_samples > 0 && adaptive_min_samples == 0) {
     kintegrator->adaptive_min_samples = max(4, (int)sqrtf(aa_samples));
     VLOG(1) << "Cycles adaptive sampling: automatic min samples = "
@@ -203,7 +199,6 @@
   else {
     kintegrator->adaptive_threshold = adaptive_threshold;
   }
->>>>>>> ec9b836d
 
   if (light_sampling_threshold > 0.0f) {
     kintegrator->light_inv_rr_threshold = 1.0f / light_sampling_threshold;
