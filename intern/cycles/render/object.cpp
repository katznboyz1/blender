/*
 * Copyright 2011-2013 Blender Foundation
 *
 * Licensed under the Apache License, Version 2.0 (the "License");
 * you may not use this file except in compliance with the License.
 * You may obtain a copy of the License at
 *
 * http://www.apache.org/licenses/LICENSE-2.0
 *
 * Unless required by applicable law or agreed to in writing, software
 * distributed under the License is distributed on an "AS IS" BASIS,
 * WITHOUT WARRANTIES OR CONDITIONS OF ANY KIND, either express or implied.
 * See the License for the specific language governing permissions and
 * limitations under the License.
 */

#include "render/object.h"
#include "device/device.h"
#include "render/camera.h"
#include "render/curves.h"
#include "render/hair.h"
#include "render/integrator.h"
#include "render/light.h"
#include "render/mesh.h"
#include "render/particles.h"
#include "render/scene.h"
#include "render/stats.h"
#include "render/volume.h"

#include "util/util_foreach.h"
#include "util/util_logging.h"
#include "util/util_map.h"
#include "util/util_murmurhash.h"
#include "util/util_progress.h"
#include "util/util_set.h"
#include "util/util_task.h"
#include "util/util_vector.h"

#include "subd/subd_patch_table.h"

CCL_NAMESPACE_BEGIN

/* Global state of object transform update. */

struct UpdateObjectTransformState {
  /* Global state used by device_update_object_transform().
   * Common for both threaded and non-threaded update.
   */

  /* Type of the motion required by the scene settings. */
  Scene::MotionType need_motion;

  /* Mapping from particle system to a index in packed particle array.
   * Only used for read.
   */
  map<ParticleSystem *, int> particle_offset;

  /* Motion offsets for each object. */
  array<uint> motion_offset;

  /* Packed object arrays. Those will be filled in. */
  uint *object_flag;
  KernelObject *objects;
  Transform *object_motion_pass;
  DecomposedTransform *object_motion;
  float *object_volume_step;

  /* Flags which will be synchronized to Integrator. */
  bool have_motion;
  bool have_curves;

  /* ** Scheduling queue. ** */
  Scene *scene;

  /* First unused object index in the queue. */
  int queue_start_object;
};

/* Object */

NODE_DEFINE(Object)
{
  NodeType *type = NodeType::add("object", create);

  SOCKET_NODE(geometry, "Geometry", Geometry::get_node_base_type());
  SOCKET_TRANSFORM(tfm, "Transform", transform_identity());
  SOCKET_UINT(visibility, "Visibility", ~0);
  SOCKET_COLOR(color, "Color", zero_float3());
  SOCKET_UINT(random_id, "Random ID", 0);
  SOCKET_INT(pass_id, "Pass ID", 0);
  SOCKET_BOOLEAN(use_holdout, "Use Holdout", false);
  SOCKET_BOOLEAN(hide_on_missing_motion, "Hide on Missing Motion", false);
  SOCKET_POINT(dupli_generated, "Dupli Generated", zero_float3());
  SOCKET_POINT2(dupli_uv, "Dupli UV", zero_float2());
  SOCKET_TRANSFORM_ARRAY(motion, "Motion", array<Transform>());
  SOCKET_FLOAT(shadow_terminator_offset, "Terminator Offset", 0.0f);
  SOCKET_STRING(asset_name, "Asset Name", ustring());

  SOCKET_BOOLEAN(is_shadow_catcher, "Shadow Catcher", false);

  SOCKET_NODE(particle_system, "Particle System", ParticleSystem::get_node_type());
  SOCKET_INT(particle_index, "Particle Index", 0);

  return type;
}

Object::Object() : Node(get_node_type())
{
  particle_system = NULL;
  particle_index = 0;
  attr_map_offset = 0;
  bounds = BoundBox::empty;
}

Object::~Object()
{
}

void Object::update_motion()
{
  if (!use_motion()) {
    return;
  }

  bool have_motion = false;

  for (size_t i = 0; i < motion.size(); i++) {
    if (motion[i] == transform_empty()) {
      if (hide_on_missing_motion) {
        /* Hide objects that have no valid previous or next
         * transform, for example particle that stop existing. It
         * would be better to handle this in the kernel and make
         * objects invisible outside certain motion steps. */
        tfm = transform_empty();
        motion.clear();
        return;
      }
      else {
        /* Otherwise just copy center motion. */
        motion[i] = tfm;
      }
    }

    /* Test if any of the transforms are actually different. */
    have_motion = have_motion || motion[i] != tfm;
  }

  /* Clear motion array if there is no actual motion. */
  if (!have_motion) {
    motion.clear();
  }
}

void Object::compute_bounds(bool motion_blur)
{
  if (!is_modified() && !geometry->is_modified()) {
    return;
  }

  BoundBox mbounds = geometry->bounds;

  if (motion_blur && use_motion()) {
    array<DecomposedTransform> decomp(motion.size());
    transform_motion_decompose(decomp.data(), motion.data(), motion.size());

    bounds = BoundBox::empty;

    /* TODO: this is really terrible. according to PBRT there is a better
     * way to find this iteratively, but did not find implementation yet
     * or try to implement myself */
    for (float t = 0.0f; t < 1.0f; t += (1.0f / 128.0f)) {
      Transform ttfm;

      transform_motion_array_interpolate(&ttfm, decomp.data(), motion.size(), t);
      bounds.grow(mbounds.transformed(&ttfm));
    }
  }
  else {
    /* No motion blur case. */
    if (geometry->transform_applied) {
      bounds = mbounds;
    }
    else {
      bounds = mbounds.transformed(&tfm);
    }
  }
}

void Object::apply_transform(bool apply_to_motion)
{
  if (!geometry || tfm == transform_identity())
    return;

  geometry->apply_transform(tfm, apply_to_motion);

  /* we keep normals pointing in same direction on negative scale, notify
   * geometry about this in it (re)calculates normals */
  if (transform_negative_scale(tfm))
    geometry->transform_negative_scaled = true;

  if (bounds.valid()) {
    geometry->compute_bounds();
    compute_bounds(false);
  }

  /* tfm is not reset to identity, all code that uses it needs to check the
   * transform_applied boolean */
}

void Object::tag_update(Scene *scene)
{
  uint32_t flag = ObjectManager::UPDATE_NONE;

  if (is_modified()) {
    flag |= ObjectManager::OBJECT_MODIFIED;

    if (use_holdout_is_modified()) {
      flag |= ObjectManager::HOLDOUT_MODIFIED;
    }
  }

  if (geometry) {
    if (tfm_is_modified()) {
<<<<<<< HEAD
      /* tag the geometry as modified so the BVH is updated, but do not tag everything as modified
       */
      if (geometry->is_mesh() || geometry->is_volume()) {
        Mesh *mesh = static_cast<Mesh *>(geometry);
        mesh->tag_verts_modified();
      }
      else if (geometry->is_hair()) {
        Hair *hair = static_cast<Hair *>(geometry);
        hair->tag_curve_keys_modified();
      }
=======
      flag |= ObjectManager::TRANSFORM_MODIFIED;
>>>>>>> 9e007b46
    }

    foreach (Node *node, geometry->get_used_shaders()) {
      Shader *shader = static_cast<Shader *>(node);
      if (shader->get_use_mis() && shader->has_surface_emission)
        scene->light_manager->tag_update(scene, LightManager::EMISSIVE_MESH_MODIFIED);
    }
  }

  scene->camera->need_flags_update = true;
  scene->object_manager->tag_update(scene, flag);
}

bool Object::use_motion() const
{
  return (motion.size() > 1);
}

float Object::motion_time(int step) const
{
  return (use_motion()) ? 2.0f * step / (motion.size() - 1) - 1.0f : 0.0f;
}

int Object::motion_step(float time) const
{
  if (use_motion()) {
    for (size_t step = 0; step < motion.size(); step++) {
      if (time == motion_time(step)) {
        return step;
      }
    }
  }

  return -1;
}

bool Object::is_traceable() const
{
  /* Mesh itself can be empty,can skip all such objects. */
  if (!bounds.valid() || bounds.size() == zero_float3()) {
    return false;
  }
  /* TODO(sergey): Check for mesh vertices/curves. visibility flags. */
  return true;
}

uint Object::visibility_for_tracing() const
{
  uint trace_visibility = visibility;
  if (is_shadow_catcher) {
    trace_visibility &= ~PATH_RAY_SHADOW_NON_CATCHER;
  }
  else {
    trace_visibility &= ~PATH_RAY_SHADOW_CATCHER;
  }
  return trace_visibility;
}

float Object::compute_volume_step_size() const
{
  if (geometry->geometry_type != Geometry::MESH && geometry->geometry_type != Geometry::VOLUME) {
    return FLT_MAX;
  }

  Mesh *mesh = static_cast<Mesh *>(geometry);

  if (!mesh->has_volume) {
    return FLT_MAX;
  }

  /* Compute step rate from shaders. */
  float step_rate = FLT_MAX;

  foreach (Node *node, mesh->get_used_shaders()) {
    Shader *shader = static_cast<Shader *>(node);
    if (shader->has_volume) {
      if ((shader->get_heterogeneous_volume() && shader->has_volume_spatial_varying) ||
          (shader->has_volume_attribute_dependency)) {
        step_rate = fminf(shader->get_volume_step_rate(), step_rate);
      }
    }
  }

  if (step_rate == FLT_MAX) {
    return FLT_MAX;
  }

  /* Compute step size from voxel grids. */
  float step_size = FLT_MAX;

  if (geometry->geometry_type == Geometry::VOLUME) {
    Volume *volume = static_cast<Volume *>(geometry);

    foreach (Attribute &attr, volume->attributes.attributes) {
      if (attr.element == ATTR_ELEMENT_VOXEL) {
        ImageHandle &handle = attr.data_voxel();
        const ImageMetaData &metadata = handle.metadata();
        if (metadata.width == 0 || metadata.height == 0 || metadata.depth == 0) {
          continue;
        }

        /* User specified step size. */
        float voxel_step_size = volume->get_step_size();

        if (voxel_step_size == 0.0f) {
          /* Auto detect step size. */
          float3 size = one_float3();
#ifdef WITH_NANOVDB
          /* Dimensions were not applied to image transform with NanOVDB (see image_vdb.cpp) */
          if (metadata.type != IMAGE_DATA_TYPE_NANOVDB_FLOAT &&
              metadata.type != IMAGE_DATA_TYPE_NANOVDB_FLOAT3)
#endif
            size /= make_float3(metadata.width, metadata.height, metadata.depth);

          /* Step size is transformed from voxel to world space. */
          Transform voxel_tfm = tfm;
          if (metadata.use_transform_3d) {
            voxel_tfm = tfm * transform_inverse(metadata.transform_3d);
          }
          voxel_step_size = min3(fabs(transform_direction(&voxel_tfm, size)));
        }
        else if (volume->get_object_space()) {
          /* User specified step size in object space. */
          float3 size = make_float3(voxel_step_size, voxel_step_size, voxel_step_size);
          voxel_step_size = min3(fabs(transform_direction(&tfm, size)));
        }

        if (voxel_step_size > 0.0f) {
          step_size = fminf(voxel_step_size, step_size);
        }
      }
    }
  }

  if (step_size == FLT_MAX) {
    /* Fall back to 1/10th of bounds for procedural volumes. */
    step_size = 0.1f * average(bounds.size());
  }

  step_size *= step_rate;

  return step_size;
}

int Object::get_device_index() const
{
  return index;
}

/* Object Manager */

ObjectManager::ObjectManager()
{
  update_flags = UPDATE_ALL;
  need_flags_update = true;
}

ObjectManager::~ObjectManager()
{
}

static float object_volume_density(const Transform &tfm, Geometry *geom)
{
  if (geom->geometry_type == Geometry::VOLUME) {
    /* Volume density automatically adjust to object scale. */
    if (static_cast<Volume *>(geom)->get_object_space()) {
      const float3 unit = normalize(one_float3());
      return 1.0f / len(transform_direction(&tfm, unit));
    }
  }

  return 1.0f;
}

void ObjectManager::device_update_object_transform(UpdateObjectTransformState *state,
                                                   Object *ob,
                                                   bool update_all)
{
  KernelObject &kobject = state->objects[ob->index];
  Transform *object_motion_pass = state->object_motion_pass;

  Geometry *geom = ob->geometry;
  uint flag = 0;

  /* Compute transformations. */
  Transform tfm = ob->tfm;
  Transform itfm = transform_inverse(tfm);

  float3 color = ob->color;
  float pass_id = ob->pass_id;
  float random_number = (float)ob->random_id * (1.0f / (float)0xFFFFFFFF);
  int particle_index = (ob->particle_system) ?
                           ob->particle_index + state->particle_offset[ob->particle_system] :
                           0;

  kobject.tfm = tfm;
  kobject.itfm = itfm;
  kobject.volume_density = object_volume_density(tfm, geom);
  kobject.color[0] = color.x;
  kobject.color[1] = color.y;
  kobject.color[2] = color.z;
  kobject.pass_id = pass_id;
  kobject.random_number = random_number;
  kobject.particle_index = particle_index;
  kobject.motion_offset = 0;

  if (geom->get_use_motion_blur()) {
    state->have_motion = true;
  }

  if (geom->geometry_type == Geometry::MESH) {
    /* TODO: why only mesh? */
    Mesh *mesh = static_cast<Mesh *>(geom);
    if (mesh->attributes.find(ATTR_STD_MOTION_VERTEX_POSITION)) {
      flag |= SD_OBJECT_HAS_VERTEX_MOTION;
    }
  }

  if (state->need_motion == Scene::MOTION_PASS) {
    /* Clear motion array if there is no actual motion. */
    ob->update_motion();

    /* Compute motion transforms. */
    Transform tfm_pre, tfm_post;
    if (ob->use_motion()) {
      tfm_pre = ob->motion[0];
      tfm_post = ob->motion[ob->motion.size() - 1];
    }
    else {
      tfm_pre = tfm;
      tfm_post = tfm;
    }

    /* Motion transformations, is world/object space depending if mesh
     * comes with deformed position in object space, or if we transform
     * the shading point in world space. */
    if (!(flag & SD_OBJECT_HAS_VERTEX_MOTION)) {
      tfm_pre = tfm_pre * itfm;
      tfm_post = tfm_post * itfm;
    }

    int motion_pass_offset = ob->index * OBJECT_MOTION_PASS_SIZE;
    object_motion_pass[motion_pass_offset + 0] = tfm_pre;
    object_motion_pass[motion_pass_offset + 1] = tfm_post;
  }
  else if (state->need_motion == Scene::MOTION_BLUR) {
    if (ob->use_motion()) {
      kobject.motion_offset = state->motion_offset[ob->index];

      /* Decompose transforms for interpolation. */
      if (ob->tfm_is_modified() || update_all) {
        DecomposedTransform *decomp = state->object_motion + kobject.motion_offset;
        transform_motion_decompose(decomp, ob->motion.data(), ob->motion.size());
      }

      flag |= SD_OBJECT_MOTION;
      state->have_motion = true;
    }
  }

  /* Dupli object coords and motion info. */
  kobject.dupli_generated[0] = ob->dupli_generated[0];
  kobject.dupli_generated[1] = ob->dupli_generated[1];
  kobject.dupli_generated[2] = ob->dupli_generated[2];
  kobject.numkeys = (geom->geometry_type == Geometry::HAIR) ?
                        static_cast<Hair *>(geom)->get_curve_keys().size() :
                        0;
  kobject.dupli_uv[0] = ob->dupli_uv[0];
  kobject.dupli_uv[1] = ob->dupli_uv[1];
  int totalsteps = geom->get_motion_steps();
  kobject.numsteps = (totalsteps - 1) / 2;
  kobject.numverts = (geom->geometry_type == Geometry::MESH ||
                      geom->geometry_type == Geometry::VOLUME) ?
                         static_cast<Mesh *>(geom)->get_verts().size() :
                         0;
  kobject.patch_map_offset = 0;
  kobject.attribute_map_offset = 0;

  if (ob->asset_name_is_modified() || update_all) {
    uint32_t hash_name = util_murmur_hash3(ob->name.c_str(), ob->name.length(), 0);
    uint32_t hash_asset = util_murmur_hash3(ob->asset_name.c_str(), ob->asset_name.length(), 0);
    kobject.cryptomatte_object = util_hash_to_float(hash_name);
    kobject.cryptomatte_asset = util_hash_to_float(hash_asset);
  }

  kobject.shadow_terminator_offset = 1.0f / (1.0f - 0.5f * ob->shadow_terminator_offset);

  /* Object flag. */
  if (ob->use_holdout) {
    flag |= SD_OBJECT_HOLDOUT_MASK;
  }
  state->object_flag[ob->index] = flag;
  state->object_volume_step[ob->index] = FLT_MAX;

  /* Have curves. */
  if (geom->geometry_type == Geometry::HAIR) {
    state->have_curves = true;
  }
}

void ObjectManager::device_update_transforms(DeviceScene *dscene, Scene *scene, Progress &progress)
{
  UpdateObjectTransformState state;
  state.need_motion = scene->need_motion();
  state.have_motion = false;
  state.have_curves = false;
  state.scene = scene;
  state.queue_start_object = 0;

  state.objects = dscene->objects.alloc(scene->objects.size());
  state.object_flag = dscene->object_flag.alloc(scene->objects.size());
  state.object_volume_step = dscene->object_volume_step.alloc(scene->objects.size());
  state.object_motion = NULL;
  state.object_motion_pass = NULL;

  if (state.need_motion == Scene::MOTION_PASS) {
    state.object_motion_pass = dscene->object_motion_pass.alloc(OBJECT_MOTION_PASS_SIZE *
                                                                scene->objects.size());
  }
  else if (state.need_motion == Scene::MOTION_BLUR) {
    /* Set object offsets into global object motion array. */
    uint *motion_offsets = state.motion_offset.resize(scene->objects.size());
    uint motion_offset = 0;

    foreach (Object *ob, scene->objects) {
      *motion_offsets = motion_offset;
      motion_offsets++;

      /* Clear motion array if there is no actual motion. */
      ob->update_motion();
      motion_offset += ob->motion.size();
    }

    state.object_motion = dscene->object_motion.alloc(motion_offset);
  }

  /* Particle system device offsets
   * 0 is dummy particle, index starts at 1.
   */
  int numparticles = 1;
  foreach (ParticleSystem *psys, scene->particle_systems) {
    state.particle_offset[psys] = numparticles;
    numparticles += psys->particles.size();
  }

  /* as all the arrays are the same size, checking only dscene.objects is sufficient */
  const bool update_all = dscene->objects.need_realloc();

  /* Parallel object update, with grain size to avoid too much threading overhead
   * for individual objects. */
  static const int OBJECTS_PER_TASK = 32;
  parallel_for(blocked_range<size_t>(0, scene->objects.size(), OBJECTS_PER_TASK),
               [&](const blocked_range<size_t> &r) {
                 for (size_t i = r.begin(); i != r.end(); i++) {
                   Object *ob = state.scene->objects[i];
                   device_update_object_transform(&state, ob, update_all);
                 }
               });

  if (progress.get_cancel()) {
    return;
  }

  dscene->objects.copy_to_device_if_modified();
  if (state.need_motion == Scene::MOTION_PASS) {
    dscene->object_motion_pass.copy_to_device();
  }
  else if (state.need_motion == Scene::MOTION_BLUR) {
    dscene->object_motion.copy_to_device();
  }

  dscene->data.bvh.have_motion = state.have_motion;
  dscene->data.bvh.have_curves = state.have_curves;

  dscene->objects.clear_modified();
  dscene->object_motion_pass.clear_modified();
  dscene->object_motion.clear_modified();
}

void ObjectManager::device_update(Device *device,
                                  DeviceScene *dscene,
                                  Scene *scene,
                                  Progress &progress)
{
  if (!need_update())
    return;

  if (update_flags & (OBJECT_ADDED | OBJECT_REMOVED)) {
    dscene->objects.tag_realloc();
    dscene->object_motion_pass.tag_realloc();
    dscene->object_motion.tag_realloc();
    dscene->object_flag.tag_realloc();
    dscene->object_volume_step.tag_realloc();
  }

  if (update_flags & HOLDOUT_MODIFIED) {
    dscene->object_flag.tag_modified();
  }

  if (update_flags & PARTICLE_MODIFIED) {
    dscene->objects.tag_modified();
  }

  VLOG(1) << "Total " << scene->objects.size() << " objects.";

  device_free(device, dscene, false);

  if (scene->objects.size() == 0)
    return;

  {
    /* Assign object IDs. */
    scoped_callback_timer timer([scene](double time) {
      if (scene->update_stats) {
        scene->update_stats->object.times.add_entry({"device_update (assign index)", time});
      }
    });

    int index = 0;
    foreach (Object *object, scene->objects) {
      object->index = index++;

      /* this is a bit too broad, however a bigger refactor might be needed to properly separate
       * update each type of data (transform, flags, etc.) */
      if (object->is_modified()) {
        dscene->objects.tag_modified();
        dscene->object_motion_pass.tag_modified();
        dscene->object_motion.tag_modified();
        dscene->object_flag.tag_modified();
        dscene->object_volume_step.tag_modified();
      }
    }
  }

  {
    /* set object transform matrices, before applying static transforms */
    scoped_callback_timer timer([scene](double time) {
      if (scene->update_stats) {
        scene->update_stats->object.times.add_entry(
            {"device_update (copy objects to device)", time});
      }
    });

    progress.set_status("Updating Objects", "Copying Transformations to device");
    device_update_transforms(dscene, scene, progress);
  }

  if (progress.get_cancel())
    return;

  /* prepare for static BVH building */
  /* todo: do before to support getting object level coords? */
  if (scene->params.bvh_type == SceneParams::BVH_STATIC) {
    scoped_callback_timer timer([scene](double time) {
      if (scene->update_stats) {
        scene->update_stats->object.times.add_entry(
            {"device_update (apply static transforms)", time});
      }
    });

    progress.set_status("Updating Objects", "Applying Static Transformations");
    apply_static_transforms(dscene, scene, progress);
  }

  foreach (Object *object, scene->objects) {
    object->clear_modified();
  }
}

void ObjectManager::device_update_flags(
    Device *, DeviceScene *dscene, Scene *scene, Progress & /*progress*/, bool bounds_valid)
{
  if (!need_update() && !need_flags_update)
    return;

  scoped_callback_timer timer([scene](double time) {
    if (scene->update_stats) {
      scene->update_stats->object.times.add_entry({"device_update_flags", time});
    }
  });

  update_flags = UPDATE_NONE;
  need_flags_update = false;

  if (scene->objects.size() == 0)
    return;

  /* Object info flag. */
  uint *object_flag = dscene->object_flag.data();
  float *object_volume_step = dscene->object_volume_step.data();

  /* Object volume intersection. */
  vector<Object *> volume_objects;
  bool has_volume_objects = false;
  foreach (Object *object, scene->objects) {
    if (object->geometry->has_volume) {
      if (bounds_valid) {
        volume_objects.push_back(object);
      }
      has_volume_objects = true;
      object_volume_step[object->index] = object->compute_volume_step_size();
    }
    else {
      object_volume_step[object->index] = FLT_MAX;
    }
  }

  foreach (Object *object, scene->objects) {
    if (object->geometry->has_volume) {
      object_flag[object->index] |= SD_OBJECT_HAS_VOLUME;
      object_flag[object->index] &= ~SD_OBJECT_HAS_VOLUME_ATTRIBUTES;

      foreach (Attribute &attr, object->geometry->attributes.attributes) {
        if (attr.element == ATTR_ELEMENT_VOXEL) {
          object_flag[object->index] |= SD_OBJECT_HAS_VOLUME_ATTRIBUTES;
        }
      }
    }
    else {
      object_flag[object->index] &= ~(SD_OBJECT_HAS_VOLUME | SD_OBJECT_HAS_VOLUME_ATTRIBUTES);
    }

    if (object->is_shadow_catcher) {
      object_flag[object->index] |= SD_OBJECT_SHADOW_CATCHER;
    }
    else {
      object_flag[object->index] &= ~SD_OBJECT_SHADOW_CATCHER;
    }

    if (bounds_valid) {
      foreach (Object *volume_object, volume_objects) {
        if (object == volume_object) {
          continue;
        }
        if (object->bounds.intersects(volume_object->bounds)) {
          object_flag[object->index] |= SD_OBJECT_INTERSECTS_VOLUME;
          break;
        }
      }
    }
    else if (has_volume_objects) {
      /* Not really valid, but can't make more reliable in the case
       * of bounds not being up to date.
       */
      object_flag[object->index] |= SD_OBJECT_INTERSECTS_VOLUME;
    }
  }

  /* Copy object flag. */
  dscene->object_flag.copy_to_device();
  dscene->object_volume_step.copy_to_device();

  dscene->object_flag.clear_modified();
  dscene->object_volume_step.clear_modified();
}

void ObjectManager::device_update_mesh_offsets(Device *, DeviceScene *dscene, Scene *scene)
{
  if (dscene->objects.size() == 0) {
    return;
  }

  KernelObject *kobjects = dscene->objects.data();

  bool update = false;

  foreach (Object *object, scene->objects) {
    Geometry *geom = object->geometry;

    if (geom->geometry_type == Geometry::MESH) {
      Mesh *mesh = static_cast<Mesh *>(geom);
      if (mesh->patch_table) {
        uint patch_map_offset = 2 * (mesh->patch_table_offset + mesh->patch_table->total_size() -
                                     mesh->patch_table->num_nodes * PATCH_NODE_SIZE) -
                                mesh->patch_offset;

        if (kobjects[object->index].patch_map_offset != patch_map_offset) {
          kobjects[object->index].patch_map_offset = patch_map_offset;
          update = true;
        }
      }
    }

    size_t attr_map_offset = object->attr_map_offset;

    /* An object attribute map cannot have a zero offset because mesh maps come first. */
    if (attr_map_offset == 0) {
      attr_map_offset = geom->attr_map_offset;
    }

    if (kobjects[object->index].attribute_map_offset != attr_map_offset) {
      kobjects[object->index].attribute_map_offset = attr_map_offset;
      update = true;
    }
  }

  if (update) {
    dscene->objects.copy_to_device();
  }
}

void ObjectManager::device_free(Device *, DeviceScene *dscene, bool force_free)
{
  dscene->objects.free_if_need_realloc(force_free);
  dscene->object_motion_pass.free_if_need_realloc(force_free);
  dscene->object_motion.free_if_need_realloc(force_free);
  dscene->object_flag.free_if_need_realloc(force_free);
  dscene->object_volume_step.free_if_need_realloc(force_free);
}

void ObjectManager::apply_static_transforms(DeviceScene *dscene, Scene *scene, Progress &progress)
{
  /* todo: normals and displacement should be done before applying transform! */
  /* todo: create objects/geometry in right order! */

  /* counter geometry users */
  map<Geometry *, int> geometry_users;
  Scene::MotionType need_motion = scene->need_motion();
  bool motion_blur = need_motion == Scene::MOTION_BLUR;
  bool apply_to_motion = need_motion != Scene::MOTION_PASS;
  int i = 0;

  foreach (Object *object, scene->objects) {
    map<Geometry *, int>::iterator it = geometry_users.find(object->geometry);

    if (it == geometry_users.end())
      geometry_users[object->geometry] = 1;
    else
      it->second++;
  }

  if (progress.get_cancel())
    return;

  uint *object_flag = dscene->object_flag.data();

  /* apply transforms for objects with single user geometry */
  foreach (Object *object, scene->objects) {
    /* Annoying feedback loop here: we can't use is_instanced() because
     * it'll use uninitialized transform_applied flag.
     *
     * Could be solved by moving reference counter to Geometry.
     */
    Geometry *geom = object->geometry;
    bool apply = (geometry_users[geom] == 1) && !geom->has_surface_bssrdf &&
                 !geom->has_true_displacement();

    if (geom->geometry_type == Geometry::MESH) {
      Mesh *mesh = static_cast<Mesh *>(geom);
      apply = apply && mesh->get_subdivision_type() == Mesh::SUBDIVISION_NONE;
    }
    else if (geom->geometry_type == Geometry::HAIR) {
      /* Can't apply non-uniform scale to curves, this can't be represented by
       * control points and radius alone. */
      float scale;
      apply = apply && transform_uniform_scale(object->tfm, scale);
    }

    if (apply) {
      if (!(motion_blur && object->use_motion())) {
        if (!geom->transform_applied) {
          object->apply_transform(apply_to_motion);
          geom->transform_applied = true;

          if (progress.get_cancel())
            return;
        }

        object_flag[i] |= SD_OBJECT_TRANSFORM_APPLIED;
        if (geom->transform_negative_scaled)
          object_flag[i] |= SD_OBJECT_NEGATIVE_SCALE_APPLIED;
      }
    }

    i++;
  }
}

void ObjectManager::tag_update(Scene *scene, uint32_t flag)
{
  update_flags |= flag;

  /* avoid infinite loops if the geometry manager tagged us for an update */
  if ((flag & GEOMETRY_MANAGER) == 0) {
    uint32_t geometry_flag = GeometryManager::OBJECT_MANAGER;

    /* Also notify in case added or removed objects were instances, as no Geometry might have been
     * added or removed, but the BVH still needs to updated. */
    if ((flag & (OBJECT_ADDED | OBJECT_REMOVED)) != 0) {
      geometry_flag |= (GeometryManager::GEOMETRY_ADDED | GeometryManager::GEOMETRY_REMOVED);
    }

<<<<<<< HEAD
=======
    if ((flag & TRANSFORM_MODIFIED) != 0) {
      geometry_flag |= GeometryManager::TRANSFORM_MODIFIED;
    }

>>>>>>> 9e007b46
    scene->geometry_manager->tag_update(scene, geometry_flag);
  }

  scene->light_manager->tag_update(scene, LightManager::OBJECT_MANAGER);
}

bool ObjectManager::need_update() const
{
  return update_flags != UPDATE_NONE;
}

string ObjectManager::get_cryptomatte_objects(Scene *scene)
{
  string manifest = "{";

  unordered_set<ustring, ustringHash> objects;
  foreach (Object *object, scene->objects) {
    if (objects.count(object->name)) {
      continue;
    }
    objects.insert(object->name);
    uint32_t hash_name = util_murmur_hash3(object->name.c_str(), object->name.length(), 0);
    manifest += string_printf("\"%s\":\"%08x\",", object->name.c_str(), hash_name);
  }
  manifest[manifest.size() - 1] = '}';
  return manifest;
}

string ObjectManager::get_cryptomatte_assets(Scene *scene)
{
  string manifest = "{";
  unordered_set<ustring, ustringHash> assets;
  foreach (Object *ob, scene->objects) {
    if (assets.count(ob->asset_name)) {
      continue;
    }
    assets.insert(ob->asset_name);
    uint32_t hash_asset = util_murmur_hash3(ob->asset_name.c_str(), ob->asset_name.length(), 0);
    manifest += string_printf("\"%s\":\"%08x\",", ob->asset_name.c_str(), hash_asset);
  }
  manifest[manifest.size() - 1] = '}';
  return manifest;
}

CCL_NAMESPACE_END<|MERGE_RESOLUTION|>--- conflicted
+++ resolved
@@ -153,10 +153,6 @@
 
 void Object::compute_bounds(bool motion_blur)
 {
-  if (!is_modified() && !geometry->is_modified()) {
-    return;
-  }
-
   BoundBox mbounds = geometry->bounds;
 
   if (motion_blur && use_motion()) {
@@ -221,20 +217,7 @@
 
   if (geometry) {
     if (tfm_is_modified()) {
-<<<<<<< HEAD
-      /* tag the geometry as modified so the BVH is updated, but do not tag everything as modified
-       */
-      if (geometry->is_mesh() || geometry->is_volume()) {
-        Mesh *mesh = static_cast<Mesh *>(geometry);
-        mesh->tag_verts_modified();
-      }
-      else if (geometry->is_hair()) {
-        Hair *hair = static_cast<Hair *>(geometry);
-        hair->tag_curve_keys_modified();
-      }
-=======
       flag |= ObjectManager::TRANSFORM_MODIFIED;
->>>>>>> 9e007b46
     }
 
     foreach (Node *node, geometry->get_used_shaders()) {
@@ -927,13 +910,10 @@
       geometry_flag |= (GeometryManager::GEOMETRY_ADDED | GeometryManager::GEOMETRY_REMOVED);
     }
 
-<<<<<<< HEAD
-=======
     if ((flag & TRANSFORM_MODIFIED) != 0) {
       geometry_flag |= GeometryManager::TRANSFORM_MODIFIED;
     }
 
->>>>>>> 9e007b46
     scene->geometry_manager->tag_update(scene, geometry_flag);
   }
 
