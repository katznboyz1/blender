/*
 * Copyright 2011-2013 Blender Foundation
 *
 * Licensed under the Apache License, Version 2.0 (the "License");
 * you may not use this file except in compliance with the License.
 * You may obtain a copy of the License at
 *
 * http://www.apache.org/licenses/LICENSE-2.0
 *
 * Unless required by applicable law or agreed to in writing, software
 * distributed under the License is distributed on an "AS IS" BASIS,
 * WITHOUT WARRANTIES OR CONDITIONS OF ANY KIND, either express or implied.
 * See the License for the specific language governing permissions and
 * limitations under the License.
 */

#ifndef __IMAGE_H__
#define __IMAGE_H__

#include "device/device_memory.h"

#include "render/colorspace.h"

#include "util/util_string.h"
#include "util/util_thread.h"
#include "util/util_transform.h"
#include "util/util_unique_ptr.h"
#include "util/util_vector.h"

CCL_NAMESPACE_BEGIN

class Device;
class DeviceInfo;
class ImageHandle;
class ImageKey;
class ImageMetaData;
class ImageManager;
class Progress;
class RenderStats;
class Scene;
class ColorSpaceProcessor;
class VDBImageLoader;

/* Image Parameters */
class ImageParams {
 public:
  bool animated;
  InterpolationType interpolation;
  ExtensionType extension;
  ImageAlphaType alpha_type;
  ustring colorspace;
  float frame;

  ImageParams()
      : animated(false),
        interpolation(INTERPOLATION_LINEAR),
        extension(EXTENSION_CLIP),
        alpha_type(IMAGE_ALPHA_AUTO),
        colorspace(u_colorspace_raw),
        frame(0.0f)
  {
  }

  bool operator==(const ImageParams &other) const
  {
    return (animated == other.animated && interpolation == other.interpolation &&
            extension == other.extension && alpha_type == other.alpha_type &&
            colorspace == other.colorspace && frame == other.frame);
  }
};

/* Image MetaData
 *
 * Information about the image that is available before the image pixels are loaded. */
class ImageMetaData {
 public:
  /* Set by ImageLoader.load_metadata(). */
  int channels;
  size_t width, height, depth;
  size_t byte_size;
  ImageDataType type;

  /* Optional color space, defaults to raw. */
  ustring colorspace;
  const char *colorspace_file_format;

  /* Optional transform for 3D images. */
  bool use_transform_3d;
  Transform transform_3d;

  /* Automatically set. */
  bool compress_as_srgb;

  ImageMetaData();
  bool operator==(const ImageMetaData &other) const;
  bool is_float() const;
  void detect_colorspace();
};

/* Information about supported features that Image loaders can use. */
class ImageDeviceFeatures {
 public:
  bool has_half_float;
  bool has_nanovdb;
};

/* Image loader base class, that can be subclassed to load image data
 * from custom sources (file, memory, procedurally generated, etc). */
class ImageLoader {
 public:
  ImageLoader();
  virtual ~ImageLoader(){};

  /* Load metadata without actual image yet, should be fast. */
  virtual bool load_metadata(const ImageDeviceFeatures &features, ImageMetaData &metadata) = 0;

  /* Load actual image contents. */
  virtual bool load_pixels(const ImageMetaData &metadata,
                           void *pixels,
                           const size_t pixels_size,
                           const bool associate_alpha) = 0;

  /* Name for logs and stats. */
  virtual string name() const = 0;

  /* Optional for OSL texture cache. */
  virtual ustring osl_filepath() const;

  /* Free any memory used for loading metadata and pixels. */
  virtual void cleanup(){};

  /* Compare avoid loading the same image multiple times. */
  virtual bool equals(const ImageLoader &other) const = 0;
  static bool equals(const ImageLoader *a, const ImageLoader *b);

  virtual bool is_vdb_loader() const;

  /* Work around for no RTTI. */
};

/* Image Handle
 *
 * Access handle for image in the image manager. Multiple shader nodes may
 * share the same image, and this class handles reference counting for that. */
class ImageHandle {
 public:
  ImageHandle();
  ImageHandle(const ImageHandle &other);
  ImageHandle &operator=(const ImageHandle &other);
  ~ImageHandle();

  bool operator==(const ImageHandle &other) const;

  void clear();

  bool empty();
  int num_tiles();

  ImageMetaData metadata();
  int svm_slot(const int tile_index = 0) const;
  device_texture *image_memory(const int tile_index = 0) const;

  VDBImageLoader *vdb_loader(const int tile_index = 0) const;

 protected:
  vector<int> tile_slots;
  ImageManager *manager;

  friend class ImageManager;
};

/* Image Manager
 *
 * Handles loading and storage of all images in the scene. This includes 2D
 * texture images and 3D volume images. */
class ImageManager {
 public:
  explicit ImageManager(const DeviceInfo &info);
  ~ImageManager();

  ImageHandle add_image(const string &filename, const ImageParams &params);
  ImageHandle add_image(const string &filename,
                        const ImageParams &params,
                        const array<int> &tiles);
  ImageHandle add_image(ImageLoader *loader, const ImageParams &params, const bool builtin = true);

  void device_update(Device *device, Scene *scene, Progress &progress);
  void device_update_slot(Device *device, Scene *scene, int slot, Progress *progress);
  void device_free(Device *device);

  void device_load_builtin(Device *device, Scene *scene, Progress &progress);
  void device_free_builtin(Device *device);

  void set_osl_texture_system(void *texture_system);
  bool set_animation_frame_update(int frame);

  void collect_statistics(RenderStats *stats);

  void tag_update();

  bool need_update() const;

  struct Image {
    ImageParams params;
    ImageMetaData metadata;
    ImageLoader *loader;

    float frame;
    bool need_metadata;
    bool need_load;
    bool builtin;

    string mem_name;
    device_texture *mem;

    int users;
    thread_mutex mutex;
  };

 private:
  bool need_update_;
<<<<<<< HEAD
  bool has_half_images;
=======

  ImageDeviceFeatures features;
>>>>>>> 9e007b46

  thread_mutex device_mutex;
  thread_mutex images_mutex;
  int animation_frame;

  vector<Image *> images;
  void *osl_texture_system;

  int add_image_slot(ImageLoader *loader, const ImageParams &params, const bool builtin);
  void add_image_user(int slot);
  void remove_image_user(int slot);

  void load_image_metadata(Image *img);

  template<TypeDesc::BASETYPE FileFormat, typename StorageType>
  bool file_load_image(Image *img, int texture_limit);

  void device_load_image(Device *device, Scene *scene, int slot, Progress *progress);
  void device_free_image(Device *device, int slot);

  friend class ImageHandle;
};

CCL_NAMESPACE_END

#endif /* __IMAGE_H__ */<|MERGE_RESOLUTION|>--- conflicted
+++ resolved
@@ -219,12 +219,8 @@
 
  private:
   bool need_update_;
-<<<<<<< HEAD
-  bool has_half_images;
-=======
 
   ImageDeviceFeatures features;
->>>>>>> 9e007b46
 
   thread_mutex device_mutex;
   thread_mutex images_mutex;
