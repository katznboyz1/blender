--- conflicted
+++ resolved
@@ -82,68 +82,6 @@
 };
 
 class ImageTextureNode : public ImageSlotTextureNode {
-<<<<<<< HEAD
-public:
-	SHADER_NODE_NO_CLONE_CLASS(ImageTextureNode)
-	~ImageTextureNode();
-	ShaderNode *clone() const;
-	void attributes(Shader *shader, AttributeRequestSet *attributes);
-	bool has_attribute_dependency() { return true; }
-
-	ImageManager *image_manager;
-	int is_float;
-	bool is_linear;
-	bool use_alpha;
-	ustring filename;
-	void *builtin_data;
-	NodeImageColorSpace color_space;
-	NodeImageProjection projection;
-	InterpolationType interpolation;
-	ExtensionType extension;
-	float projection_blend;
-	bool animated;
-	float3 vector;
-	float3 vector_dx, vector_dy;
-
-	virtual bool equals(const ShaderNode& other)
-	{
-		const ImageTextureNode& image_node = (const ImageTextureNode&)other;
-		return ImageSlotTextureNode::equals(other) &&
-		       builtin_data == image_node.builtin_data &&
-		       animated == image_node.animated;
-	}
-};
-
-class EnvironmentTextureNode : public ImageSlotTextureNode {
-public:
-	SHADER_NODE_NO_CLONE_CLASS(EnvironmentTextureNode)
-	~EnvironmentTextureNode();
-	ShaderNode *clone() const;
-	void attributes(Shader *shader, AttributeRequestSet *attributes);
-	bool has_attribute_dependency() { return true; }
-	virtual int get_group() { return NODE_GROUP_LEVEL_2; }
-
-	ImageManager *image_manager;
-	int is_float;
-	bool is_linear;
-	bool use_alpha;
-	ustring filename;
-	void *builtin_data;
-	NodeImageColorSpace color_space;
-	NodeEnvironmentProjection projection;
-	InterpolationType interpolation;
-	bool animated;
-	float3 vector;
-	float3 vector_dx, vector_dy;
-
-	virtual bool equals(const ShaderNode& other)
-	{
-		const EnvironmentTextureNode& env_node = (const EnvironmentTextureNode&)other;
-		return ImageSlotTextureNode::equals(other) &&
-		       builtin_data == env_node.builtin_data &&
-		       animated == env_node.animated;
-	}
-=======
  public:
   SHADER_NODE_NO_CLONE_CLASS(ImageTextureNode)
   ~ImageTextureNode();
@@ -167,6 +105,7 @@
   float projection_blend;
   bool animated;
   float3 vector;
+  float3 vector_dx, vector_dy;
 
   virtual bool equals(const ShaderNode &other)
   {
@@ -202,6 +141,7 @@
   InterpolationType interpolation;
   bool animated;
   float3 vector;
+  float3 vector_dx, vector_dy;
 
   virtual bool equals(const ShaderNode &other)
   {
@@ -209,7 +149,6 @@
     return ImageSlotTextureNode::equals(other) && builtin_data == env_node.builtin_data &&
            animated == env_node.animated;
   }
->>>>>>> 3076d95b
 };
 
 class SkyTextureNode : public TextureNode {
