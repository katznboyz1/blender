/*
 * Copyright 2011-2013 Blender Foundation
 *
 * Licensed under the Apache License, Version 2.0 (the "License");
 * you may not use this file except in compliance with the License.
 * You may obtain a copy of the License at
 *
 * http://www.apache.org/licenses/LICENSE-2.0
 *
 * Unless required by applicable law or agreed to in writing, software
 * distributed under the License is distributed on an "AS IS" BASIS,
 * WITHOUT WARRANTIES OR CONDITIONS OF ANY KIND, either express or implied.
 * See the License for the specific language governing permissions and
 * limitations under the License.
 */

#include <stdlib.h>
#include <string.h>

/* So ImathMath is included before our kernel_cpu_compat. */
#ifdef WITH_OSL
/* So no context pollution happens from indirectly included windows.h */
#  include "util/util_windows.h"
#  include <OSL/oslexec.h>
#endif

#include "device/device.h"
#include "device/device_denoising.h"
#include "device/device_intern.h"
#include "device/device_split_kernel.h"

#include "kernel/kernel.h"
#include "kernel/kernel_compat_cpu.h"
#include "kernel/kernel_types.h"
#include "kernel/split/kernel_split_data.h"
#include "kernel/kernel_globals.h"

#include "kernel/filter/filter.h"

#include "kernel/osl/osl_shader.h"
#include "kernel/osl/osl_globals.h"

#include "render/buffers.h"

#include "util/util_debug.h"
#include "util/util_foreach.h"
#include "util/util_function.h"
#include "util/util_logging.h"
#include "util/util_map.h"
#include "util/util_opengl.h"
#include "util/util_optimization.h"
#include "util/util_progress.h"
#include "util/util_system.h"
#include "util/util_thread.h"

#include "render/coverage.h"

CCL_NAMESPACE_BEGIN

class CPUDevice;

/* Has to be outside of the class to be shared across template instantiations. */
static const char *logged_architecture = "";

template<typename F>
class KernelFunctions {
public:
	KernelFunctions()
	{
		kernel = (F)NULL;
	}

	KernelFunctions(F kernel_default,
	                F kernel_sse2,
	                F kernel_sse3,
	                F kernel_sse41,
	                F kernel_avx,
	                F kernel_avx2)
	{
		const char *architecture_name = "default";
		kernel = kernel_default;

		/* Silence potential warnings about unused variables
		 * when compiling without some architectures. */
		(void)kernel_sse2;
		(void)kernel_sse3;
		(void)kernel_sse41;
		(void)kernel_avx;
		(void)kernel_avx2;
#ifdef WITH_CYCLES_OPTIMIZED_KERNEL_AVX2
		if(system_cpu_support_avx2()) {
			architecture_name = "AVX2";
			kernel = kernel_avx2;
		}
		else
#endif
#ifdef WITH_CYCLES_OPTIMIZED_KERNEL_AVX
		if(system_cpu_support_avx()) {
			architecture_name = "AVX";
			kernel = kernel_avx;
		}
		else
#endif
#ifdef WITH_CYCLES_OPTIMIZED_KERNEL_SSE41
		if(system_cpu_support_sse41()) {
			architecture_name = "SSE4.1";
			kernel = kernel_sse41;
		}
		else
#endif
#ifdef WITH_CYCLES_OPTIMIZED_KERNEL_SSE3
		if(system_cpu_support_sse3()) {
			architecture_name = "SSE3";
			kernel = kernel_sse3;
		}
		else
#endif
#ifdef WITH_CYCLES_OPTIMIZED_KERNEL_SSE2
		if(system_cpu_support_sse2()) {
			architecture_name = "SSE2";
			kernel = kernel_sse2;
		}
#endif

		if(strcmp(architecture_name, logged_architecture) != 0) {
			VLOG(1) << "Will be using " << architecture_name << " kernels.";
			logged_architecture = architecture_name;
		}
	}

	inline F operator()() const {
		assert(kernel);
		return kernel;
	}
protected:
	F kernel;
};

class CPUSplitKernel : public DeviceSplitKernel {
	CPUDevice *device;
public:
	explicit CPUSplitKernel(CPUDevice *device);

	virtual bool enqueue_split_kernel_data_init(const KernelDimensions& dim,
	                                            RenderTile& rtile,
	                                            int num_global_elements,
	                                            device_memory& kernel_globals,
	                                            device_memory& kernel_data_,
	                                            device_memory& split_data,
	                                            device_memory& ray_state,
	                                            device_memory& queue_index,
	                                            device_memory& use_queues_flag,
	                                            device_memory& work_pool_wgs);

	virtual SplitKernelFunction* get_split_kernel_function(const string& kernel_name,
	                                                       const DeviceRequestedFeatures&);
	virtual int2 split_kernel_local_size();
	virtual int2 split_kernel_global_size(device_memory& kg, device_memory& data, DeviceTask *task);
	virtual uint64_t state_buffer_size(device_memory& kg, device_memory& data, size_t num_threads);
};

class CPUDevice : public Device
{
public:
	TaskPool task_pool;
	KernelGlobals kernel_globals;

	device_vector<TextureInfo> texture_info;
	bool need_texture_info;

#ifdef WITH_OSL
	OSLGlobals osl_globals;
#endif

	bool use_split_kernel;

	DeviceRequestedFeatures requested_features;

	KernelFunctions<void(*)(KernelGlobals *, float *, int, int, int, int, int)>             path_trace_kernel;
	KernelFunctions<void(*)(KernelGlobals *, uchar4 *, float *, float, int, int, int, int)> convert_to_half_float_kernel;
	KernelFunctions<void(*)(KernelGlobals *, uchar4 *, float *, float, int, int, int, int)> convert_to_byte_kernel;
	KernelFunctions<void(*)(KernelGlobals *, uint4 *, float4 *, int, int, int, int, int)>   shader_kernel;

	KernelFunctions<void(*)(int, TilesInfo*, int, int, float*, float*, float*, float*, float*, int*, int, int)> filter_divide_shadow_kernel;
	KernelFunctions<void(*)(int, TilesInfo*, int, int, int, int, float*, float*, int*, int, int)>               filter_get_feature_kernel;
	KernelFunctions<void(*)(int, int, float*, float*, float*, float*, int*, int)>                               filter_detect_outliers_kernel;
	KernelFunctions<void(*)(int, int, float*, float*, float*, float*, int*, int)>                               filter_combine_halves_kernel;

	KernelFunctions<void(*)(int, int, float*, float*, float*, int*, int, int, float, float)> filter_nlm_calc_difference_kernel;
	KernelFunctions<void(*)(float*, float*, int*, int, int)>                                 filter_nlm_blur_kernel;
	KernelFunctions<void(*)(float*, float*, int*, int, int)>                                 filter_nlm_calc_weight_kernel;
	KernelFunctions<void(*)(int, int, float*, float*, float*, float*, int*, int, int)>       filter_nlm_update_output_kernel;
	KernelFunctions<void(*)(float*, float*, int*, int)>                                      filter_nlm_normalize_kernel;

	KernelFunctions<void(*)(float*, int, int, int, float*, int*, int*, int, int, float)>                              filter_construct_transform_kernel;
	KernelFunctions<void(*)(int, int, float*, float*, float*, int*, float*, float3*, int*, int*, int, int, int, int)> filter_nlm_construct_gramian_kernel;
	KernelFunctions<void(*)(int, int, int, int, int, float*, int*, float*, float3*, int*, int)>                       filter_finalize_kernel;

	KernelFunctions<void(*)(KernelGlobals *, ccl_constant KernelData*, ccl_global void*, int, ccl_global char*,
	                       int, int, int, int, int, int, int, int, ccl_global int*, int,
	                       ccl_global char*, ccl_global unsigned int*, unsigned int, ccl_global float*)>        data_init_kernel;
	unordered_map<string, KernelFunctions<void(*)(KernelGlobals*, KernelData*)> > split_kernels;

#define KERNEL_FUNCTIONS(name) \
	      KERNEL_NAME_EVAL(cpu, name), \
	      KERNEL_NAME_EVAL(cpu_sse2, name), \
	      KERNEL_NAME_EVAL(cpu_sse3, name), \
	      KERNEL_NAME_EVAL(cpu_sse41, name), \
	      KERNEL_NAME_EVAL(cpu_avx, name), \
	      KERNEL_NAME_EVAL(cpu_avx2, name)

	CPUDevice(DeviceInfo& info_, Stats &stats_, bool background_)
	: Device(info_, stats_, background_),
	  texture_info(this, "__texture_info", MEM_TEXTURE),
#define REGISTER_KERNEL(name) name ## _kernel(KERNEL_FUNCTIONS(name))
	  REGISTER_KERNEL(path_trace),
	  REGISTER_KERNEL(convert_to_half_float),
	  REGISTER_KERNEL(convert_to_byte),
	  REGISTER_KERNEL(shader),
	  REGISTER_KERNEL(filter_divide_shadow),
	  REGISTER_KERNEL(filter_get_feature),
	  REGISTER_KERNEL(filter_detect_outliers),
	  REGISTER_KERNEL(filter_combine_halves),
	  REGISTER_KERNEL(filter_nlm_calc_difference),
	  REGISTER_KERNEL(filter_nlm_blur),
	  REGISTER_KERNEL(filter_nlm_calc_weight),
	  REGISTER_KERNEL(filter_nlm_update_output),
	  REGISTER_KERNEL(filter_nlm_normalize),
	  REGISTER_KERNEL(filter_construct_transform),
	  REGISTER_KERNEL(filter_nlm_construct_gramian),
	  REGISTER_KERNEL(filter_finalize),
	  REGISTER_KERNEL(data_init)
#undef REGISTER_KERNEL
	{
		if(info.cpu_threads == 0) {
			info.cpu_threads = TaskScheduler::num_threads();
		}

#ifdef WITH_OSL
		kernel_globals.osl = &osl_globals;
#endif
		use_split_kernel = DebugFlags().cpu.split_kernel;
		if(use_split_kernel) {
			VLOG(1) << "Will be using split kernel.";
		}
		need_texture_info = false;

#define REGISTER_SPLIT_KERNEL(name) split_kernels[#name] = KernelFunctions<void(*)(KernelGlobals*, KernelData*)>(KERNEL_FUNCTIONS(name))
		REGISTER_SPLIT_KERNEL(path_init);
		REGISTER_SPLIT_KERNEL(scene_intersect);
		REGISTER_SPLIT_KERNEL(lamp_emission);
		REGISTER_SPLIT_KERNEL(do_volume);
		REGISTER_SPLIT_KERNEL(queue_enqueue);
		REGISTER_SPLIT_KERNEL(indirect_background);
		REGISTER_SPLIT_KERNEL(shader_setup);
		REGISTER_SPLIT_KERNEL(shader_sort);
		REGISTER_SPLIT_KERNEL(shader_eval);
		REGISTER_SPLIT_KERNEL(holdout_emission_blurring_pathtermination_ao);
		REGISTER_SPLIT_KERNEL(subsurface_scatter);
		REGISTER_SPLIT_KERNEL(direct_lighting);
		REGISTER_SPLIT_KERNEL(shadow_blocked_ao);
		REGISTER_SPLIT_KERNEL(shadow_blocked_dl);
		REGISTER_SPLIT_KERNEL(enqueue_inactive);
		REGISTER_SPLIT_KERNEL(next_iteration_setup);
		REGISTER_SPLIT_KERNEL(indirect_subsurface);
		REGISTER_SPLIT_KERNEL(buffer_update);
#undef REGISTER_SPLIT_KERNEL
#undef KERNEL_FUNCTIONS
	}

	~CPUDevice()
	{
		task_pool.stop();
		texture_info.free();
	}

	virtual bool show_samples() const
	{
		return (info.cpu_threads == 1);
	}

	void load_texture_info()
	{
		if(need_texture_info) {
			texture_info.copy_to_device();
			need_texture_info = false;
		}
	}

	void mem_alloc(device_memory& mem)
	{
		if(mem.type == MEM_TEXTURE) {
			assert(!"mem_alloc not supported for textures.");
		}
		else {
			if(mem.name) {
				VLOG(1) << "Buffer allocate: " << mem.name << ", "
						<< string_human_readable_number(mem.memory_size()) << " bytes. ("
						<< string_human_readable_size(mem.memory_size()) << ")";
			}

			mem.device_pointer = mem.data_pointer;

			if(!mem.device_pointer) {
				mem.device_pointer = (device_ptr)malloc(mem.memory_size());
			}

			mem.device_size = mem.memory_size();
			stats.mem_alloc(mem.device_size);
		}
	}

	void mem_copy_to(device_memory& mem)
	{
		if(mem.type == MEM_TEXTURE) {
			tex_free(mem);
			tex_alloc(mem);
		}
		else if(mem.type == MEM_PIXELS) {
			assert(!"mem_copy_to not supported for pixels.");
		}
		else {
			if(!mem.device_pointer) {
				mem_alloc(mem);
			}

			/* copy is no-op */
		}
	}

	void mem_copy_from(device_memory& /*mem*/,
	                   int /*y*/, int /*w*/, int /*h*/,
	                   int /*elem*/)
	{
		/* no-op */
	}

	void mem_zero(device_memory& mem)
	{
		if(!mem.device_pointer) {
			mem_alloc(mem);
		}

		if(mem.device_pointer) {
			memset((void*)mem.device_pointer, 0, mem.memory_size());
		}
	}

	void mem_free(device_memory& mem)
	{
		if(mem.type == MEM_TEXTURE) {
			tex_free(mem);
		}
		else if(mem.device_pointer) {
			if(!mem.data_pointer) {
				free((void*)mem.device_pointer);
			}
			mem.device_pointer = 0;
			stats.mem_free(mem.device_size);
			mem.device_size = 0;
		}
	}

	virtual device_ptr mem_alloc_sub_ptr(device_memory& mem, int offset, int /*size*/)
	{
		return (device_ptr) (((char*) mem.device_pointer) + mem.memory_elements_size(offset));
	}

	void const_copy_to(const char *name, void *host, size_t size)
	{
		kernel_const_copy(&kernel_globals, name, host, size);
	}

	void tex_alloc(device_memory& mem)
	{
		VLOG(1) << "Texture allocate: " << mem.name << ", "
		        << string_human_readable_number(mem.memory_size()) << " bytes. ("
		        << string_human_readable_size(mem.memory_size()) << ")";

		if(mem.interpolation == INTERPOLATION_NONE) {
			/* Data texture. */
			kernel_tex_copy(&kernel_globals,
							mem.name,
							mem.data_pointer,
							mem.data_size);
		}
		else {
			/* Image Texture. */
			int flat_slot = 0;
			if(string_startswith(mem.name, "__tex_image")) {
				int pos =  string(mem.name).rfind("_");
				flat_slot = atoi(mem.name + pos + 1);
			}
			else {
				assert(0);
			}

			if(flat_slot >= texture_info.size()) {
				/* Allocate some slots in advance, to reduce amount
				 * of re-allocations. */
				texture_info.resize(flat_slot + 128);
			}

			TextureInfo& info = texture_info[flat_slot];
			info.data = (uint64_t)mem.data_pointer;
			info.cl_buffer = 0;
			info.interpolation = mem.interpolation;
			info.extension = mem.extension;
			info.width = mem.data_width;
			info.height = mem.data_height;
			info.depth = mem.data_depth;

			need_texture_info = true;
		}

		mem.device_pointer = mem.data_pointer;
		mem.device_size = mem.memory_size();
		stats.mem_alloc(mem.device_size);
	}

	void tex_free(device_memory& mem)
	{
		if(mem.device_pointer) {
			mem.device_pointer = 0;
			stats.mem_free(mem.device_size);
			mem.device_size = 0;
			need_texture_info = true;
		}
	}

	void *osl_memory()
	{
#ifdef WITH_OSL
		return &osl_globals;
#else
		return NULL;
#endif
	}

	void thread_run(DeviceTask *task)
	{
		if(task->type == DeviceTask::RENDER) {
			thread_render(*task);
		}
		else if(task->type == DeviceTask::FILM_CONVERT)
			thread_film_convert(*task);
		else if(task->type == DeviceTask::SHADER)
			thread_shader(*task);
	}

	class CPUDeviceTask : public DeviceTask {
	public:
		CPUDeviceTask(CPUDevice *device, DeviceTask& task)
		: DeviceTask(task)
		{
			run = function_bind(&CPUDevice::thread_run, device, this);
		}
	};

	bool denoising_set_tiles(device_ptr *buffers, DenoisingTask *task)
	{
		TilesInfo *tiles = (TilesInfo*) task->tiles_mem.data_pointer;
		for(int i = 0; i < 9; i++) {
			tiles->buffers[i] = buffers[i];
		}

		task->tiles_mem.copy_to_device();

		return true;
	}

	bool denoising_non_local_means(device_ptr image_ptr, device_ptr guide_ptr, device_ptr variance_ptr, device_ptr out_ptr,
	                               DenoisingTask *task)
	{
		int4 rect = task->rect;
		int   r   = task->nlm_state.r;
		int   f   = task->nlm_state.f;
		float a   = task->nlm_state.a;
		float k_2 = task->nlm_state.k_2;

		int w = align_up(rect.z-rect.x, 4);
		int h = rect.w-rect.y;

		float *blurDifference = (float*) task->nlm_state.temporary_1_ptr;
		float *difference     = (float*) task->nlm_state.temporary_2_ptr;
		float *weightAccum    = (float*) task->nlm_state.temporary_3_ptr;

		memset(weightAccum, 0, sizeof(float)*w*h);
		memset((float*) out_ptr, 0, sizeof(float)*w*h);

		for(int i = 0; i < (2*r+1)*(2*r+1); i++) {
			int dy = i / (2*r+1) - r;
			int dx = i % (2*r+1) - r;

			int local_rect[4] = {max(0, -dx), max(0, -dy), rect.z-rect.x - max(0, dx), rect.w-rect.y - max(0, dy)};
			filter_nlm_calc_difference_kernel()(dx, dy,
			                                    (float*) guide_ptr,
			                                    (float*) variance_ptr,
			                                    difference,
			                                    local_rect,
			                                    w, 0,
			                                    a, k_2);

			filter_nlm_blur_kernel()       (difference, blurDifference, local_rect, w, f);
			filter_nlm_calc_weight_kernel()(blurDifference, difference, local_rect, w, f);
			filter_nlm_blur_kernel()       (difference, blurDifference, local_rect, w, f);

			filter_nlm_update_output_kernel()(dx, dy,
			                                  blurDifference,
			                                  (float*) image_ptr,
			                                  (float*) out_ptr,
			                                  weightAccum,
			                                  local_rect,
			                                  w, f);
		}

		int local_rect[4] = {0, 0, rect.z-rect.x, rect.w-rect.y};
		filter_nlm_normalize_kernel()((float*) out_ptr, weightAccum, local_rect, w);

		return true;
	}

	bool denoising_construct_transform(DenoisingTask *task)
	{
		for(int y = 0; y < task->filter_area.w; y++) {
			for(int x = 0; x < task->filter_area.z; x++) {
				filter_construct_transform_kernel()((float*) task->buffer.mem.device_pointer,
				                                    x + task->filter_area.x,
				                                    y + task->filter_area.y,
				                                    y*task->filter_area.z + x,
				                                    (float*) task->storage.transform.device_pointer,
				                                    (int*)   task->storage.rank.device_pointer,
				                                    &task->rect.x,
				                                    task->buffer.pass_stride,
				                                    task->radius,
				                                    task->pca_threshold);
			}
		}
		return true;
	}

	bool denoising_reconstruct(device_ptr color_ptr,
	                           device_ptr color_variance_ptr,
	                           device_ptr output_ptr,
	                           DenoisingTask *task)
	{
		mem_zero(task->storage.XtWX);
		mem_zero(task->storage.XtWY);

		float *difference     = (float*) task->reconstruction_state.temporary_1_ptr;
		float *blurDifference = (float*) task->reconstruction_state.temporary_2_ptr;

		int r = task->radius;
		for(int i = 0; i < (2*r+1)*(2*r+1); i++) {
			int dy = i / (2*r+1) - r;
			int dx = i % (2*r+1) - r;

			int local_rect[4] = {max(0, -dx), max(0, -dy),
			                     task->reconstruction_state.source_w - max(0, dx),
			                     task->reconstruction_state.source_h - max(0, dy)};
			filter_nlm_calc_difference_kernel()(dx, dy,
			                                    (float*) color_ptr,
			                                    (float*) color_variance_ptr,
			                                    difference,
			                                    local_rect,
			                                    task->buffer.w,
			                                    task->buffer.pass_stride,
			                                    1.0f,
			                                    task->nlm_k_2);
			filter_nlm_blur_kernel()(difference, blurDifference, local_rect, task->buffer.w, 4);
			filter_nlm_calc_weight_kernel()(blurDifference, difference, local_rect, task->buffer.w, 4);
			filter_nlm_blur_kernel()(difference, blurDifference, local_rect, task->buffer.w, 4);
			filter_nlm_construct_gramian_kernel()(dx, dy,
			                                      blurDifference,
			                                      (float*)  task->buffer.mem.device_pointer,
			                                      (float*)  task->storage.transform.device_pointer,
			                                      (int*)    task->storage.rank.device_pointer,
			                                      (float*)  task->storage.XtWX.device_pointer,
			                                      (float3*) task->storage.XtWY.device_pointer,
			                                      local_rect,
			                                      &task->reconstruction_state.filter_rect.x,
			                                      task->buffer.w,
			                                      task->buffer.h,
			                                      4,
			                                      task->buffer.pass_stride);
		}
		for(int y = 0; y < task->filter_area.w; y++) {
			for(int x = 0; x < task->filter_area.z; x++) {
				filter_finalize_kernel()(x,
				                         y,
				                         y*task->filter_area.z + x,
				                         task->buffer.w,
				                         task->buffer.h,
				                         (float*)  output_ptr,
				                         (int*)    task->storage.rank.device_pointer,
				                         (float*)  task->storage.XtWX.device_pointer,
				                         (float3*) task->storage.XtWY.device_pointer,
				                         &task->reconstruction_state.buffer_params.x,
				                         task->render_buffer.samples);
			}
		}
		return true;
	}

	bool denoising_combine_halves(device_ptr a_ptr, device_ptr b_ptr,
	                              device_ptr mean_ptr, device_ptr variance_ptr,
	                              int r, int4 rect, DenoisingTask * /*task*/)
	{
		for(int y = rect.y; y < rect.w; y++) {
			for(int x = rect.x; x < rect.z; x++) {
				filter_combine_halves_kernel()(x, y,
				                               (float*) mean_ptr,
				                               (float*) variance_ptr,
				                               (float*) a_ptr,
				                               (float*) b_ptr,
				                               &rect.x,
				                               r);
			}
		}
		return true;
	}

	bool denoising_divide_shadow(device_ptr a_ptr, device_ptr b_ptr,
	                             device_ptr sample_variance_ptr, device_ptr sv_variance_ptr,
	                             device_ptr buffer_variance_ptr, DenoisingTask *task)
	{
		for(int y = task->rect.y; y < task->rect.w; y++) {
			for(int x = task->rect.x; x < task->rect.z; x++) {
				filter_divide_shadow_kernel()(task->render_buffer.samples,
				                              task->tiles,
				                              x, y,
				                              (float*) a_ptr,
				                              (float*) b_ptr,
				                              (float*) sample_variance_ptr,
				                              (float*) sv_variance_ptr,
				                              (float*) buffer_variance_ptr,
				                              &task->rect.x,
				                              task->render_buffer.pass_stride,
				                              task->render_buffer.denoising_data_offset);
			}
		}
		return true;
	}

	bool denoising_get_feature(int mean_offset,
	                           int variance_offset,
	                           device_ptr mean_ptr,
	                           device_ptr variance_ptr,
	                           DenoisingTask *task)
	{
		for(int y = task->rect.y; y < task->rect.w; y++) {
			for(int x = task->rect.x; x < task->rect.z; x++) {
				filter_get_feature_kernel()(task->render_buffer.samples,
				                            task->tiles,
				                            mean_offset,
				                            variance_offset,
				                            x, y,
				                            (float*) mean_ptr,
				                            (float*) variance_ptr,
				                            &task->rect.x,
				                            task->render_buffer.pass_stride,
				                            task->render_buffer.denoising_data_offset);
			}
		}
		return true;
	}

	bool denoising_detect_outliers(device_ptr image_ptr,
	                               device_ptr variance_ptr,
	                               device_ptr depth_ptr,
	                               device_ptr output_ptr,
	                               DenoisingTask *task)
	{
		for(int y = task->rect.y; y < task->rect.w; y++) {
			for(int x = task->rect.x; x < task->rect.z; x++) {
				filter_detect_outliers_kernel()(x, y,
				                                (float*) image_ptr,
				                                (float*) variance_ptr,
				                                (float*) depth_ptr,
				                                (float*) output_ptr,
				                                &task->rect.x,
				                                task->buffer.pass_stride);
			}
		}
		return true;
	}

	void path_trace(DeviceTask &task, RenderTile &tile, KernelGlobals *kg, vector<map<float, float> >& coverage_object, vector<map<float, float> >& coverage_material, vector<map<float, float > >& coverage_asset)
	{
		kg->coverage_object = kg->coverage_material = NULL;

		if(kg->__data.film.use_cryptomatte & CRYPT_ACCURATE) {
			if(kg->__data.film.use_cryptomatte & CRYPT_OBJECT) {
				coverage_object.clear();
				coverage_object.resize(tile.w * tile.h);
			}
			if(kg->__data.film.use_cryptomatte & CRYPT_MATERIAL) {
				coverage_material.clear();
				coverage_material.resize(tile.w * tile.h);
			}
			if(kg->__data.film.use_cryptomatte & CRYPT_ASSET) {
				coverage_asset.clear();
				coverage_asset.resize(tile.w * tile.h);
			}
		}

		float *render_buffer = (float*)tile.buffer;
		int start_sample = tile.start_sample;
		int end_sample = tile.start_sample + tile.num_samples;

		for(int sample = start_sample; sample < end_sample; sample++) {
			if(task.get_cancel() || task_pool.canceled()) {
				if(task.need_finish_queue == false)
					break;
			}

			for(int y = tile.y; y < tile.y + tile.h; y++) {
				for(int x = tile.x; x < tile.x + tile.w; x++) {
<<<<<<< HEAD
					if(kg->__data.film.use_cryptomatte & CRYPT_ACCURATE) {
						if(kg->__data.film.use_cryptomatte & CRYPT_OBJECT) {
							kg->coverage_object = &coverage_object[tile.w * (y - tile.y) + x - tile.x];
						}
						if(kg->__data.film.use_cryptomatte & CRYPT_MATERIAL) {
							kg->coverage_material = &coverage_material[tile.w * (y - tile.y) + x - tile.x];
						}
						if(kg->__data.film.use_cryptomatte & CRYPT_ASSET) {
							kg->coverage_asset = &coverage_asset[tile.w * (y - tile.y) + x - tile.x];
						}
					}
					path_trace_kernel()(kg, render_buffer, rng_state,
=======
					path_trace_kernel()(kg, render_buffer,
>>>>>>> 2a87bd89
					                    sample, x, y, tile.offset, tile.stride);
				}
			}

			tile.sample = sample + 1;

			task.update_progress(&tile, tile.w*tile.h);
		}
	}

	void denoise(DeviceTask &task, RenderTile &tile)
	{
		tile.sample = tile.start_sample + tile.num_samples;

		DenoisingTask denoising(this);

		denoising.functions.construct_transform = function_bind(&CPUDevice::denoising_construct_transform, this, &denoising);
		denoising.functions.reconstruct = function_bind(&CPUDevice::denoising_reconstruct, this, _1, _2, _3, &denoising);
		denoising.functions.divide_shadow = function_bind(&CPUDevice::denoising_divide_shadow, this, _1, _2, _3, _4, _5, &denoising);
		denoising.functions.non_local_means = function_bind(&CPUDevice::denoising_non_local_means, this, _1, _2, _3, _4, &denoising);
		denoising.functions.combine_halves = function_bind(&CPUDevice::denoising_combine_halves, this, _1, _2, _3, _4, _5, _6, &denoising);
		denoising.functions.get_feature = function_bind(&CPUDevice::denoising_get_feature, this, _1, _2, _3, _4, &denoising);
		denoising.functions.detect_outliers = function_bind(&CPUDevice::denoising_detect_outliers, this, _1, _2, _3, _4, &denoising);
		denoising.functions.set_tiles = function_bind(&CPUDevice::denoising_set_tiles, this, _1, &denoising);

		denoising.filter_area = make_int4(tile.x, tile.y, tile.w, tile.h);
		denoising.render_buffer.samples = tile.sample;

		RenderTile rtiles[9];
		rtiles[4] = tile;
		task.map_neighbor_tiles(rtiles, this);
		denoising.tiles_from_rendertiles(rtiles);

		denoising.init_from_devicetask(task);

		denoising.run_denoising();

		task.unmap_neighbor_tiles(rtiles, this);

		task.update_progress(&tile, tile.w*tile.h);
	}

	void thread_render(DeviceTask& task)
	{
		if(task_pool.canceled()) {
			if(task.need_finish_queue == false)
				return;
		}

		/* allocate buffer for kernel globals */
		device_only_memory<KernelGlobals> kgbuffer(this, "kernel_globals");
		kgbuffer.alloc_to_device(1);

		KernelGlobals *kg = new ((void*) kgbuffer.device_pointer) KernelGlobals(thread_kernel_globals_init());

		CPUSplitKernel *split_kernel = NULL;
		if(use_split_kernel) {
			split_kernel = new CPUSplitKernel(this);
			requested_features.max_closure = MAX_CLOSURE;
			if(!split_kernel->load_kernels(requested_features)) {
				thread_kernel_globals_free((KernelGlobals*)kgbuffer.device_pointer);
				kgbuffer.free();
				delete split_kernel;
				return;
			}
		}

		RenderTile tile;
		while(task.acquire_tile(this, tile)) {
			if(tile.task == RenderTile::PATH_TRACE) {
				/* cryptomatte data. This needs a better place than here. */
				vector<map<float, float> >coverage_object;
				vector<map<float, float> >coverage_material;
				vector<map<float, float> >coverage_asset;

				if(use_split_kernel) {
					device_only_memory<uchar> void_buffer(this, "void_buffer");
					split_kernel->path_trace(&task, tile, kgbuffer, void_buffer);
				}
				else {
					path_trace(task, tile, kg, coverage_object, coverage_material, coverage_asset);
				}
				if(kg->__data.film.use_cryptomatte & CRYPT_ACCURATE) {
					int aov_index = 0;
					if(kg->__data.film.use_cryptomatte & CRYPT_OBJECT) {
						aov_index += flatten_coverage(kg, coverage_object, tile, aov_index);
					}
					if(kg->__data.film.use_cryptomatte & CRYPT_MATERIAL) {
						aov_index += flatten_coverage(kg, coverage_material, tile, aov_index);
					}
					if(kg->__data.film.use_cryptomatte & CRYPT_ASSET) {
						aov_index += flatten_coverage(kg, coverage_asset, tile, aov_index);
					}
				}
			}
			else if(tile.task == RenderTile::DENOISE) {
				denoise(task, tile);
				task.update_progress(&tile, tile.w*tile.h);
			}

			task.release_tile(tile);

			if(task_pool.canceled()) {
				if(task.need_finish_queue == false)
					break;
			}
		}

		thread_kernel_globals_free((KernelGlobals*)kgbuffer.device_pointer);
		kg->~KernelGlobals();
		kgbuffer.free();
		delete split_kernel;
	}

	void thread_film_convert(DeviceTask& task)
	{
		float sample_scale = 1.0f/(task.sample + 1);

		if(task.rgba_half) {
			for(int y = task.y; y < task.y + task.h; y++)
				for(int x = task.x; x < task.x + task.w; x++)
					convert_to_half_float_kernel()(&kernel_globals, (uchar4*)task.rgba_half, (float*)task.buffer,
					                               sample_scale, x, y, task.offset, task.stride);
		}
		else {
			for(int y = task.y; y < task.y + task.h; y++)
				for(int x = task.x; x < task.x + task.w; x++)
					convert_to_byte_kernel()(&kernel_globals, (uchar4*)task.rgba_byte, (float*)task.buffer,
					                         sample_scale, x, y, task.offset, task.stride);

		}
	}

	void thread_shader(DeviceTask& task)
	{
		KernelGlobals kg = kernel_globals;

#ifdef WITH_OSL
		OSLShader::thread_init(&kg, &kernel_globals, &osl_globals);
#endif
		for(int sample = 0; sample < task.num_samples; sample++) {
			for(int x = task.shader_x; x < task.shader_x + task.shader_w; x++)
				shader_kernel()(&kg,
				                (uint4*)task.shader_input,
				                (float4*)task.shader_output,
				                task.shader_eval_type,
				                task.shader_filter,
				                x,
				                task.offset,
				                sample);

			if(task.get_cancel() || task_pool.canceled())
				break;

			task.update_progress(NULL);

		}

#ifdef WITH_OSL
		OSLShader::thread_free(&kg);
#endif
	}

	int get_split_task_count(DeviceTask& task)
	{
		if(task.type == DeviceTask::SHADER)
			return task.get_subtask_count(info.cpu_threads, 256);
		else
			return task.get_subtask_count(info.cpu_threads);
	}

	void task_add(DeviceTask& task)
	{
		/* Load texture info. */
		load_texture_info();

		/* split task into smaller ones */
		list<DeviceTask> tasks;

		if(task.type == DeviceTask::SHADER)
			task.split(tasks, info.cpu_threads, 256);
		else
			task.split(tasks, info.cpu_threads);

		foreach(DeviceTask& task, tasks)
			task_pool.push(new CPUDeviceTask(this, task));
	}

	void task_wait()
	{
		task_pool.wait_work();
	}

	void task_cancel()
	{
		task_pool.cancel();
	}

protected:
	inline KernelGlobals thread_kernel_globals_init()
	{
		KernelGlobals kg = kernel_globals;
		kg.transparent_shadow_intersections = NULL;
		const int decoupled_count = sizeof(kg.decoupled_volume_steps) /
		                            sizeof(*kg.decoupled_volume_steps);
		for(int i = 0; i < decoupled_count; ++i) {
			kg.decoupled_volume_steps[i] = NULL;
		}
		kg.decoupled_volume_steps_index = 0;
#ifdef WITH_OSL
		OSLShader::thread_init(&kg, &kernel_globals, &osl_globals);
#endif
		return kg;
	}

	inline void thread_kernel_globals_free(KernelGlobals *kg)
	{
		if(kg == NULL) {
			return;
		}

		if(kg->transparent_shadow_intersections != NULL) {
			free(kg->transparent_shadow_intersections);
		}
		const int decoupled_count = sizeof(kg->decoupled_volume_steps) /
		                            sizeof(*kg->decoupled_volume_steps);
		for(int i = 0; i < decoupled_count; ++i) {
			if(kg->decoupled_volume_steps[i] != NULL) {
				free(kg->decoupled_volume_steps[i]);
			}
		}
#ifdef WITH_OSL
		OSLShader::thread_free(kg);
#endif
	}

	virtual bool load_kernels(DeviceRequestedFeatures& requested_features_) {
		requested_features = requested_features_;

		return true;
	}
};

/* split kernel */

class CPUSplitKernelFunction : public SplitKernelFunction {
public:
	CPUDevice* device;
	void (*func)(KernelGlobals *kg, KernelData *data);

	CPUSplitKernelFunction(CPUDevice* device) : device(device), func(NULL) {}
	~CPUSplitKernelFunction() {}

	virtual bool enqueue(const KernelDimensions& dim, device_memory& kernel_globals, device_memory& data)
	{
		if(!func) {
			return false;
		}

		KernelGlobals *kg = (KernelGlobals*)kernel_globals.device_pointer;
		kg->global_size = make_int2(dim.global_size[0], dim.global_size[1]);

		for(int y = 0; y < dim.global_size[1]; y++) {
			for(int x = 0; x < dim.global_size[0]; x++) {
				kg->global_id = make_int2(x, y);

				func(kg, (KernelData*)data.device_pointer);
			}
		}

		return true;
	}
};

CPUSplitKernel::CPUSplitKernel(CPUDevice *device) : DeviceSplitKernel(device), device(device)
{
}

bool CPUSplitKernel::enqueue_split_kernel_data_init(const KernelDimensions& dim,
                                                    RenderTile& rtile,
                                                    int num_global_elements,
                                                    device_memory& kernel_globals,
                                                    device_memory& data,
                                                    device_memory& split_data,
                                                    device_memory& ray_state,
                                                    device_memory& queue_index,
                                                    device_memory& use_queues_flags,
                                                    device_memory& work_pool_wgs)
{
	KernelGlobals *kg = (KernelGlobals*)kernel_globals.device_pointer;
	kg->global_size = make_int2(dim.global_size[0], dim.global_size[1]);

	for(int y = 0; y < dim.global_size[1]; y++) {
		for(int x = 0; x < dim.global_size[0]; x++) {
			kg->global_id = make_int2(x, y);

			device->data_init_kernel()((KernelGlobals*)kernel_globals.device_pointer,
			                           (KernelData*)data.device_pointer,
			                           (void*)split_data.device_pointer,
			                           num_global_elements,
			                           (char*)ray_state.device_pointer,
			                           rtile.start_sample,
			                           rtile.start_sample + rtile.num_samples,
			                           rtile.x,
			                           rtile.y,
			                           rtile.w,
			                           rtile.h,
			                           rtile.offset,
			                           rtile.stride,
			                           (int*)queue_index.device_pointer,
			                           dim.global_size[0] * dim.global_size[1],
			                           (char*)use_queues_flags.device_pointer,
			                           (uint*)work_pool_wgs.device_pointer,
			                           rtile.num_samples,
			                           (float*)rtile.buffer);
		}
	}

	return true;
}

SplitKernelFunction* CPUSplitKernel::get_split_kernel_function(const string& kernel_name,
                                                               const DeviceRequestedFeatures&)
{
	CPUSplitKernelFunction *kernel = new CPUSplitKernelFunction(device);

	kernel->func = device->split_kernels[kernel_name]();
	if(!kernel->func) {
		delete kernel;
		return NULL;
	}

	return kernel;
}

int2 CPUSplitKernel::split_kernel_local_size()
{
	return make_int2(1, 1);
}

int2 CPUSplitKernel::split_kernel_global_size(device_memory& /*kg*/, device_memory& /*data*/, DeviceTask * /*task*/) {
	return make_int2(1, 1);
}

uint64_t CPUSplitKernel::state_buffer_size(device_memory& kernel_globals, device_memory& /*data*/, size_t num_threads) {
	KernelGlobals *kg = (KernelGlobals*)kernel_globals.device_pointer;

	return split_data_buffer_size(kg, num_threads);
}

Device *device_cpu_create(DeviceInfo& info, Stats &stats, bool background)
{
	return new CPUDevice(info, stats, background);
}

void device_cpu_info(vector<DeviceInfo>& devices)
{
	DeviceInfo info;

	info.type = DEVICE_CPU;
	info.description = system_cpu_brand_string();
	info.id = "CPU";
	info.num = 0;
	info.advanced_shading = true;
	info.has_qbvh = system_cpu_support_sse2();
	info.has_volume_decoupled = true;
	info.has_osl = true;

	devices.insert(devices.begin(), info);
}

string device_cpu_capabilities(void)
{
	string capabilities = "";
	capabilities += system_cpu_support_sse2() ? "SSE2 " : "";
	capabilities += system_cpu_support_sse3() ? "SSE3 " : "";
	capabilities += system_cpu_support_sse41() ? "SSE41 " : "";
	capabilities += system_cpu_support_avx() ? "AVX " : "";
	capabilities += system_cpu_support_avx2() ? "AVX2" : "";
	if(capabilities[capabilities.size() - 1] == ' ')
		capabilities.resize(capabilities.size() - 1);
	return capabilities;
}

CCL_NAMESPACE_END<|MERGE_RESOLUTION|>--- conflicted
+++ resolved
@@ -716,7 +716,6 @@
 
 			for(int y = tile.y; y < tile.y + tile.h; y++) {
 				for(int x = tile.x; x < tile.x + tile.w; x++) {
-<<<<<<< HEAD
 					if(kg->__data.film.use_cryptomatte & CRYPT_ACCURATE) {
 						if(kg->__data.film.use_cryptomatte & CRYPT_OBJECT) {
 							kg->coverage_object = &coverage_object[tile.w * (y - tile.y) + x - tile.x];
@@ -728,10 +727,7 @@
 							kg->coverage_asset = &coverage_asset[tile.w * (y - tile.y) + x - tile.x];
 						}
 					}
-					path_trace_kernel()(kg, render_buffer, rng_state,
-=======
 					path_trace_kernel()(kg, render_buffer,
->>>>>>> 2a87bd89
 					                    sample, x, y, tile.offset, tile.stride);
 				}
 			}
