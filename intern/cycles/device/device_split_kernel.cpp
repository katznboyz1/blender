/*
 * Copyright 2011-2016 Blender Foundation
 *
 * Licensed under the Apache License, Version 2.0 (the "License");
 * you may not use this file except in compliance with the License.
 * You may obtain a copy of the License at
 *
 * http://www.apache.org/licenses/LICENSE-2.0
 *
 * Unless required by applicable law or agreed to in writing, software
 * distributed under the License is distributed on an "AS IS" BASIS,
 * WITHOUT WARRANTIES OR CONDITIONS OF ANY KIND, either express or implied.
 * See the License for the specific language governing permissions and
 * limitations under the License.
 */

#include "device/device_split_kernel.h"

#include "kernel/kernel_types.h"
#include "kernel/split/kernel_split_data_types.h"

#include "util/util_logging.h"
#include "util/util_time.h"

CCL_NAMESPACE_BEGIN

static const double alpha = 0.1; /* alpha for rolling average */

DeviceSplitKernel::DeviceSplitKernel(Device *device)
    : device(device),
      split_data(device, "split_data"),
      ray_state(device, "ray_state", MEM_READ_WRITE),
      queue_index(device, "queue_index"),
      use_queues_flag(device, "use_queues_flag"),
      work_pool_wgs(device, "work_pool_wgs"),
      kernel_data_initialized(false)
{
<<<<<<< HEAD
	avg_time_per_sample = 0.0;

	kernel_path_init = NULL;
	kernel_scene_intersect = NULL;
	kernel_lamp_emission = NULL;
	kernel_do_volume = NULL;
	kernel_queue_enqueue = NULL;
	kernel_indirect_background = NULL;
	kernel_shader_setup = NULL;
	kernel_shader_sort = NULL;
	kernel_shader_eval = NULL;
	kernel_holdout_emission_blurring_pathtermination_ao = NULL;
	kernel_subsurface_scatter = NULL;
	kernel_direct_lighting = NULL;
	kernel_shadow_blocked_ao = NULL;
	kernel_shadow_blocked_dl = NULL;
	kernel_enqueue_inactive = NULL;
	kernel_next_iteration_setup = NULL;
	kernel_indirect_subsurface = NULL;
	kernel_buffer_update = NULL;
	kernel_adaptive_stopping = NULL;
	kernel_adaptive_filter_x = NULL;
	kernel_adaptive_filter_y = NULL;
	kernel_adaptive_adjust_samples = NULL;
=======
  avg_time_per_sample = 0.0;

  kernel_path_init = NULL;
  kernel_scene_intersect = NULL;
  kernel_lamp_emission = NULL;
  kernel_do_volume = NULL;
  kernel_queue_enqueue = NULL;
  kernel_indirect_background = NULL;
  kernel_shader_setup = NULL;
  kernel_shader_sort = NULL;
  kernel_shader_eval = NULL;
  kernel_holdout_emission_blurring_pathtermination_ao = NULL;
  kernel_subsurface_scatter = NULL;
  kernel_direct_lighting = NULL;
  kernel_shadow_blocked_ao = NULL;
  kernel_shadow_blocked_dl = NULL;
  kernel_enqueue_inactive = NULL;
  kernel_next_iteration_setup = NULL;
  kernel_indirect_subsurface = NULL;
  kernel_buffer_update = NULL;
>>>>>>> 3076d95b
}

DeviceSplitKernel::~DeviceSplitKernel()
{
<<<<<<< HEAD
	split_data.free();
	ray_state.free();
	use_queues_flag.free();
	queue_index.free();
	work_pool_wgs.free();

	delete kernel_path_init;
	delete kernel_scene_intersect;
	delete kernel_lamp_emission;
	delete kernel_do_volume;
	delete kernel_queue_enqueue;
	delete kernel_indirect_background;
	delete kernel_shader_setup;
	delete kernel_shader_sort;
	delete kernel_shader_eval;
	delete kernel_holdout_emission_blurring_pathtermination_ao;
	delete kernel_subsurface_scatter;
	delete kernel_direct_lighting;
	delete kernel_shadow_blocked_ao;
	delete kernel_shadow_blocked_dl;
	delete kernel_enqueue_inactive;
	delete kernel_next_iteration_setup;
	delete kernel_indirect_subsurface;
	delete kernel_buffer_update;
	delete kernel_adaptive_stopping;
	delete kernel_adaptive_filter_x;
	delete kernel_adaptive_filter_y;
	delete kernel_adaptive_adjust_samples;
=======
  split_data.free();
  ray_state.free();
  use_queues_flag.free();
  queue_index.free();
  work_pool_wgs.free();

  delete kernel_path_init;
  delete kernel_scene_intersect;
  delete kernel_lamp_emission;
  delete kernel_do_volume;
  delete kernel_queue_enqueue;
  delete kernel_indirect_background;
  delete kernel_shader_setup;
  delete kernel_shader_sort;
  delete kernel_shader_eval;
  delete kernel_holdout_emission_blurring_pathtermination_ao;
  delete kernel_subsurface_scatter;
  delete kernel_direct_lighting;
  delete kernel_shadow_blocked_ao;
  delete kernel_shadow_blocked_dl;
  delete kernel_enqueue_inactive;
  delete kernel_next_iteration_setup;
  delete kernel_indirect_subsurface;
  delete kernel_buffer_update;
>>>>>>> 3076d95b
}

bool DeviceSplitKernel::load_kernels(const DeviceRequestedFeatures &requested_features)
{
#define LOAD_KERNEL(name) \
<<<<<<< HEAD
		kernel_##name = get_split_kernel_function(#name, requested_features); \
		if(!kernel_##name) { \
			device->set_error(string("Split kernel error: failed to load kernel_") + #name); \
			return false; \
		}

	LOAD_KERNEL(path_init);
	LOAD_KERNEL(scene_intersect);
	LOAD_KERNEL(lamp_emission);
	if (requested_features.use_volume) {
		LOAD_KERNEL(do_volume);
	}
	LOAD_KERNEL(queue_enqueue);
	LOAD_KERNEL(indirect_background);
	LOAD_KERNEL(shader_setup);
	LOAD_KERNEL(shader_sort);
	LOAD_KERNEL(shader_eval);
	LOAD_KERNEL(holdout_emission_blurring_pathtermination_ao);
	LOAD_KERNEL(subsurface_scatter);
	LOAD_KERNEL(direct_lighting);
	LOAD_KERNEL(shadow_blocked_ao);
	LOAD_KERNEL(shadow_blocked_dl);
	LOAD_KERNEL(enqueue_inactive);
	LOAD_KERNEL(next_iteration_setup);
	LOAD_KERNEL(indirect_subsurface);
	LOAD_KERNEL(buffer_update);
	LOAD_KERNEL(adaptive_stopping);
	LOAD_KERNEL(adaptive_filter_x);
	LOAD_KERNEL(adaptive_filter_y);
	LOAD_KERNEL(adaptive_adjust_samples);
=======
  kernel_##name = get_split_kernel_function(#name, requested_features); \
  if (!kernel_##name) { \
    device->set_error(string("Split kernel error: failed to load kernel_") + #name); \
    return false; \
  }

  LOAD_KERNEL(path_init);
  LOAD_KERNEL(scene_intersect);
  LOAD_KERNEL(lamp_emission);
  if (requested_features.use_volume) {
    LOAD_KERNEL(do_volume);
  }
  LOAD_KERNEL(queue_enqueue);
  LOAD_KERNEL(indirect_background);
  LOAD_KERNEL(shader_setup);
  LOAD_KERNEL(shader_sort);
  LOAD_KERNEL(shader_eval);
  LOAD_KERNEL(holdout_emission_blurring_pathtermination_ao);
  LOAD_KERNEL(subsurface_scatter);
  LOAD_KERNEL(direct_lighting);
  LOAD_KERNEL(shadow_blocked_ao);
  LOAD_KERNEL(shadow_blocked_dl);
  LOAD_KERNEL(enqueue_inactive);
  LOAD_KERNEL(next_iteration_setup);
  LOAD_KERNEL(indirect_subsurface);
  LOAD_KERNEL(buffer_update);
>>>>>>> 3076d95b

#undef LOAD_KERNEL

  /* Re-initialiaze kernel-dependent data when kernels change. */
  kernel_data_initialized = false;

  return true;
}

size_t DeviceSplitKernel::max_elements_for_max_buffer_size(device_memory &kg,
                                                           device_memory &data,
                                                           uint64_t max_buffer_size)
{
  uint64_t size_per_element = state_buffer_size(kg, data, 1024) / 1024;
  VLOG(1) << "Split state element size: " << string_human_readable_number(size_per_element)
          << " bytes. (" << string_human_readable_size(size_per_element) << ").";
  return max_buffer_size / size_per_element;
}

bool DeviceSplitKernel::path_trace(DeviceTask *task,
                                   RenderTile &tile,
                                   device_memory &kgbuffer,
                                   device_memory &kernel_data)
{
  if (device->have_error()) {
    return false;
  }

  /* Allocate all required global memory once. */
  if (!kernel_data_initialized) {
    kernel_data_initialized = true;

    /* Set local size */
    int2 lsize = split_kernel_local_size();
    local_size[0] = lsize[0];
    local_size[1] = lsize[1];

    /* Set global size */
    int2 gsize = split_kernel_global_size(kgbuffer, kernel_data, task);

    /* Make sure that set work size is a multiple of local
     * work size dimensions.
     */
    global_size[0] = round_up(gsize[0], local_size[0]);
    global_size[1] = round_up(gsize[1], local_size[1]);

    int num_global_elements = global_size[0] * global_size[1];
    assert(num_global_elements % WORK_POOL_SIZE == 0);

    /* Calculate max groups */

    /* Denotes the maximum work groups possible w.r.t. current requested tile size. */
    unsigned int work_pool_size = (device->info.type == DEVICE_CPU) ? WORK_POOL_SIZE_CPU :
                                                                      WORK_POOL_SIZE_GPU;
    unsigned int max_work_groups = num_global_elements / work_pool_size + 1;

    /* Allocate work_pool_wgs memory. */
    work_pool_wgs.alloc_to_device(max_work_groups);
    queue_index.alloc_to_device(NUM_QUEUES);
    use_queues_flag.alloc_to_device(1);
    split_data.alloc_to_device(state_buffer_size(kgbuffer, kernel_data, num_global_elements));
    ray_state.alloc(num_global_elements);
  }

  /* Number of elements in the global state buffer */
  int num_global_elements = global_size[0] * global_size[1];

#define ENQUEUE_SPLIT_KERNEL(name, global_size, local_size) \
<<<<<<< HEAD
		if(device->have_error()) { \
			return false; \
		} \
		if(!kernel_##name->enqueue(KernelDimensions(global_size, local_size), kgbuffer, kernel_data)) { \
			return false; \
		}

	tile.sample = tile.start_sample;

	/* for exponential increase between tile updates */
	int time_multiplier = 1;

	while(tile.sample < tile.start_sample + tile.num_samples) {
		/* to keep track of how long it takes to run a number of samples */
		double start_time = time_dt();

		/* initial guess to start rolling average */
		const int initial_num_samples = 1;
		/* approx number of samples per second */
		int samples_per_second = (avg_time_per_sample > 0.0) ?
		                         int(double(time_multiplier) / avg_time_per_sample) + 1 : initial_num_samples;

		RenderTile subtile = tile;
		subtile.start_sample = tile.sample;

		if(task->integrator_adaptive) {
			int step_samples = subtile.start_sample % 4;
			/* Round so that we end up on multiples of four for adaptive sampling. */
			if (step_samples == 3) {
				step_samples = 2;
			}
			else if(step_samples > 4) {
				step_samples &= 0xfffffffc;
			}
			samples_per_second = max(1, step_samples - (subtile.start_sample % 4));
		}

		subtile.num_samples = min(samples_per_second, tile.start_sample + tile.num_samples - tile.sample);

		if(device->have_error()) {
			return false;
		}

		/* reset state memory here as global size for data_init
		 * kernel might not be large enough to do in kernel
		 */
		work_pool_wgs.zero_to_device();
		split_data.zero_to_device();
		ray_state.zero_to_device();

		if(!enqueue_split_kernel_data_init(KernelDimensions(global_size, local_size),
		                                   subtile,
		                                   num_global_elements,
		                                   kgbuffer,
		                                   kernel_data,
		                                   split_data,
		                                   ray_state,
		                                   queue_index,
		                                   use_queues_flag,
		                                   work_pool_wgs))
		{
			return false;
		}

		ENQUEUE_SPLIT_KERNEL(path_init, global_size, local_size);

		bool activeRaysAvailable = true;
		double cancel_time = DBL_MAX;

		while(activeRaysAvailable) {
			/* Do path-iteration in host [Enqueue Path-iteration kernels. */
			for(int PathIter = 0; PathIter < 16; PathIter++) {
				ENQUEUE_SPLIT_KERNEL(scene_intersect, global_size, local_size);
				ENQUEUE_SPLIT_KERNEL(lamp_emission, global_size, local_size);
				if (kernel_do_volume) {
					ENQUEUE_SPLIT_KERNEL(do_volume, global_size, local_size);
				}
				ENQUEUE_SPLIT_KERNEL(queue_enqueue, global_size, local_size);
				ENQUEUE_SPLIT_KERNEL(indirect_background, global_size, local_size);
				ENQUEUE_SPLIT_KERNEL(shader_setup, global_size, local_size);
				ENQUEUE_SPLIT_KERNEL(shader_sort, global_size, local_size);
				ENQUEUE_SPLIT_KERNEL(shader_eval, global_size, local_size);
				ENQUEUE_SPLIT_KERNEL(holdout_emission_blurring_pathtermination_ao, global_size, local_size);
				ENQUEUE_SPLIT_KERNEL(subsurface_scatter, global_size, local_size);
				ENQUEUE_SPLIT_KERNEL(queue_enqueue, global_size, local_size);
				ENQUEUE_SPLIT_KERNEL(direct_lighting, global_size, local_size);
				ENQUEUE_SPLIT_KERNEL(shadow_blocked_ao, global_size, local_size);
				ENQUEUE_SPLIT_KERNEL(shadow_blocked_dl, global_size, local_size);
				ENQUEUE_SPLIT_KERNEL(enqueue_inactive, global_size, local_size);
				ENQUEUE_SPLIT_KERNEL(next_iteration_setup, global_size, local_size);
				ENQUEUE_SPLIT_KERNEL(indirect_subsurface, global_size, local_size);
				ENQUEUE_SPLIT_KERNEL(queue_enqueue, global_size, local_size);
				ENQUEUE_SPLIT_KERNEL(buffer_update, global_size, local_size);

				if(task->get_cancel() && cancel_time == DBL_MAX) {
					/* Wait up to twice as many seconds for current samples to finish
					 * to avoid artifacts in render result from ending too soon.
					 */
					cancel_time = time_dt() + 2.0 * time_multiplier;
				}

				if(time_dt() > cancel_time) {
					return true;
				}
			}

			/* Decide if we should exit path-iteration in host. */
			ray_state.copy_from_device(0, global_size[0] * global_size[1], 1);

			activeRaysAvailable = false;

			for(int rayStateIter = 0; rayStateIter < global_size[0] * global_size[1]; ++rayStateIter) {
				if(!IS_STATE(ray_state.data(), rayStateIter, RAY_INACTIVE)) {
					if(IS_STATE(ray_state.data(), rayStateIter, RAY_INVALID)) {
						/* Something went wrong, abort to avoid looping endlessly. */
						device->set_error("Split kernel error: invalid ray state");
						return false;
					}

					/* Not all rays are RAY_INACTIVE. */
					activeRaysAvailable = true;
					break;
				}
			}

			if(time_dt() > cancel_time) {
				return true;
			}
		}

		if(task->integrator_adaptive && ((tile.sample + subtile.num_samples - 1) & 3) == 3) {
			size_t buffer_size[2];
			buffer_size[0] = round_up(tile.w, local_size[0]);
			buffer_size[1] = round_up(tile.h, local_size[1]);
			kernel_adaptive_stopping->enqueue(KernelDimensions(buffer_size, local_size), kgbuffer, kernel_data);
			buffer_size[0] = round_up(tile.h, local_size[0]);
			buffer_size[1] = round_up(1, local_size[1]);
			kernel_adaptive_filter_x->enqueue(KernelDimensions(buffer_size, local_size), kgbuffer, kernel_data);
			buffer_size[0] = round_up(tile.w, local_size[0]);
			buffer_size[1] = round_up(1, local_size[1]);
			kernel_adaptive_filter_y->enqueue(KernelDimensions(buffer_size, local_size), kgbuffer, kernel_data);
		}

		double time_per_sample = ((time_dt()-start_time) / subtile.num_samples);

		if(avg_time_per_sample == 0.0) {
			/* start rolling average */
			avg_time_per_sample = time_per_sample;
		}
		else {
			avg_time_per_sample = alpha*time_per_sample + (1.0-alpha)*avg_time_per_sample;
		}
=======
  if (device->have_error()) { \
    return false; \
  } \
  if (!kernel_##name->enqueue( \
          KernelDimensions(global_size, local_size), kgbuffer, kernel_data)) { \
    return false; \
  }

  tile.sample = tile.start_sample;

  /* for exponential increase between tile updates */
  int time_multiplier = 1;

  while (tile.sample < tile.start_sample + tile.num_samples) {
    /* to keep track of how long it takes to run a number of samples */
    double start_time = time_dt();

    /* initial guess to start rolling average */
    const int initial_num_samples = 1;
    /* approx number of samples per second */
    int samples_per_second = (avg_time_per_sample > 0.0) ?
                                 int(double(time_multiplier) / avg_time_per_sample) + 1 :
                                 initial_num_samples;

    RenderTile subtile = tile;
    subtile.start_sample = tile.sample;
    subtile.num_samples = min(samples_per_second,
                              tile.start_sample + tile.num_samples - tile.sample);

    if (device->have_error()) {
      return false;
    }

    /* reset state memory here as global size for data_init
     * kernel might not be large enough to do in kernel
     */
    work_pool_wgs.zero_to_device();
    split_data.zero_to_device();
    ray_state.zero_to_device();

    if (!enqueue_split_kernel_data_init(KernelDimensions(global_size, local_size),
                                        subtile,
                                        num_global_elements,
                                        kgbuffer,
                                        kernel_data,
                                        split_data,
                                        ray_state,
                                        queue_index,
                                        use_queues_flag,
                                        work_pool_wgs)) {
      return false;
    }

    ENQUEUE_SPLIT_KERNEL(path_init, global_size, local_size);

    bool activeRaysAvailable = true;
    double cancel_time = DBL_MAX;

    while (activeRaysAvailable) {
      /* Do path-iteration in host [Enqueue Path-iteration kernels. */
      for (int PathIter = 0; PathIter < 16; PathIter++) {
        ENQUEUE_SPLIT_KERNEL(scene_intersect, global_size, local_size);
        ENQUEUE_SPLIT_KERNEL(lamp_emission, global_size, local_size);
        if (kernel_do_volume) {
          ENQUEUE_SPLIT_KERNEL(do_volume, global_size, local_size);
        }
        ENQUEUE_SPLIT_KERNEL(queue_enqueue, global_size, local_size);
        ENQUEUE_SPLIT_KERNEL(indirect_background, global_size, local_size);
        ENQUEUE_SPLIT_KERNEL(shader_setup, global_size, local_size);
        ENQUEUE_SPLIT_KERNEL(shader_sort, global_size, local_size);
        ENQUEUE_SPLIT_KERNEL(shader_eval, global_size, local_size);
        ENQUEUE_SPLIT_KERNEL(
            holdout_emission_blurring_pathtermination_ao, global_size, local_size);
        ENQUEUE_SPLIT_KERNEL(subsurface_scatter, global_size, local_size);
        ENQUEUE_SPLIT_KERNEL(queue_enqueue, global_size, local_size);
        ENQUEUE_SPLIT_KERNEL(direct_lighting, global_size, local_size);
        ENQUEUE_SPLIT_KERNEL(shadow_blocked_ao, global_size, local_size);
        ENQUEUE_SPLIT_KERNEL(shadow_blocked_dl, global_size, local_size);
        ENQUEUE_SPLIT_KERNEL(enqueue_inactive, global_size, local_size);
        ENQUEUE_SPLIT_KERNEL(next_iteration_setup, global_size, local_size);
        ENQUEUE_SPLIT_KERNEL(indirect_subsurface, global_size, local_size);
        ENQUEUE_SPLIT_KERNEL(queue_enqueue, global_size, local_size);
        ENQUEUE_SPLIT_KERNEL(buffer_update, global_size, local_size);

        if (task->get_cancel() && cancel_time == DBL_MAX) {
          /* Wait up to twice as many seconds for current samples to finish
           * to avoid artifacts in render result from ending too soon.
           */
          cancel_time = time_dt() + 2.0 * time_multiplier;
        }

        if (time_dt() > cancel_time) {
          return true;
        }
      }

      /* Decide if we should exit path-iteration in host. */
      ray_state.copy_from_device(0, global_size[0] * global_size[1], 1);

      activeRaysAvailable = false;

      for (int rayStateIter = 0; rayStateIter < global_size[0] * global_size[1]; ++rayStateIter) {
        if (!IS_STATE(ray_state.data(), rayStateIter, RAY_INACTIVE)) {
          if (IS_STATE(ray_state.data(), rayStateIter, RAY_INVALID)) {
            /* Something went wrong, abort to avoid looping endlessly. */
            device->set_error("Split kernel error: invalid ray state");
            return false;
          }

          /* Not all rays are RAY_INACTIVE. */
          activeRaysAvailable = true;
          break;
        }
      }

      if (time_dt() > cancel_time) {
        return true;
      }
    }

    double time_per_sample = ((time_dt() - start_time) / subtile.num_samples);

    if (avg_time_per_sample == 0.0) {
      /* start rolling average */
      avg_time_per_sample = time_per_sample;
    }
    else {
      avg_time_per_sample = alpha * time_per_sample + (1.0 - alpha) * avg_time_per_sample;
    }
>>>>>>> 3076d95b

#undef ENQUEUE_SPLIT_KERNEL

    tile.sample += subtile.num_samples;
    task->update_progress(&tile, tile.w * tile.h * subtile.num_samples);

    time_multiplier = min(time_multiplier << 1, 10);

    if (task->get_cancel()) {
      return true;
    }
  }

<<<<<<< HEAD
	if(task->integrator_adaptive) {
		/* Reset the start samples. */
		RenderTile subtile = tile;
		subtile.start_sample = tile.start_sample;
		subtile.num_samples = tile.sample - tile.start_sample;
		enqueue_split_kernel_data_init(KernelDimensions(global_size, local_size),
		                                                subtile,
		                                                num_global_elements,
		                                                kgbuffer,
		                                                kernel_data,
		                                                split_data,
		                                                ray_state,
		                                                queue_index,
		                                                use_queues_flag,
		                                                work_pool_wgs);
		size_t buffer_size[2];
		buffer_size[0] = round_up(tile.w, local_size[0]);
		buffer_size[1] = round_up(tile.h, local_size[1]);
		kernel_adaptive_adjust_samples->enqueue(KernelDimensions(buffer_size, local_size), kgbuffer, kernel_data);
	}

	return true;
=======
  return true;
>>>>>>> 3076d95b
}

CCL_NAMESPACE_END<|MERGE_RESOLUTION|>--- conflicted
+++ resolved
@@ -35,32 +35,6 @@
       work_pool_wgs(device, "work_pool_wgs"),
       kernel_data_initialized(false)
 {
-<<<<<<< HEAD
-	avg_time_per_sample = 0.0;
-
-	kernel_path_init = NULL;
-	kernel_scene_intersect = NULL;
-	kernel_lamp_emission = NULL;
-	kernel_do_volume = NULL;
-	kernel_queue_enqueue = NULL;
-	kernel_indirect_background = NULL;
-	kernel_shader_setup = NULL;
-	kernel_shader_sort = NULL;
-	kernel_shader_eval = NULL;
-	kernel_holdout_emission_blurring_pathtermination_ao = NULL;
-	kernel_subsurface_scatter = NULL;
-	kernel_direct_lighting = NULL;
-	kernel_shadow_blocked_ao = NULL;
-	kernel_shadow_blocked_dl = NULL;
-	kernel_enqueue_inactive = NULL;
-	kernel_next_iteration_setup = NULL;
-	kernel_indirect_subsurface = NULL;
-	kernel_buffer_update = NULL;
-	kernel_adaptive_stopping = NULL;
-	kernel_adaptive_filter_x = NULL;
-	kernel_adaptive_filter_y = NULL;
-	kernel_adaptive_adjust_samples = NULL;
-=======
   avg_time_per_sample = 0.0;
 
   kernel_path_init = NULL;
@@ -81,41 +55,14 @@
   kernel_next_iteration_setup = NULL;
   kernel_indirect_subsurface = NULL;
   kernel_buffer_update = NULL;
->>>>>>> 3076d95b
+  kernel_adaptive_stopping = NULL;
+  kernel_adaptive_filter_x = NULL;
+  kernel_adaptive_filter_y = NULL;
+  kernel_adaptive_adjust_samples = NULL;
 }
 
 DeviceSplitKernel::~DeviceSplitKernel()
 {
-<<<<<<< HEAD
-	split_data.free();
-	ray_state.free();
-	use_queues_flag.free();
-	queue_index.free();
-	work_pool_wgs.free();
-
-	delete kernel_path_init;
-	delete kernel_scene_intersect;
-	delete kernel_lamp_emission;
-	delete kernel_do_volume;
-	delete kernel_queue_enqueue;
-	delete kernel_indirect_background;
-	delete kernel_shader_setup;
-	delete kernel_shader_sort;
-	delete kernel_shader_eval;
-	delete kernel_holdout_emission_blurring_pathtermination_ao;
-	delete kernel_subsurface_scatter;
-	delete kernel_direct_lighting;
-	delete kernel_shadow_blocked_ao;
-	delete kernel_shadow_blocked_dl;
-	delete kernel_enqueue_inactive;
-	delete kernel_next_iteration_setup;
-	delete kernel_indirect_subsurface;
-	delete kernel_buffer_update;
-	delete kernel_adaptive_stopping;
-	delete kernel_adaptive_filter_x;
-	delete kernel_adaptive_filter_y;
-	delete kernel_adaptive_adjust_samples;
-=======
   split_data.free();
   ray_state.free();
   use_queues_flag.free();
@@ -140,44 +87,15 @@
   delete kernel_next_iteration_setup;
   delete kernel_indirect_subsurface;
   delete kernel_buffer_update;
->>>>>>> 3076d95b
+  delete kernel_adaptive_stopping;
+  delete kernel_adaptive_filter_x;
+  delete kernel_adaptive_filter_y;
+  delete kernel_adaptive_adjust_samples;
 }
 
 bool DeviceSplitKernel::load_kernels(const DeviceRequestedFeatures &requested_features)
 {
 #define LOAD_KERNEL(name) \
-<<<<<<< HEAD
-		kernel_##name = get_split_kernel_function(#name, requested_features); \
-		if(!kernel_##name) { \
-			device->set_error(string("Split kernel error: failed to load kernel_") + #name); \
-			return false; \
-		}
-
-	LOAD_KERNEL(path_init);
-	LOAD_KERNEL(scene_intersect);
-	LOAD_KERNEL(lamp_emission);
-	if (requested_features.use_volume) {
-		LOAD_KERNEL(do_volume);
-	}
-	LOAD_KERNEL(queue_enqueue);
-	LOAD_KERNEL(indirect_background);
-	LOAD_KERNEL(shader_setup);
-	LOAD_KERNEL(shader_sort);
-	LOAD_KERNEL(shader_eval);
-	LOAD_KERNEL(holdout_emission_blurring_pathtermination_ao);
-	LOAD_KERNEL(subsurface_scatter);
-	LOAD_KERNEL(direct_lighting);
-	LOAD_KERNEL(shadow_blocked_ao);
-	LOAD_KERNEL(shadow_blocked_dl);
-	LOAD_KERNEL(enqueue_inactive);
-	LOAD_KERNEL(next_iteration_setup);
-	LOAD_KERNEL(indirect_subsurface);
-	LOAD_KERNEL(buffer_update);
-	LOAD_KERNEL(adaptive_stopping);
-	LOAD_KERNEL(adaptive_filter_x);
-	LOAD_KERNEL(adaptive_filter_y);
-	LOAD_KERNEL(adaptive_adjust_samples);
-=======
   kernel_##name = get_split_kernel_function(#name, requested_features); \
   if (!kernel_##name) { \
     device->set_error(string("Split kernel error: failed to load kernel_") + #name); \
@@ -204,7 +122,10 @@
   LOAD_KERNEL(next_iteration_setup);
   LOAD_KERNEL(indirect_subsurface);
   LOAD_KERNEL(buffer_update);
->>>>>>> 3076d95b
+  LOAD_KERNEL(adaptive_stopping);
+  LOAD_KERNEL(adaptive_filter_x);
+  LOAD_KERNEL(adaptive_filter_y);
+  LOAD_KERNEL(adaptive_adjust_samples);
 
 #undef LOAD_KERNEL
 
@@ -273,160 +194,6 @@
   int num_global_elements = global_size[0] * global_size[1];
 
 #define ENQUEUE_SPLIT_KERNEL(name, global_size, local_size) \
-<<<<<<< HEAD
-		if(device->have_error()) { \
-			return false; \
-		} \
-		if(!kernel_##name->enqueue(KernelDimensions(global_size, local_size), kgbuffer, kernel_data)) { \
-			return false; \
-		}
-
-	tile.sample = tile.start_sample;
-
-	/* for exponential increase between tile updates */
-	int time_multiplier = 1;
-
-	while(tile.sample < tile.start_sample + tile.num_samples) {
-		/* to keep track of how long it takes to run a number of samples */
-		double start_time = time_dt();
-
-		/* initial guess to start rolling average */
-		const int initial_num_samples = 1;
-		/* approx number of samples per second */
-		int samples_per_second = (avg_time_per_sample > 0.0) ?
-		                         int(double(time_multiplier) / avg_time_per_sample) + 1 : initial_num_samples;
-
-		RenderTile subtile = tile;
-		subtile.start_sample = tile.sample;
-
-		if(task->integrator_adaptive) {
-			int step_samples = subtile.start_sample % 4;
-			/* Round so that we end up on multiples of four for adaptive sampling. */
-			if (step_samples == 3) {
-				step_samples = 2;
-			}
-			else if(step_samples > 4) {
-				step_samples &= 0xfffffffc;
-			}
-			samples_per_second = max(1, step_samples - (subtile.start_sample % 4));
-		}
-
-		subtile.num_samples = min(samples_per_second, tile.start_sample + tile.num_samples - tile.sample);
-
-		if(device->have_error()) {
-			return false;
-		}
-
-		/* reset state memory here as global size for data_init
-		 * kernel might not be large enough to do in kernel
-		 */
-		work_pool_wgs.zero_to_device();
-		split_data.zero_to_device();
-		ray_state.zero_to_device();
-
-		if(!enqueue_split_kernel_data_init(KernelDimensions(global_size, local_size),
-		                                   subtile,
-		                                   num_global_elements,
-		                                   kgbuffer,
-		                                   kernel_data,
-		                                   split_data,
-		                                   ray_state,
-		                                   queue_index,
-		                                   use_queues_flag,
-		                                   work_pool_wgs))
-		{
-			return false;
-		}
-
-		ENQUEUE_SPLIT_KERNEL(path_init, global_size, local_size);
-
-		bool activeRaysAvailable = true;
-		double cancel_time = DBL_MAX;
-
-		while(activeRaysAvailable) {
-			/* Do path-iteration in host [Enqueue Path-iteration kernels. */
-			for(int PathIter = 0; PathIter < 16; PathIter++) {
-				ENQUEUE_SPLIT_KERNEL(scene_intersect, global_size, local_size);
-				ENQUEUE_SPLIT_KERNEL(lamp_emission, global_size, local_size);
-				if (kernel_do_volume) {
-					ENQUEUE_SPLIT_KERNEL(do_volume, global_size, local_size);
-				}
-				ENQUEUE_SPLIT_KERNEL(queue_enqueue, global_size, local_size);
-				ENQUEUE_SPLIT_KERNEL(indirect_background, global_size, local_size);
-				ENQUEUE_SPLIT_KERNEL(shader_setup, global_size, local_size);
-				ENQUEUE_SPLIT_KERNEL(shader_sort, global_size, local_size);
-				ENQUEUE_SPLIT_KERNEL(shader_eval, global_size, local_size);
-				ENQUEUE_SPLIT_KERNEL(holdout_emission_blurring_pathtermination_ao, global_size, local_size);
-				ENQUEUE_SPLIT_KERNEL(subsurface_scatter, global_size, local_size);
-				ENQUEUE_SPLIT_KERNEL(queue_enqueue, global_size, local_size);
-				ENQUEUE_SPLIT_KERNEL(direct_lighting, global_size, local_size);
-				ENQUEUE_SPLIT_KERNEL(shadow_blocked_ao, global_size, local_size);
-				ENQUEUE_SPLIT_KERNEL(shadow_blocked_dl, global_size, local_size);
-				ENQUEUE_SPLIT_KERNEL(enqueue_inactive, global_size, local_size);
-				ENQUEUE_SPLIT_KERNEL(next_iteration_setup, global_size, local_size);
-				ENQUEUE_SPLIT_KERNEL(indirect_subsurface, global_size, local_size);
-				ENQUEUE_SPLIT_KERNEL(queue_enqueue, global_size, local_size);
-				ENQUEUE_SPLIT_KERNEL(buffer_update, global_size, local_size);
-
-				if(task->get_cancel() && cancel_time == DBL_MAX) {
-					/* Wait up to twice as many seconds for current samples to finish
-					 * to avoid artifacts in render result from ending too soon.
-					 */
-					cancel_time = time_dt() + 2.0 * time_multiplier;
-				}
-
-				if(time_dt() > cancel_time) {
-					return true;
-				}
-			}
-
-			/* Decide if we should exit path-iteration in host. */
-			ray_state.copy_from_device(0, global_size[0] * global_size[1], 1);
-
-			activeRaysAvailable = false;
-
-			for(int rayStateIter = 0; rayStateIter < global_size[0] * global_size[1]; ++rayStateIter) {
-				if(!IS_STATE(ray_state.data(), rayStateIter, RAY_INACTIVE)) {
-					if(IS_STATE(ray_state.data(), rayStateIter, RAY_INVALID)) {
-						/* Something went wrong, abort to avoid looping endlessly. */
-						device->set_error("Split kernel error: invalid ray state");
-						return false;
-					}
-
-					/* Not all rays are RAY_INACTIVE. */
-					activeRaysAvailable = true;
-					break;
-				}
-			}
-
-			if(time_dt() > cancel_time) {
-				return true;
-			}
-		}
-
-		if(task->integrator_adaptive && ((tile.sample + subtile.num_samples - 1) & 3) == 3) {
-			size_t buffer_size[2];
-			buffer_size[0] = round_up(tile.w, local_size[0]);
-			buffer_size[1] = round_up(tile.h, local_size[1]);
-			kernel_adaptive_stopping->enqueue(KernelDimensions(buffer_size, local_size), kgbuffer, kernel_data);
-			buffer_size[0] = round_up(tile.h, local_size[0]);
-			buffer_size[1] = round_up(1, local_size[1]);
-			kernel_adaptive_filter_x->enqueue(KernelDimensions(buffer_size, local_size), kgbuffer, kernel_data);
-			buffer_size[0] = round_up(tile.w, local_size[0]);
-			buffer_size[1] = round_up(1, local_size[1]);
-			kernel_adaptive_filter_y->enqueue(KernelDimensions(buffer_size, local_size), kgbuffer, kernel_data);
-		}
-
-		double time_per_sample = ((time_dt()-start_time) / subtile.num_samples);
-
-		if(avg_time_per_sample == 0.0) {
-			/* start rolling average */
-			avg_time_per_sample = time_per_sample;
-		}
-		else {
-			avg_time_per_sample = alpha*time_per_sample + (1.0-alpha)*avg_time_per_sample;
-		}
-=======
   if (device->have_error()) { \
     return false; \
   } \
@@ -453,6 +220,19 @@
 
     RenderTile subtile = tile;
     subtile.start_sample = tile.sample;
+
+    if (task->integrator_adaptive) {
+      int step_samples = subtile.start_sample % 4;
+      /* Round so that we end up on multiples of four for adaptive sampling. */
+      if (step_samples == 3) {
+        step_samples = 2;
+      }
+      else if (step_samples > 4) {
+        step_samples &= 0xfffffffc;
+      }
+      samples_per_second = max(1, step_samples - (subtile.start_sample % 4));
+    }
+
     subtile.num_samples = min(samples_per_second,
                               tile.start_sample + tile.num_samples - tile.sample);
 
@@ -547,6 +327,22 @@
       }
     }
 
+    if (task->integrator_adaptive && ((tile.sample + subtile.num_samples - 1) & 3) == 3) {
+      size_t buffer_size[2];
+      buffer_size[0] = round_up(tile.w, local_size[0]);
+      buffer_size[1] = round_up(tile.h, local_size[1]);
+      kernel_adaptive_stopping->enqueue(
+          KernelDimensions(buffer_size, local_size), kgbuffer, kernel_data);
+      buffer_size[0] = round_up(tile.h, local_size[0]);
+      buffer_size[1] = round_up(1, local_size[1]);
+      kernel_adaptive_filter_x->enqueue(
+          KernelDimensions(buffer_size, local_size), kgbuffer, kernel_data);
+      buffer_size[0] = round_up(tile.w, local_size[0]);
+      buffer_size[1] = round_up(1, local_size[1]);
+      kernel_adaptive_filter_y->enqueue(
+          KernelDimensions(buffer_size, local_size), kgbuffer, kernel_data);
+    }
+
     double time_per_sample = ((time_dt() - start_time) / subtile.num_samples);
 
     if (avg_time_per_sample == 0.0) {
@@ -556,7 +352,6 @@
     else {
       avg_time_per_sample = alpha * time_per_sample + (1.0 - alpha) * avg_time_per_sample;
     }
->>>>>>> 3076d95b
 
 #undef ENQUEUE_SPLIT_KERNEL
 
@@ -570,32 +365,29 @@
     }
   }
 
-<<<<<<< HEAD
-	if(task->integrator_adaptive) {
-		/* Reset the start samples. */
-		RenderTile subtile = tile;
-		subtile.start_sample = tile.start_sample;
-		subtile.num_samples = tile.sample - tile.start_sample;
-		enqueue_split_kernel_data_init(KernelDimensions(global_size, local_size),
-		                                                subtile,
-		                                                num_global_elements,
-		                                                kgbuffer,
-		                                                kernel_data,
-		                                                split_data,
-		                                                ray_state,
-		                                                queue_index,
-		                                                use_queues_flag,
-		                                                work_pool_wgs);
-		size_t buffer_size[2];
-		buffer_size[0] = round_up(tile.w, local_size[0]);
-		buffer_size[1] = round_up(tile.h, local_size[1]);
-		kernel_adaptive_adjust_samples->enqueue(KernelDimensions(buffer_size, local_size), kgbuffer, kernel_data);
-	}
-
-	return true;
-=======
+  if (task->integrator_adaptive) {
+    /* Reset the start samples. */
+    RenderTile subtile = tile;
+    subtile.start_sample = tile.start_sample;
+    subtile.num_samples = tile.sample - tile.start_sample;
+    enqueue_split_kernel_data_init(KernelDimensions(global_size, local_size),
+                                   subtile,
+                                   num_global_elements,
+                                   kgbuffer,
+                                   kernel_data,
+                                   split_data,
+                                   ray_state,
+                                   queue_index,
+                                   use_queues_flag,
+                                   work_pool_wgs);
+    size_t buffer_size[2];
+    buffer_size[0] = round_up(tile.w, local_size[0]);
+    buffer_size[1] = round_up(tile.h, local_size[1]);
+    kernel_adaptive_adjust_samples->enqueue(
+        KernelDimensions(buffer_size, local_size), kgbuffer, kernel_data);
+  }
+
   return true;
->>>>>>> 3076d95b
 }
 
 CCL_NAMESPACE_END