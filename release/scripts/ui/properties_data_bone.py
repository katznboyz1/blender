# ##### BEGIN GPL LICENSE BLOCK #####
#
#  This program is free software; you can redistribute it and/or
#  modify it under the terms of the GNU General Public License
#  as published by the Free Software Foundation; either version 2
#  of the License, or (at your option) any later version.
#
#  This program is distributed in the hope that it will be useful,
#  but WITHOUT ANY WARRANTY; without even the implied warranty of
#  MERCHANTABILITY or FITNESS FOR A PARTICULAR PURPOSE.  See the
#  GNU General Public License for more details.
#
#  You should have received a copy of the GNU General Public License
#  along with this program; if not, write to the Free Software Foundation,
#  Inc., 59 Temple Place - Suite 330, Boston, MA  02111-1307, USA.
#
# ##### END GPL LICENSE BLOCK #####

# <pep8 compliant>
import bpy
from rna_prop_ui import PropertyPanel

narrowui = 180


class BoneButtonsPanel(bpy.types.Panel):
    bl_space_type = 'PROPERTIES'
    bl_region_type = 'WINDOW'
    bl_context = "bone"

    def poll(self, context):
        return (context.bone or context.edit_bone)


class BONE_PT_context_bone(BoneButtonsPanel):
    bl_label = ""
    bl_show_header = False

    def draw(self, context):
        layout = self.layout

        bone = context.bone
        if not bone:
            bone = context.edit_bone

        row = layout.row()
        row.label(text="", icon='BONE_DATA')
        row.prop(bone, "name", text="")


class BONE_PT_custom_props(BoneButtonsPanel, PropertyPanel):

    @property
    def _context_path(self):
        obj = bpy.context.object
        if obj and obj.mode == 'POSE':
            return "active_pose_bone"
        else:
            return "active_bone"


class BONE_PT_transform(BoneButtonsPanel):
    bl_label = "Transform"

    def draw(self, context):
        layout = self.layout

        ob = context.object
        bone = context.bone
        wide_ui = context.region.width > narrowui

        if not bone:
            bone = context.edit_bone
            if wide_ui:
                row = layout.row()
                row.column().prop(bone, "head")
                row.column().prop(bone, "tail")

                col = row.column()
                sub = col.column(align=True)
                sub.label(text="Roll:")
                sub.prop(bone, "roll", text="")
                sub.label()
                sub.prop(bone, "locked")
            else:
                col = layout.column()
                col.prop(bone, "head")
                col.prop(bone, "tail")
                col.prop(bone, "roll")
                col.prop(bone, "locked")

        else:
            pchan = ob.pose.bones[context.bone.name]

            if wide_ui:
                row = layout.row()
                col = row.column()
                col.prop(pchan, "location")
                col.active = not (bone.parent and bone.connected)

                col = row.column()
                if pchan.rotation_mode == 'QUATERNION':
                    col.prop(pchan, "rotation_quaternion", text="Rotation")
                elif pchan.rotation_mode == 'AXIS_ANGLE':
                    #col.label(text="Rotation")
                    #col.prop(pchan, "rotation_angle", text="Angle")
                    #col.prop(pchan, "rotation_axis", text="Axis")
                    col.prop(pchan, "rotation_axis_angle", text="Rotation")
                else:
                    col.prop(pchan, "rotation_euler", text="Rotation")

                row.column().prop(pchan, "scale")

                layout.prop(pchan, "rotation_mode")
            else:
                col = layout.column()
                sub = col.column()
                sub.active = not (bone.parent and bone.connected)
                sub.prop(pchan, "location")
                col.label(text="Rotation:")
                col.prop(pchan, "rotation_mode", text="")
                if pchan.rotation_mode == 'QUATERNION':
                    col.prop(pchan, "rotation_quaternion", text="")
                elif pchan.rotation_mode == 'AXIS_ANGLE':
                    col.prop(pchan, "rotation_axis_angle", text="")
                else:
                    col.prop(pchan, "rotation_euler", text="")
                col.prop(pchan, "scale")


class BONE_PT_transform_locks(BoneButtonsPanel):
    bl_label = "Transform Locks"
    bl_default_closed = True

    def poll(self, context):
        return context.bone

    def draw(self, context):
        layout = self.layout

        ob = context.object
        bone = context.bone
        pchan = ob.pose.bones[context.bone.name]

        row = layout.row()
        col = row.column()
        col.prop(pchan, "lock_location")
        col.active = not (bone.parent and bone.connected)

        col = row.column()
        if pchan.rotation_mode in ('QUATERNION', 'AXIS_ANGLE'):
            col.prop(pchan, "lock_rotations_4d", text="Lock Rotation")
            if pchan.lock_rotations_4d:
                col.prop(pchan, "lock_rotation_w", text="W")
            col.prop(pchan, "lock_rotation", text="")
        else:
            col.prop(pchan, "lock_rotation", text="Rotation")

        row.column().prop(pchan, "lock_scale")


class BONE_PT_relations(BoneButtonsPanel):
    bl_label = "Relations"

    def draw(self, context):
        layout = self.layout

        ob = context.object
        bone = context.bone
        arm = context.armature
        wide_ui = context.region.width > narrowui

        if not bone:
            bone = context.edit_bone
            pchan = None
        else:
            pchan = ob.pose.bones[context.bone.name]

        split = layout.split()

        col = split.column()
        col.label(text="Layers:")
        col.prop(bone, "layer", text="")

        col.separator()

        if ob and pchan:
            col.label(text="Bone Group:")
            col.prop_object(pchan, "bone_group", ob.pose, "bone_groups", text="")

        if wide_ui:
            col = split.column()
        col.label(text="Parent:")
        if context.bone:
            col.prop(bone, "parent", text="")
        else:
            col.prop_object(bone, "parent", arm, "edit_bones", text="")

        sub = col.column()
        sub.active = (bone.parent is not None)
        sub.prop(bone, "connected")
        sub.prop(bone, "hinge", text="Inherit Rotation")
        sub.prop(bone, "inherit_scale", text="Inherit Scale")
        sub = col.column()
        sub.active = (not bone.parent or not bone.connected)
        sub.prop(bone, "local_location", text="Local Location")


class BONE_PT_display(BoneButtonsPanel):
    bl_label = "Display"

    def poll(self, context):
        return context.bone

    def draw(self, context):
        layout = self.layout

        ob = context.object
        bone = context.bone
        wide_ui = context.region.width > narrowui

        if not bone:
            bone = context.edit_bone
            pchan = None
        else:
            pchan = ob.pose.bones[context.bone.name]

        if ob and pchan:

            split = layout.split()

            col = split.column()
            col.prop(bone, "draw_wire", text="Wireframe")
            col.prop(bone, "hidden", text="Hide")

            if wide_ui:
                col = split.column()

            col.label(text="Custom Shape:")
            col.prop(pchan, "custom_shape", text="")
            if pchan.custom_shape:
<<<<<<< HEAD
                col.prop_object(pchan, "custom_shape_transform", ob.pose, "bones", text="")
=======
                col.prop_object(pchan, "custom_shape_transform", ob.pose, "bones", text="At")
>>>>>>> 7a76bc9a


class BONE_PT_inverse_kinematics(BoneButtonsPanel):
    bl_label = "Inverse Kinematics"
    bl_default_closed = True

    def poll(self, context):
        return context.active_pose_bone

    def draw(self, context):
        layout = self.layout

        ob = context.object
        bone = context.bone
        pchan = ob.pose.bones[bone.name]
        wide_ui = context.region.width > narrowui

        split = layout.split(percentage=0.25)
        split.prop(pchan, "ik_dof_x", text="X")
        split.active = pchan.has_ik
        row = split.row()
        row.prop(pchan, "ik_stiffness_x", text="Stiffness", slider=True)
        row.active = pchan.ik_dof_x and pchan.has_ik

        if wide_ui:
            split = layout.split(percentage=0.25)
            sub = split.row()
        else:
            sub = layout.column(align=True)
        sub.prop(pchan, "ik_limit_x", text="Limit")
        sub.active = pchan.ik_dof_x and pchan.has_ik
        if wide_ui:
            sub = split.row(align=True)
        sub.prop(pchan, "ik_min_x", text="")
        sub.prop(pchan, "ik_max_x", text="")
        sub.active = pchan.ik_dof_x and pchan.ik_limit_x and pchan.has_ik

        split = layout.split(percentage=0.25)
        split.prop(pchan, "ik_dof_y", text="Y")
        split.active = pchan.has_ik and pchan.has_ik
        row = split.row()
        row.prop(pchan, "ik_stiffness_y", text="Stiffness", slider=True)
        row.active = pchan.ik_dof_y and pchan.has_ik

        if wide_ui:
            split = layout.split(percentage=0.25)
            sub = split.row()
        else:
            sub = layout.column(align=True)
        sub.prop(pchan, "ik_limit_y", text="Limit")
        sub.active = pchan.ik_dof_y and pchan.has_ik
        if wide_ui:
            sub = split.row(align=True)
        sub.prop(pchan, "ik_min_y", text="")
        sub.prop(pchan, "ik_max_y", text="")
        sub.active = pchan.ik_dof_y and pchan.ik_limit_y and pchan.has_ik

        split = layout.split(percentage=0.25)
        split.prop(pchan, "ik_dof_z", text="Z")
        split.active = pchan.has_ik and pchan.has_ik
        sub = split.row()
        sub.prop(pchan, "ik_stiffness_z", text="Stiffness", slider=True)
        sub.active = pchan.ik_dof_z and pchan.has_ik

        if wide_ui:
            split = layout.split(percentage=0.25)
            sub = split.row()
        else:
            sub = layout.column(align=True)
        sub.prop(pchan, "ik_limit_z", text="Limit")
        sub.active = pchan.ik_dof_z and pchan.has_ik
        if wide_ui:
            sub = split.row(align=True)
        sub.prop(pchan, "ik_min_z", text="")
        sub.prop(pchan, "ik_max_z", text="")
        sub.active = pchan.ik_dof_z and pchan.ik_limit_z and pchan.has_ik
        split = layout.split()
        split.prop(pchan, "ik_stretch", text="Stretch", slider=True)
        if wide_ui:
            split.label()
        split.active = pchan.has_ik

        if ob.pose.ik_solver == 'ITASC':
            split = layout.split()
            col = split.column()
            col.prop(pchan, "ik_rot_control", text="Control Rotation")
            col.active = pchan.has_ik
            if wide_ui:
                col = split.column()
            col.prop(pchan, "ik_rot_weight", text="Weight", slider=True)
            col.active = pchan.has_ik
            # not supported yet
            #row = layout.row()
            #row.prop(pchan, "ik_lin_control", text="Joint Size")
            #row.prop(pchan, "ik_lin_weight", text="Weight", slider=True)


class BONE_PT_deform(BoneButtonsPanel):
    bl_label = "Deform"
    bl_default_closed = True

    def draw_header(self, context):
        bone = context.bone

        if not bone:
            bone = context.edit_bone

        self.layout.prop(bone, "deform", text="")

    def draw(self, context):
        layout = self.layout

        bone = context.bone
        wide_ui = context.region.width > narrowui

        if not bone:
            bone = context.edit_bone

        layout.active = bone.deform

        split = layout.split()

        col = split.column()
        col.label(text="Envelope:")

        sub = col.column(align=True)
        sub.prop(bone, "envelope_distance", text="Distance")
        sub.prop(bone, "envelope_weight", text="Weight")
        col.prop(bone, "multiply_vertexgroup_with_envelope", text="Multiply")

        sub = col.column(align=True)
        sub.label(text="Radius:")
        sub.prop(bone, "head_radius", text="Head")
        sub.prop(bone, "tail_radius", text="Tail")

        if wide_ui:
            col = split.column()
        col.label(text="Curved Bones:")

        sub = col.column(align=True)
        sub.prop(bone, "bbone_segments", text="Segments")
        sub.prop(bone, "bbone_in", text="Ease In")
        sub.prop(bone, "bbone_out", text="Ease Out")

        col.label(text="Offset:")
        col.prop(bone, "cyclic_offset")


bpy.types.register(BONE_PT_context_bone)
bpy.types.register(BONE_PT_transform)
bpy.types.register(BONE_PT_transform_locks)
bpy.types.register(BONE_PT_relations)
bpy.types.register(BONE_PT_display)
bpy.types.register(BONE_PT_inverse_kinematics)
bpy.types.register(BONE_PT_deform)

bpy.types.register(BONE_PT_custom_props)<|MERGE_RESOLUTION|>--- conflicted
+++ resolved
@@ -239,11 +239,7 @@
             col.label(text="Custom Shape:")
             col.prop(pchan, "custom_shape", text="")
             if pchan.custom_shape:
-<<<<<<< HEAD
-                col.prop_object(pchan, "custom_shape_transform", ob.pose, "bones", text="")
-=======
                 col.prop_object(pchan, "custom_shape_transform", ob.pose, "bones", text="At")
->>>>>>> 7a76bc9a
 
 
 class BONE_PT_inverse_kinematics(BoneButtonsPanel):
