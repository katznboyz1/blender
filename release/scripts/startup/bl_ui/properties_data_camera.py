--- conflicted
+++ resolved
@@ -100,7 +100,6 @@
         col.prop(cam, "clip_start", text="Start")
         col.prop(cam, "clip_end", text="End")
 
-<<<<<<< HEAD
 class DATA_PT_camera_dof(CameraButtonsPanel, Panel):
     bl_label = "Depth of Field"
     COMPAT_ENGINES = {'BLENDER_RENDER', 'BLENDER_GAME'}
@@ -109,23 +108,14 @@
         layout = self.layout
 
         cam = context.camera
-=======
-        layout.label(text="Depth of Field:")
->>>>>>> 79f21f88
 
         split = layout.split()
         split.prop(cam, "dof_object", text="")
 
         col = split.column()
 
-<<<<<<< HEAD
         col.active = cam.dof_object is None
-        col.prop(cam, "dof_distance", text=_("Distance"))
-=======
-        if cam.dof_object is not None:
-            col.enabled = False
         col.prop(cam, "dof_distance", text="Distance")
->>>>>>> 79f21f88
 
 class DATA_PT_camera_display(CameraButtonsPanel, Panel):
     bl_label = "Display"
