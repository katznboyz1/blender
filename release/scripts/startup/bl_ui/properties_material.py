# ##### BEGIN GPL LICENSE BLOCK #####
#
#  This program is free software; you can redistribute it and/or
#  modify it under the terms of the GNU General Public License
#  as published by the Free Software Foundation; either version 2
#  of the License, or (at your option) any later version.
#
#  This program is distributed in the hope that it will be useful,
#  but WITHOUT ANY WARRANTY; without even the implied warranty of
#  MERCHANTABILITY or FITNESS FOR A PARTICULAR PURPOSE.  See the
#  GNU General Public License for more details.
#
#  You should have received a copy of the GNU General Public License
#  along with this program; if not, write to the Free Software Foundation,
#  Inc., 51 Franklin Street, Fifth Floor, Boston, MA 02110-1301, USA.
#
# ##### END GPL LICENSE BLOCK #####

# <pep8 compliant>
import bpy
from bpy.types import Menu, Panel, UIList
from rna_prop_ui import PropertyPanel
from bpy_extras.node_utils import find_node_input


class MATERIAL_MT_context_menu(Menu):
    bl_label = "Material Specials"

    def draw(self, _context):
        layout = self.layout

        layout.operator("material.copy", icon='COPYDOWN')
        layout.operator("object.material_slot_copy")
        layout.operator("material.paste", icon='PASTEDOWN')
        layout.operator("object.material_slot_remove_unused")


class MATERIAL_UL_matslots(UIList):

    def draw_item(self, _context, layout, _data, item, icon, _active_data, _active_propname, _index):
        # assert(isinstance(item, bpy.types.MaterialSlot)
        # ob = data
        slot = item
        ma = slot.material

<<<<<<< HEAD
        layout.context_pointer_set("focused_id", ma)
=======
        layout.context_pointer_set("id", ma)
>>>>>>> 0a61e086

        if self.layout_type in {'DEFAULT', 'COMPACT'}:
            if ma:
                layout.prop(ma, "name", text="", emboss=False, icon_value=icon)
            else:
                layout.label(text="", icon_value=icon)
        elif self.layout_type == 'GRID':
            layout.alignment = 'CENTER'
            layout.label(text="", icon_value=icon)


class MaterialButtonsPanel:
    bl_space_type = 'PROPERTIES'
    bl_region_type = 'WINDOW'
    bl_context = "material"
    # COMPAT_ENGINES must be defined in each subclass, external engines can add themselves here

    @classmethod
    def poll(cls, context):
        mat = context.material
        return mat and (context.engine in cls.COMPAT_ENGINES) and not mat.grease_pencil


class MATERIAL_PT_preview(MaterialButtonsPanel, Panel):
    bl_label = "Preview"
    bl_options = {'DEFAULT_CLOSED'}
    COMPAT_ENGINES = {'BLENDER_EEVEE'}

    def draw(self, context):
        self.layout.template_preview(context.material)


class MATERIAL_PT_custom_props(MaterialButtonsPanel, PropertyPanel, Panel):
    COMPAT_ENGINES = {'BLENDER_RENDER', 'BLENDER_EEVEE', 'BLENDER_WORKBENCH'}
    _context_path = "material"
    _property_type = bpy.types.Material


class EEVEE_MATERIAL_PT_context_material(MaterialButtonsPanel, Panel):
    bl_label = ""
    bl_context = "material"
    bl_options = {'HIDE_HEADER'}
    COMPAT_ENGINES = {'BLENDER_EEVEE', 'BLENDER_WORKBENCH'}

    @classmethod
    def poll(cls, context):
        ob = context.object
        mat = context.material

        if (ob and ob.type == 'GPENCIL') or (mat and mat.grease_pencil):
            return False

        return (ob or mat) and (context.engine in cls.COMPAT_ENGINES)

    def draw(self, context):
        layout = self.layout

        mat = context.material
        ob = context.object
        slot = context.material_slot
        space = context.space_data

        if ob:
            is_sortable = len(ob.material_slots) > 1
            rows = 3
            if is_sortable:
                rows = 5

            row = layout.row()

            row.template_list("MATERIAL_UL_matslots", "", ob, "material_slots", ob, "active_material_index", rows=rows)

            col = row.column(align=True)
            col.operator("object.material_slot_add", icon='ADD', text="")
            col.operator("object.material_slot_remove", icon='REMOVE', text="")

            col.separator()

            col.menu("MATERIAL_MT_context_menu", icon='DOWNARROW_HLT', text="")

            if is_sortable:
                col.separator()

                col.operator("object.material_slot_move", icon='TRIA_UP', text="").direction = 'UP'
                col.operator("object.material_slot_move", icon='TRIA_DOWN', text="").direction = 'DOWN'

        row = layout.row()

        if ob:
            row.template_ID(ob, "active_material", new="material.new")

            if slot:
                icon_link = 'MESH_DATA' if slot.link == 'DATA' else 'OBJECT_DATA'
                row.prop(slot, "link", icon=icon_link, icon_only=True)

            if ob.mode == 'EDIT':
                row = layout.row(align=True)
                row.operator("object.material_slot_assign", text="Assign")
                row.operator("object.material_slot_select", text="Select")
                row.operator("object.material_slot_deselect", text="Deselect")

        elif mat:
            row.template_ID(space, "pin_id")


def panel_node_draw(layout, ntree, _output_type, input_name):
    node = ntree.get_output_node('EEVEE')

    if node:
        input = find_node_input(node, input_name)
        if input:
            layout.template_node_view(ntree, node, input)
        else:
            layout.label(text="Incompatible output node")
    else:
        layout.label(text="No output node")


class EEVEE_MATERIAL_PT_surface(MaterialButtonsPanel, Panel):
    bl_label = "Surface"
    bl_context = "material"
    COMPAT_ENGINES = {'BLENDER_EEVEE'}

    def draw(self, context):
        layout = self.layout

        mat = context.material

        layout.prop(mat, "use_nodes", icon='NODETREE')
        layout.separator()

        layout.use_property_split = True

        if mat.use_nodes:
            panel_node_draw(layout, mat.node_tree, 'OUTPUT_MATERIAL', "Surface")
        else:
            layout.prop(mat, "diffuse_color", text="Base Color")
            layout.prop(mat, "metallic")
            layout.prop(mat, "specular_intensity", text="Specular")
            layout.prop(mat, "roughness")


class EEVEE_MATERIAL_PT_volume(MaterialButtonsPanel, Panel):
    bl_label = "Volume"
    bl_context = "material"
    bl_options = {'DEFAULT_CLOSED'}
    COMPAT_ENGINES = {'BLENDER_EEVEE'}

    @classmethod
    def poll(cls, context):
        engine = context.engine
        mat = context.material
        return mat and mat.use_nodes and (engine in cls.COMPAT_ENGINES) and not mat.grease_pencil

    def draw(self, context):
        layout = self.layout

        layout.use_property_split = True

        mat = context.material

        panel_node_draw(layout, mat.node_tree, 'OUTPUT_MATERIAL', "Volume")


def draw_material_settings(self, context):
    layout = self.layout
    layout.use_property_split = True
    layout.use_property_decorate = False

    mat = context.material

    layout.prop(mat, "use_backface_culling")
    layout.prop(mat, "blend_method")
    layout.prop(mat, "shadow_method")

    row = layout.row()
    row.active = ((mat.blend_method == 'CLIP') or (mat.shadow_method == 'CLIP'))
    row.prop(mat, "alpha_threshold")

    if mat.blend_method not in {'OPAQUE', 'CLIP', 'HASHED'}:
        layout.prop(mat, "show_transparent_back")

    layout.prop(mat, "use_screen_refraction")
    layout.prop(mat, "refraction_depth")
    layout.prop(mat, "use_sss_translucency")
    layout.prop(mat, "pass_index")


class EEVEE_MATERIAL_PT_settings(MaterialButtonsPanel, Panel):
    bl_label = "Settings"
    bl_context = "material"
    COMPAT_ENGINES = {'BLENDER_EEVEE'}

    def draw(self, context):
        draw_material_settings(self, context)


class EEVEE_MATERIAL_PT_viewport_settings(MaterialButtonsPanel, Panel):
    bl_label = "Settings"
    bl_context = "material"
    bl_parent_id = "MATERIAL_PT_viewport"
    COMPAT_ENGINES = {'BLENDER_RENDER'}

    def draw(self, context):
        draw_material_settings(self, context)


class MATERIAL_PT_viewport(MaterialButtonsPanel, Panel):
    bl_label = "Viewport Display"
    bl_context = "material"
    bl_options = {'DEFAULT_CLOSED'}
    bl_order = 10

    @classmethod
    def poll(cls, context):
        mat = context.material
        return mat and not mat.grease_pencil

    def draw(self, context):
        layout = self.layout
        layout.use_property_split = True

        mat = context.material

        col = layout.column()
        col.prop(mat, "diffuse_color", text="Color")
        col.prop(mat, "metallic")
        col.prop(mat, "roughness")


classes = (
    MATERIAL_MT_context_menu,
    MATERIAL_UL_matslots,
    MATERIAL_PT_preview,
    EEVEE_MATERIAL_PT_context_material,
    EEVEE_MATERIAL_PT_surface,
    EEVEE_MATERIAL_PT_volume,
    EEVEE_MATERIAL_PT_settings,
    MATERIAL_PT_viewport,
    EEVEE_MATERIAL_PT_viewport_settings,
    MATERIAL_PT_custom_props,
)


if __name__ == "__main__":  # only for live edit.
    from bpy.utils import register_class
    for cls in classes:
        register_class(cls)<|MERGE_RESOLUTION|>--- conflicted
+++ resolved
@@ -43,11 +43,7 @@
         slot = item
         ma = slot.material
 
-<<<<<<< HEAD
-        layout.context_pointer_set("focused_id", ma)
-=======
         layout.context_pointer_set("id", ma)
->>>>>>> 0a61e086
 
         if self.layout_type in {'DEFAULT', 'COMPACT'}:
             if ma:
