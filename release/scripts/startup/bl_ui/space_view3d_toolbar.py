# ##### BEGIN GPL LICENSE BLOCK #####
#
#  This program is free software; you can redistribute it and/or
#  modify it under the terms of the GNU General Public License
#  as published by the Free Software Foundation; either version 2
#  of the License, or (at your option) any later version.
#
#  This program is distributed in the hope that it will be useful,
#  but WITHOUT ANY WARRANTY; without even the implied warranty of
#  MERCHANTABILITY or FITNESS FOR A PARTICULAR PURPOSE.  See the
#  GNU General Public License for more details.
#
#  You should have received a copy of the GNU General Public License
#  along with this program; if not, write to the Free Software Foundation,
#  Inc., 51 Franklin Street, Fifth Floor, Boston, MA 02110-1301, USA.
#
# ##### END GPL LICENSE BLOCK #####

# <pep8 compliant>
import bpy
from bpy.types import Menu, Panel, UIList
from .properties_grease_pencil_common import (
        GreasePencilStrokeEditPanel,
        GreasePencilStrokeSculptPanel,
        GreasePencilAppearancePanel,
        GreasePencilAnimationPanel
        )
from .properties_paint_common import (
        UnifiedPaintPanel,
        brush_texture_settings,
        brush_texpaint_common,
        brush_mask_texture_settings,
        )


class View3DPanel:
    bl_space_type = 'PROPERTIES'
    bl_region_type = 'WINDOW'


# **************** standard tool clusters ******************

# Keyframing tools
def draw_keyframing_tools(context, layout):
    col = layout.column(align=True)
    col.label(text="Keyframes:")
    row = col.row(align=True)
    row.operator("anim.keyframe_insert_menu", text="Insert")
    row.operator("anim.keyframe_delete_v3d", text="Remove")


# Used by vertex & weight paint
def draw_vpaint_symmetry(layout, vpaint):
    col = layout.column(align=True)
    col.label(text="Mirror:")
    row = col.row(align=True)

    row.prop(vpaint, "use_symmetry_x", text="X", toggle=True)
    row.prop(vpaint, "use_symmetry_y", text="Y", toggle=True)
    row.prop(vpaint, "use_symmetry_z", text="Z", toggle=True)

    col = layout.column()
    col.prop(vpaint, "radial_symmetry", text="Radial")

# Most of these panels should not be visible in GP edit modes
def is_not_gpencil_edit_mode(context):
    is_gpmode = context.active_object and \
                context.active_object.mode in {'GPENCIL_EDIT', 'GPENCIL_PAINT', 'GPENCIL_SCULPT', 'GPENCIL_WEIGHT'}
    return not is_gpmode


# ********** default tools for editmode_mesh ****************


class VIEW3D_PT_tools_meshedit_options(View3DPanel, Panel):
    bl_category = "Options"
    bl_context = ".mesh_edit"  # dot on purpose (access from topbar)
    bl_label = "Mesh Options"

    @classmethod
    def poll(cls, context):
        return context.active_object

    def draw(self, context):
        layout = self.layout

        ob = context.active_object

        tool_settings = context.tool_settings
        mesh = ob.data

        col = layout.column(align=True)
        col.prop(mesh, "use_mirror_x")

        row = col.row(align=True)
        row.active = ob.data.use_mirror_x
        row.prop(mesh, "use_mirror_topology")

        col = layout.column(align=True)
        col.label("Edge Select Mode:")
        col.prop(tool_settings, "edge_path_mode", text="")
        col.prop(tool_settings, "edge_path_live_unwrap")
        col.label("Double Threshold:")
        col.prop(tool_settings, "double_threshold", text="")

# ********** default tools for editmode_curve ****************


class VIEW3D_PT_tools_curveedit_options_stroke(View3DPanel, Panel):
    bl_category = "Options"
    bl_context = ".curve_edit"  # dot on purpose (access from topbar)
    bl_label = "Curve Stroke"

    def draw(self, context):
        layout = self.layout

        tool_settings = context.tool_settings
        cps = tool_settings.curve_paint_settings

        col = layout.column()

        col.prop(cps, "curve_type")

        if cps.curve_type == 'BEZIER':
            col.label("Bezier Options:")
            col.prop(cps, "error_threshold")
            col.prop(cps, "fit_method")
            col.prop(cps, "use_corners_detect")

            col = layout.column()
            col.active = cps.use_corners_detect
            col.prop(cps, "corner_angle")

        col.label("Pressure Radius:")
        row = layout.row(align=True)
        rowsub = row.row(align=True)
        rowsub.prop(cps, "radius_min", text="Min")
        rowsub.prop(cps, "radius_max", text="Max")

        row.prop(cps, "use_pressure_radius", text="", icon_only=True)

        col = layout.column()
        col.label("Taper Radius:")
        row = layout.row(align=True)
        row.prop(cps, "radius_taper_start", text="Start")
        row.prop(cps, "radius_taper_end", text="End")

        col = layout.column()
        col.label("Projection Depth:")
        row = layout.row(align=True)
        row.prop(cps, "depth_mode", expand=True)

        col = layout.column()
        if cps.depth_mode == 'SURFACE':
            col.prop(cps, "surface_offset")
            col.prop(cps, "use_offset_absolute")
            col.prop(cps, "use_stroke_endpoints")
            if cps.use_stroke_endpoints:
                colsub = layout.column(align=True)
                colsub.prop(cps, "surface_plane", expand=True)


# ********** default tools for editmode_armature ****************


class VIEW3D_PT_tools_armatureedit_options(View3DPanel, Panel):
    bl_category = "Options"
    bl_context = ".armature_edit"  # dot on purpose (access from topbar)
    bl_label = "Armature Options"

    def draw(self, context):
        arm = context.active_object.data

        self.layout.prop(arm, "use_mirror_x")


# ********** default tools for pose-mode ****************

class VIEW3D_PT_tools_posemode_options(View3DPanel, Panel):
    bl_category = "Options"
    bl_context = ".posemode"  # dot on purpose (access from topbar)
    bl_label = "Pose Options"

    def draw(self, context):
        arm = context.active_object.data

        self.layout.prop(arm, "use_auto_ik")
        self.layout.prop(arm, "use_mirror_x")

# ********** default tools for paint modes ****************


class View3DPaintPanel(UnifiedPaintPanel):
    bl_space_type = 'PROPERTIES'
    bl_region_type = 'WINDOW'


class VIEW3D_PT_imapaint_tools_missing(Panel, View3DPaintPanel):
    bl_category = "Tools"
    bl_context = ".imagepaint"  # dot on purpose (access from topbar)
    bl_label = "Missing Data"

    @classmethod
    def poll(cls, context):
        toolsettings = context.tool_settings.image_paint
        return context.image_paint_object and not toolsettings.detect_data()

    def draw(self, context):
        layout = self.layout
        toolsettings = context.tool_settings.image_paint

        col = layout.column()
        col.label("Missing Data", icon='ERROR')
        if toolsettings.missing_uvs:
            col.separator()
            col.label("Missing UVs", icon='INFO')
            col.label("Unwrap the mesh in edit mode or generate a simple UV layer")
            col.operator("paint.add_simple_uvs")

        if toolsettings.mode == 'MATERIAL':
            if toolsettings.missing_materials:
                col.separator()
                col.label("Missing Materials", icon='INFO')
                col.label("Add a material and paint slot below")
                col.operator_menu_enum("paint.add_texture_paint_slot", "type", text="Add Paint Slot")
            elif toolsettings.missing_texture:
                ob = context.active_object
                mat = ob.active_material

                col.separator()
                if mat:
                    col.label("Missing Texture Slots", icon='INFO')
                    col.label("Add a paint slot below")
                    col.operator_menu_enum("paint.add_texture_paint_slot", "type", text="Add Paint Slot")
                else:
                    col.label("Missing Materials", icon='INFO')
                    col.label("Add a material and paint slot below")
                    col.operator_menu_enum("paint.add_texture_paint_slot", "type", text="Add Paint Slot")

        elif toolsettings.mode == 'IMAGE':
            if toolsettings.missing_texture:
                col.separator()
                col.label("Missing Canvas", icon='INFO')
                col.label("Add or assign a canvas image below")
                col.label("Canvas Image:")
                # todo this should be combinded into a single row
                col.template_ID(toolsettings, "canvas", open="image.open")
                col.operator("image.new", text="New").gen_context = 'PAINT_CANVAS'

        if toolsettings.missing_stencil:
            col.separator()
            col.label("Missing Stencil", icon='INFO')
            col.label("Add or assign a stencil image below")
            col.label("Stencil Image:")
            # todo this should be combinded into a single row
            col.template_ID(toolsettings, "stencil_image", open="image.open")
            col.operator("image.new", text="New").gen_context = 'PAINT_STENCIL'


class VIEW3D_PT_tools_brush(Panel, View3DPaintPanel):
    bl_category = "Tools"
    bl_context = ".paint_common"  # dot on purpose (access from topbar)
    bl_label = "Brush"

    @classmethod
    def poll(cls, context):
        return cls.paint_settings(context)

    def draw(self, context):
        layout = self.layout

        toolsettings = context.tool_settings
        settings = self.paint_settings(context)
        brush = settings.brush

        if not context.particle_edit_object:
            col = layout.split().column()
            col.template_ID_preview(settings, "brush", new="brush.add", rows=3, cols=8)

        # Particle Mode #
        if context.particle_edit_object:
            tool = settings.tool

            layout.column().prop(settings, "tool", expand=True)

            if tool != 'NONE':
                col = layout.column()
                col.prop(brush, "size", slider=True)
                if tool != 'ADD':
                    col.prop(brush, "strength", slider=True)

            if tool == 'ADD':
                col.prop(brush, "count")
                col = layout.column()
                col.prop(settings, "use_default_interpolate")
                col.prop(brush, "steps", slider=True)
                col.prop(settings, "default_key_count", slider=True)
            elif tool == 'LENGTH':
                layout.row().prop(brush, "length_mode", expand=True)
            elif tool == 'PUFF':
                layout.row().prop(brush, "puff_mode", expand=True)
                layout.prop(brush, "use_puff_volume")

        # Sculpt Mode #

        elif context.sculpt_object and brush:
            capabilities = brush.sculpt_capabilities

            col = layout.column()

            col.separator()

            row = col.row(align=True)

            ups = toolsettings.unified_paint_settings
            if ((ups.use_unified_size and ups.use_locked_size) or
                    ((not ups.use_unified_size) and brush.use_locked_size)):
                self.prop_unified_size(row, context, brush, "use_locked_size", icon='LOCKED')
                self.prop_unified_size(row, context, brush, "unprojected_radius", slider=True, text="Radius")
            else:
                self.prop_unified_size(row, context, brush, "use_locked_size", icon='UNLOCKED')
                self.prop_unified_size(row, context, brush, "size", slider=True, text="Radius")

            self.prop_unified_size(row, context, brush, "use_pressure_size")

            # strength, use_strength_pressure, and use_strength_attenuation
            col.separator()
            row = col.row(align=True)

            if capabilities.has_space_attenuation:
                row.prop(brush, "use_space_attenuation", toggle=True, icon_only=True)

            self.prop_unified_strength(row, context, brush, "strength", text="Strength")

            if capabilities.has_strength_pressure:
                self.prop_unified_strength(row, context, brush, "use_pressure_strength")

            # auto_smooth_factor and use_inverse_smooth_pressure
            if capabilities.has_auto_smooth:
                col.separator()

                row = col.row(align=True)
                row.prop(brush, "auto_smooth_factor", slider=True)
                row.prop(brush, "use_inverse_smooth_pressure", toggle=True, text="")

            # normal_weight
            if capabilities.has_normal_weight:
                col.separator()
                row = col.row(align=True)
                row.prop(brush, "normal_weight", slider=True)

            # crease_pinch_factor
            if capabilities.has_pinch_factor:
                col.separator()
                row = col.row(align=True)
                row.prop(brush, "crease_pinch_factor", slider=True, text="Pinch")

            # rake_factor
            if capabilities.has_rake_factor:
                col.separator()
                row = col.row(align=True)
                row.prop(brush, "rake_factor", slider=True)

            # use_original_normal and sculpt_plane
            if capabilities.has_sculpt_plane:
                col.separator()
                row = col.row(align=True)

                row.prop(brush, "use_original_normal", toggle=True, icon_only=True)

                row.prop(brush, "sculpt_plane", text="")

            if brush.sculpt_tool == 'MASK':
                col.prop(brush, "mask_tool", text="")

            # plane_offset, use_offset_pressure, use_plane_trim, plane_trim
            if capabilities.has_plane_offset:
                row = col.row(align=True)
                row.prop(brush, "plane_offset", slider=True)
                row.prop(brush, "use_offset_pressure", text="")

                col.separator()

                row = col.row()
                row.prop(brush, "use_plane_trim", text="Trim")
                row = col.row()
                row.active = brush.use_plane_trim
                row.prop(brush, "plane_trim", slider=True, text="Distance")

            # height
            if capabilities.has_height:
                row = col.row()
                row.prop(brush, "height", slider=True, text="Height")

            # use_frontface
            col.separator()
            col.prop(brush, "use_frontface", text="Front Faces Only")
            col.prop(brush, "use_projected")

            # direction
            col.separator()
            col.row().prop(brush, "direction", expand=True)

            # use_accumulate
            if capabilities.has_accumulate:
                col.separator()

                col.prop(brush, "use_accumulate")

            # use_persistent, set_persistent_base
            if capabilities.has_persistence:
                col.separator()

                ob = context.sculpt_object
                do_persistent = True

                # not supported yet for this case
                for md in ob.modifiers:
                    if md.type == 'MULTIRES':
                        do_persistent = False
                        break

                if do_persistent:
                    col.prop(brush, "use_persistent")
                    col.operator("sculpt.set_persistent_base")

        # Texture Paint Mode #

        elif context.image_paint_object and brush:
            brush_texpaint_common(self, context, layout, brush, settings, True)

        # Weight Paint Mode #
        elif context.weight_paint_object and brush:

            col = layout.column()

            row = col.row(align=True)
            self.prop_unified_weight(row, context, brush, "weight", slider=True, text="Weight")

            row = col.row(align=True)
            self.prop_unified_size(row, context, brush, "size", slider=True, text="Radius")
            self.prop_unified_size(row, context, brush, "use_pressure_size")

            row = col.row(align=True)
            self.prop_unified_strength(row, context, brush, "strength", text="Strength")
            self.prop_unified_strength(row, context, brush, "use_pressure_strength")

            col.separator()
            col.prop(brush, "vertex_tool", text="Blend")

            if brush.vertex_tool != 'SMEAR':
                col.prop(brush, "use_accumulate")
                col.separator()

            col.prop(brush, "use_frontface", text="Front Faces Only")
            row = col.row()
            row.prop(brush, "use_frontface_falloff", text="Falloff Angle")
            sub = row.row()
            sub.active = brush.use_frontface_falloff
            sub.prop(brush, "falloff_angle", text="")

            col.prop(brush, "use_projected")

            col = layout.column()
            col.prop(toolsettings, "use_auto_normalize", text="Auto Normalize")
            col.prop(toolsettings, "use_multipaint", text="Multi-Paint")

        # Vertex Paint Mode #
        elif context.vertex_paint_object and brush:
            col = layout.column()
            self.prop_unified_color_picker(col, context, brush, "color", value_slider=True)
            if settings.palette:
                col.template_palette(settings, "palette", color=True)
            row = col.row(align=True)
            self.prop_unified_color(row, context, brush, "color", text="")
            self.prop_unified_color(row, context, brush, "secondary_color", text="")
            row.separator()
            row.operator("paint.brush_colors_flip", icon='FILE_REFRESH', text="")

            col.separator()
            row = col.row(align=True)
            self.prop_unified_size(row, context, brush, "size", slider=True, text="Radius")
            self.prop_unified_size(row, context, brush, "use_pressure_size")

            row = col.row(align=True)
            self.prop_unified_strength(row, context, brush, "strength", text="Strength")
            self.prop_unified_strength(row, context, brush, "use_pressure_strength")

            col.separator()
            col.prop(brush, "vertex_tool", text="Blend")
            col.prop(brush, "use_alpha")

            if brush.vertex_tool != 'SMEAR':
                col.prop(brush, "use_accumulate")
                col.separator()

            col.prop(brush, "use_frontface", text="Front Faces Only")
            row = col.row()
            row.prop(brush, "use_frontface_falloff", text="Falloff Angle")
            sub = row.row()
            sub.active = brush.use_frontface_falloff
            sub.prop(brush, "falloff_angle", text="")

            col.prop(brush, "use_projected")

            col.separator()
            col.template_ID(settings, "palette", new="palette.new")


class TEXTURE_UL_texpaintslots(UIList):
    def draw_item(self, context, layout, data, item, icon, active_data, active_propname, index):
        mat = data

        if self.layout_type in {'DEFAULT', 'COMPACT'}:
            layout.prop(item, "name", text="", emboss=False, icon_value=icon)
        elif self.layout_type == 'GRID':
            layout.alignment = 'CENTER'
            layout.label(text="")


class VIEW3D_MT_tools_projectpaint_uvlayer(Menu):
    bl_label = "Clone Layer"

    def draw(self, context):
        layout = self.layout

        for i, uv_layer in enumerate(context.active_object.data.uv_layers):
            props = layout.operator("wm.context_set_int", text=uv_layer.name, translate=False)
            props.data_path = "active_object.data.uv_layers.active_index"
            props.value = i


class VIEW3D_PT_slots_projectpaint(View3DPanel, Panel):
    bl_context = ".imagepaint"  # dot on purpose (access from topbar)
    bl_label = "Slots"
    bl_category = "Slots"

    @classmethod
    def poll(cls, context):
        brush = context.tool_settings.image_paint.brush
        ob = context.active_object
        return (brush is not None and ob is not None)

    def draw(self, context):
        layout = self.layout

        settings = context.tool_settings.image_paint
        # brush = settings.brush

        ob = context.active_object
        col = layout.column()

        col.label("Painting Mode:")
        col.prop(settings, "mode", text="")
        col.separator()

        if settings.mode == 'MATERIAL':
            if len(ob.material_slots) > 1:
                col.label("Materials:")
                col.template_list("MATERIAL_UL_matslots", "layers",
                                  ob, "material_slots",
                                  ob, "active_material_index", rows=2)

            mat = ob.active_material
            if mat:
                col.label("Available Paint Slots:")
                col.template_list("TEXTURE_UL_texpaintslots", "",
                                  mat, "texture_paint_images",
                                  mat, "paint_active_slot", rows=2)

                if mat.texture_paint_slots:
                    slot = mat.texture_paint_slots[mat.paint_active_slot]
                else:
                    slot = None

                if slot and slot.is_valid:
                    col.label("UV Map:")
                    col.prop_search(slot, "uv_layer", ob.data, "uv_layers", text="")

        elif settings.mode == 'IMAGE':
            mesh = ob.data
            uv_text = mesh.uv_layers.active.name if mesh.uv_layers.active else ""
            col.label("Canvas Image:")
            # todo this should be combinded into a single row
            col.template_ID(settings, "canvas", open="image.open")
            col.operator("image.new", text="New").gen_context = 'PAINT_CANVAS'
            col.label("UV Map:")
            col.menu("VIEW3D_MT_tools_projectpaint_uvlayer", text=uv_text, translate=False)

        col.separator()
        col.operator("image.save_dirty", text="Save All Images")


class VIEW3D_PT_stencil_projectpaint(View3DPanel, Panel):
    bl_context = ".imagepaint"  # dot on purpose (access from topbar)
    bl_label = "Mask"
    bl_category = "Slots"

    @classmethod
    def poll(cls, context):
        brush = context.tool_settings.image_paint.brush
        ob = context.active_object
        return (brush is not None and ob is not None)

    def draw_header(self, context):
        ipaint = context.tool_settings.image_paint
        self.layout.prop(ipaint, "use_stencil_layer", text="")

    def draw(self, context):
        layout = self.layout

        toolsettings = context.tool_settings
        ipaint = toolsettings.image_paint
        ob = context.active_object
        mesh = ob.data

        col = layout.column()
        col.active = ipaint.use_stencil_layer

        stencil_text = mesh.uv_layer_stencil.name if mesh.uv_layer_stencil else ""
        col.label("UV Map")
        col.menu("VIEW3D_MT_tools_projectpaint_stencil", text=stencil_text, translate=False)

        col.label("Stencil Image:")
        # todo this should be combinded into a single row
        col.template_ID(ipaint, "stencil_image", open="image.open")
        col.operator("image.new", text="New").gen_context = 'PAINT_STENCIL'

        col.label("Visualization:")
        row = col.row(align=True)
        row.prop(ipaint, "stencil_color", text="")
        row.prop(ipaint, "invert_stencil", text="", icon='IMAGE_ALPHA')


class VIEW3D_PT_tools_brush_overlay(Panel, View3DPaintPanel):
    bl_category = "Options"
    bl_context = ".paint_common"  # dot on purpose (access from topbar)
    bl_label = "Overlay"

    @classmethod
    def poll(cls, context):
        settings = cls.paint_settings(context)
        return (settings and
                settings.brush and
                (context.sculpt_object or
                 context.vertex_paint_object or
                 context.weight_paint_object or
                 context.image_paint_object))

    def draw(self, context):
        layout = self.layout

        settings = self.paint_settings(context)
        brush = settings.brush
        tex_slot = brush.texture_slot
        tex_slot_mask = brush.mask_texture_slot

        col = layout.column()

        col.label(text="Curve:")

        row = col.row(align=True)
        if brush.use_cursor_overlay:
            row.prop(brush, "use_cursor_overlay", toggle=True, text="", icon='RESTRICT_VIEW_OFF')
        else:
            row.prop(brush, "use_cursor_overlay", toggle=True, text="", icon='RESTRICT_VIEW_ON')

        sub = row.row(align=True)
        sub.prop(brush, "cursor_overlay_alpha", text="Alpha")
        sub.prop(brush, "use_cursor_overlay_override", toggle=True, text="", icon='BRUSH_DATA')

        col.active = brush.brush_capabilities.has_overlay

        if context.image_paint_object or context.sculpt_object or context.vertex_paint_object:
            col.label(text="Texture:")
            row = col.row(align=True)
            if tex_slot.map_mode != 'STENCIL':
                if brush.use_primary_overlay:
                    row.prop(brush, "use_primary_overlay", toggle=True, text="", icon='RESTRICT_VIEW_OFF')
                else:
                    row.prop(brush, "use_primary_overlay", toggle=True, text="", icon='RESTRICT_VIEW_ON')

            sub = row.row(align=True)
            sub.prop(brush, "texture_overlay_alpha", text="Alpha")
            sub.prop(brush, "use_primary_overlay_override", toggle=True, text="", icon='BRUSH_DATA')

        if context.image_paint_object:
            col.label(text="Mask Texture:")

            row = col.row(align=True)
            if tex_slot_mask.map_mode != 'STENCIL':
                if brush.use_secondary_overlay:
                    row.prop(brush, "use_secondary_overlay", toggle=True, text="", icon='RESTRICT_VIEW_OFF')
                else:
                    row.prop(brush, "use_secondary_overlay", toggle=True, text="", icon='RESTRICT_VIEW_ON')

            sub = row.row(align=True)
            sub.prop(brush, "mask_overlay_alpha", text="Alpha")
            sub.prop(brush, "use_secondary_overlay_override", toggle=True, text="", icon='BRUSH_DATA')


class VIEW3D_PT_tools_brush_texture(Panel, View3DPaintPanel):
    bl_category = "Tools"
    bl_context = ".paint_common"  # dot on purpose (access from topbar)
    bl_label = "Texture"
    bl_options = {'DEFAULT_CLOSED'}

    @classmethod
    def poll(cls, context):
        settings = cls.paint_settings(context)
        return (settings and settings.brush and
                (context.sculpt_object or context.image_paint_object or context.vertex_paint_object))

    def draw(self, context):
        layout = self.layout

        settings = self.paint_settings(context)
        brush = settings.brush

        col = layout.column()

        col.template_ID_preview(brush, "texture", new="texture.new", rows=3, cols=8)

        brush_texture_settings(col, brush, context.sculpt_object)


class VIEW3D_PT_tools_mask_texture(Panel, View3DPaintPanel):
    bl_category = "Tools"
    bl_context = ".imagepaint"  # dot on purpose (access from topbar)
    bl_label = "Texture Mask"
    bl_options = {'DEFAULT_CLOSED'}

    @classmethod
    def poll(cls, context):
        settings = cls.paint_settings(context)
        return (settings and settings.brush and context.image_paint_object)

    def draw(self, context):
        layout = self.layout

        brush = context.tool_settings.image_paint.brush

        col = layout.column()

        col.template_ID_preview(brush, "mask_texture", new="texture.new", rows=3, cols=8)

        brush_mask_texture_settings(col, brush)


class VIEW3D_PT_tools_brush_stroke(Panel, View3DPaintPanel):
    bl_category = "Tools"
    bl_context = ".paint_common"  # dot on purpose (access from topbar)
    bl_label = "Stroke"
    bl_options = {'DEFAULT_CLOSED'}

    @classmethod
    def poll(cls, context):
        settings = cls.paint_settings(context)
        return (settings and
                settings.brush and
                (context.sculpt_object or
                 context.vertex_paint_object or
                 context.weight_paint_object or
                 context.image_paint_object))

    def draw(self, context):
        layout = self.layout

        settings = self.paint_settings(context)
        brush = settings.brush

        col = layout.column()

        col.label(text="Stroke Method:")

        col.prop(brush, "stroke_method", text="")

        if brush.use_anchor:
            col.separator()
            col.prop(brush, "use_edge_to_edge", "Edge To Edge")

        if brush.use_airbrush:
            col.separator()
            col.prop(brush, "rate", text="Rate", slider=True)

        if brush.use_space:
            col.separator()
            row = col.row(align=True)
            row.prop(brush, "spacing", text="Spacing")
            row.prop(brush, "use_pressure_spacing", toggle=True, text="")

        if brush.use_line or brush.use_curve:
            col.separator()
            row = col.row(align=True)
            row.prop(brush, "spacing", text="Spacing")

        if brush.use_curve:
            col.separator()
            col.template_ID(brush, "paint_curve", new="paintcurve.new")
            col.operator("paintcurve.draw")

        if context.sculpt_object:
            if brush.sculpt_capabilities.has_jitter:
                col.separator()

                row = col.row(align=True)
                row.prop(brush, "use_relative_jitter", icon_only=True)
                if brush.use_relative_jitter:
                    row.prop(brush, "jitter", slider=True)
                else:
                    row.prop(brush, "jitter_absolute")
                row.prop(brush, "use_pressure_jitter", toggle=True, text="")

            if brush.sculpt_capabilities.has_smooth_stroke:
                col = layout.column()
                col.separator()

                col.prop(brush, "use_smooth_stroke")

                sub = col.column()
                sub.active = brush.use_smooth_stroke
                sub.prop(brush, "smooth_stroke_radius", text="Radius", slider=True)
                sub.prop(brush, "smooth_stroke_factor", text="Factor", slider=True)
        else:
            col.separator()

            row = col.row(align=True)
            row.prop(brush, "use_relative_jitter", icon_only=True)
            if brush.use_relative_jitter:
                row.prop(brush, "jitter", slider=True)
            else:
                row.prop(brush, "jitter_absolute")
            row.prop(brush, "use_pressure_jitter", toggle=True, text="")

            col = layout.column()
            col.separator()

            if brush.brush_capabilities.has_smooth_stroke:
                col.prop(brush, "use_smooth_stroke")

                sub = col.column()
                sub.active = brush.use_smooth_stroke
                sub.prop(brush, "smooth_stroke_radius", text="Radius", slider=True)
                sub.prop(brush, "smooth_stroke_factor", text="Factor", slider=True)

        layout.prop(settings, "input_samples")


class VIEW3D_PT_tools_brush_curve(Panel, View3DPaintPanel):
    bl_category = "Tools"
    bl_context = ".paint_common"  # dot on purpose (access from topbar)
    bl_label = "Curve"
    bl_options = {'DEFAULT_CLOSED'}

    @classmethod
    def poll(cls, context):
        settings = cls.paint_settings(context)
        return (settings and settings.brush and settings.brush.curve)

    def draw(self, context):
        layout = self.layout

        settings = self.paint_settings(context)

        brush = settings.brush

        layout.template_curve_mapping(brush, "curve", brush=True)

        col = layout.column(align=True)
        row = col.row(align=True)
        row.operator("brush.curve_preset", icon='SMOOTHCURVE', text="").shape = 'SMOOTH'
        row.operator("brush.curve_preset", icon='SPHERECURVE', text="").shape = 'ROUND'
        row.operator("brush.curve_preset", icon='ROOTCURVE', text="").shape = 'ROOT'
        row.operator("brush.curve_preset", icon='SHARPCURVE', text="").shape = 'SHARP'
        row.operator("brush.curve_preset", icon='LINCURVE', text="").shape = 'LINE'
        row.operator("brush.curve_preset", icon='NOCURVE', text="").shape = 'MAX'


class VIEW3D_PT_sculpt_dyntopo(Panel, View3DPaintPanel):
    bl_category = "Tools"
    bl_context = ".sculpt_mode"  # dot on purpose (access from topbar)
    bl_label = "Dyntopo"
    bl_options = {'DEFAULT_CLOSED'}

    @classmethod
    def poll(cls, context):
        return (context.sculpt_object and context.tool_settings.sculpt)

    def draw_header(self, context):
        layout = self.layout
        layout.operator(
            "sculpt.dynamic_topology_toggle",
            icon='CHECKBOX_HLT' if context.sculpt_object.use_dynamic_topology_sculpting else 'CHECKBOX_DEHLT',
            text="",
            emboss=False,
        )

    def draw(self, context):
        layout = self.layout

        toolsettings = context.tool_settings
        sculpt = toolsettings.sculpt
        settings = self.paint_settings(context)
        brush = settings.brush

        col = layout.column()
        col.active = context.sculpt_object.use_dynamic_topology_sculpting
        sub = col.column(align=True)
        sub.active = (brush and brush.sculpt_tool != 'MASK')
        if (sculpt.detail_type_method == 'CONSTANT'):
            row = sub.row(align=True)
            row.prop(sculpt, "constant_detail_resolution")
            row.operator("sculpt.sample_detail_size", text="", icon='EYEDROPPER')
        elif (sculpt.detail_type_method == 'BRUSH'):
            sub.prop(sculpt, "detail_percent")
        else:
            sub.prop(sculpt, "detail_size")
        sub.prop(sculpt, "detail_refine_method", text="")
        sub.prop(sculpt, "detail_type_method", text="")
        col.separator()
        col.prop(sculpt, "use_smooth_shading")
        col.operator("sculpt.optimize")
        if (sculpt.detail_type_method == 'CONSTANT'):
            col.operator("sculpt.detail_flood_fill")
        col.separator()
        col.prop(sculpt, "symmetrize_direction")
        col.operator("sculpt.symmetrize")


class VIEW3D_PT_sculpt_options(Panel, View3DPaintPanel):
    bl_category = "Options"
    bl_context = ".sculpt_mode"  # dot on purpose (access from topbar)
    bl_label = "Options"
    bl_options = {'DEFAULT_CLOSED'}

    @classmethod
    def poll(cls, context):
        return (context.sculpt_object and context.tool_settings.sculpt)

    def draw(self, context):
        layout = self.layout
        # scene = context.scene

        toolsettings = context.tool_settings
        sculpt = toolsettings.sculpt
        capabilities = sculpt.brush.sculpt_capabilities

        col = layout.column(align=True)
        col.active = capabilities.has_gravity
        col.label(text="Gravity:")
        col.prop(sculpt, "gravity", slider=True, text="Factor")
        col.prop(sculpt, "gravity_object")
        col.separator()

        layout.prop(sculpt, "use_threaded", text="Threaded Sculpt")
        layout.prop(sculpt, "show_low_resolution")
        layout.prop(sculpt, "use_deform_only")
        layout.prop(sculpt, "show_diffuse_color")
        layout.prop(sculpt, "show_mask")

        self.unified_paint_settings(layout, context)


class VIEW3D_PT_sculpt_symmetry(Panel, View3DPaintPanel):
    bl_category = "Tools"
    bl_context = ".sculpt_mode"  # dot on purpose (access from topbar)
    bl_label = "Symmetry/Lock"
    bl_options = {'DEFAULT_CLOSED'}

    @classmethod
    def poll(cls, context):
        return (context.sculpt_object and context.tool_settings.sculpt)

    def draw(self, context):
        layout = self.layout

        sculpt = context.tool_settings.sculpt

        col = layout.column(align=True)
        col.label(text="Mirror:")
        row = col.row(align=True)
        row.prop(sculpt, "use_symmetry_x", text="X", toggle=True)
        row.prop(sculpt, "use_symmetry_y", text="Y", toggle=True)
        row.prop(sculpt, "use_symmetry_z", text="Z", toggle=True)

        layout.column().prop(sculpt, "radial_symmetry", text="Radial")
        layout.prop(sculpt, "use_symmetry_feather", text="Feather")

        layout.label(text="Lock:")

        row = layout.row(align=True)
        row.prop(sculpt, "lock_x", text="X", toggle=True)
        row.prop(sculpt, "lock_y", text="Y", toggle=True)
        row.prop(sculpt, "lock_z", text="Z", toggle=True)

        layout.label(text="Tiling:")

        row = layout.row(align=True)
        row.prop(sculpt, "tile_x", text="X", toggle=True)
        row.prop(sculpt, "tile_y", text="Y", toggle=True)
        row.prop(sculpt, "tile_z", text="Z", toggle=True)

        layout.column().prop(sculpt, "tile_offset", text="Tile Offset")


class VIEW3D_PT_tools_brush_appearance(Panel, View3DPaintPanel):
    bl_category = "Options"
    bl_context = ".paint_common"  # dot on purpose (access from topbar)
    bl_label = "Appearance"

    @classmethod
    def poll(cls, context):
        settings = cls.paint_settings(context)
        return (settings is not None) and (not isinstance(settings, bpy.types.ParticleEdit))

    def draw(self, context):
        layout = self.layout

        settings = self.paint_settings(context)
        brush = settings.brush

        if brush is None:  # unlikely but can happen
            layout.label(text="Brush Unset")
            return

        col = layout.column()
        col.prop(settings, "show_brush")

        sub = col.column()
        sub.active = settings.show_brush

        if context.sculpt_object and context.tool_settings.sculpt:
            if brush.sculpt_capabilities.has_secondary_color:
                sub.row().prop(brush, "cursor_color_add", text="Add")
                sub.row().prop(brush, "cursor_color_subtract", text="Subtract")
            else:
                sub.prop(brush, "cursor_color_add", text="")
        else:
            sub.prop(brush, "cursor_color_add", text="")

        col.separator()

        col = col.column(align=True)
        col.prop(brush, "use_custom_icon")
        sub = col.column()
        sub.active = brush.use_custom_icon
        sub.prop(brush, "icon_filepath", text="")

# ********** default tools for weight-paint ****************


class VIEW3D_PT_tools_weightpaint_symmetry(Panel, View3DPaintPanel):
    bl_category = "Tools"
    bl_context = ".weightpaint"
    bl_options = {'DEFAULT_CLOSED'}
    bl_label = "Symmetry"

    def draw(self, context):
        layout = self.layout
        toolsettings = context.tool_settings
        wpaint = toolsettings.weight_paint
        draw_vpaint_symmetry(layout, wpaint)


class VIEW3D_PT_tools_weightpaint_options(Panel, View3DPaintPanel):
    bl_category = "Options"
    bl_context = ".weightpaint"
    bl_label = "Options"

    def draw(self, context):
        layout = self.layout

        tool_settings = context.tool_settings
        wpaint = tool_settings.weight_paint

        col = layout.column()
        col.prop(wpaint, "use_group_restrict")

        obj = context.weight_paint_object
        if obj.type == 'MESH':
            mesh = obj.data
            col.prop(mesh, "use_mirror_x")
            row = col.row()
            row.active = mesh.use_mirror_x
            row.prop(mesh, "use_mirror_topology")

        col.label("Show Zero Weights:")
        sub = col.row()
        sub.prop(tool_settings, "vertex_group_user", expand=True)

        self.unified_paint_settings(col, context)

# ********** default tools for vertex-paint ****************


class VIEW3D_PT_tools_vertexpaint(Panel, View3DPaintPanel):
    bl_category = "Options"
    bl_context = ".vertexpaint"  # dot on purpose (access from topbar)
    bl_label = "Options"

    def draw(self, context):
        layout = self.layout

        toolsettings = context.tool_settings
        vpaint = toolsettings.vertex_paint

        col = layout.column()

        self.unified_paint_settings(col, context)


class VIEW3D_PT_tools_vertexpaint_symmetry(Panel, View3DPaintPanel):
    bl_category = "Tools"
    bl_context = ".vertexpaint"  # dot on purpose (access from topbar)
    bl_options = {'DEFAULT_CLOSED'}
    bl_label = "Symmetry"

    def draw(self, context):
        layout = self.layout
        toolsettings = context.tool_settings
        vpaint = toolsettings.vertex_paint
        draw_vpaint_symmetry(layout, vpaint)


# ********** default tools for texture-paint ****************


class VIEW3D_PT_tools_imagepaint_external(Panel, View3DPaintPanel):
    bl_category = "Tools"
    bl_context = ".imagepaint"  # dot on purpose (access from topbar)
    bl_label = "External"
    bl_options = {'DEFAULT_CLOSED'}

    def draw(self, context):
        layout = self.layout

        toolsettings = context.tool_settings
        ipaint = toolsettings.image_paint

        col = layout.column()
        row = col.split(align=True, percentage=0.55)
        row.operator("image.project_edit", text="Quick Edit")
        row.operator("image.project_apply", text="Apply")

        col.row().prop(ipaint, "screen_grab_size", text="")

        col.operator("paint.project_image", text="Apply Camera Image")


class VIEW3D_PT_tools_imagepaint_symmetry(Panel, View3DPaintPanel):
    bl_category = "Tools"
    bl_context = ".imagepaint"  # dot on purpose (access from topbar)
    bl_label = "Symmetry"
    bl_options = {'DEFAULT_CLOSED'}

    def draw(self, context):
        layout = self.layout

        toolsettings = context.tool_settings
        ipaint = toolsettings.image_paint

        col = layout.column(align=True)
        row = col.row(align=True)
        row.prop(ipaint, "use_symmetry_x", text="X", toggle=True)
        row.prop(ipaint, "use_symmetry_y", text="Y", toggle=True)
        row.prop(ipaint, "use_symmetry_z", text="Z", toggle=True)


class VIEW3D_PT_tools_projectpaint(View3DPaintPanel, Panel):
    bl_category = "Options"
    bl_context = ".imagepaint"  # dot on purpose (access from topbar)
    bl_label = "Project Paint"

    @classmethod
    def poll(cls, context):
        brush = context.tool_settings.image_paint.brush
        return (brush is not None)

    def draw(self, context):
        layout = self.layout

        toolsettings = context.tool_settings
        ipaint = toolsettings.image_paint

        col = layout.column()

        col.prop(ipaint, "use_occlude")
        col.prop(ipaint, "use_backface_culling")

        row = layout.row()
        row.prop(ipaint, "use_normal_falloff")

        sub = row.row()
        sub.active = (ipaint.use_normal_falloff)
        sub.prop(ipaint, "normal_angle", text="")

        layout.prop(ipaint, "use_cavity")
        if ipaint.use_cavity:
            layout.template_curve_mapping(ipaint, "cavity_curve", brush=True)

        layout.prop(ipaint, "seam_bleed")
        layout.prop(ipaint, "dither")
        self.unified_paint_settings(layout, context)


class VIEW3D_PT_imagepaint_options(View3DPaintPanel):
    bl_category = "Options"
    bl_label = "Options"

    @classmethod
    def poll(cls, context):
        return (context.image_paint_object and context.tool_settings.image_paint)

    def draw(self, context):
        layout = self.layout

        col = layout.column()
        self.unified_paint_settings(col, context)


class VIEW3D_MT_tools_projectpaint_stencil(Menu):
    bl_label = "Mask Layer"

    def draw(self, context):
        layout = self.layout
        for i, uv_layer in enumerate(context.active_object.data.uv_layers):
            props = layout.operator("wm.context_set_int", text=uv_layer.name, translate=False)
            props.data_path = "active_object.data.uv_layer_stencil_index"
            props.value = i


class VIEW3D_PT_tools_particlemode(View3DPanel, Panel):
    """Default tools for particle mode"""
    bl_context = ".particlemode"
    bl_label = "Options"
    bl_category = "Tools"

    def draw(self, context):
        layout = self.layout

        pe = context.tool_settings.particle_edit
        ob = pe.object

        layout.prop(pe, "type", text="")

        ptcache = None

        if pe.type == 'PARTICLES':
            if ob.particle_systems:
                if len(ob.particle_systems) > 1:
                    layout.template_list("UI_UL_list", "particle_systems", ob, "particle_systems",
                                         ob.particle_systems, "active_index", rows=2, maxrows=3)

                ptcache = ob.particle_systems.active.point_cache
        else:
            for md in ob.modifiers:
                if md.type == pe.type:
                    ptcache = md.point_cache

        if ptcache and len(ptcache.point_caches) > 1:
            layout.template_list("UI_UL_list", "particles_point_caches", ptcache, "point_caches",
                                 ptcache.point_caches, "active_index", rows=2, maxrows=3)

        if not pe.is_editable:
            layout.label(text="Point cache must be baked")
            layout.label(text="in memory to enable editing!")

        col = layout.column(align=True)
        if pe.is_hair:
            col.active = pe.is_editable
            col.prop(pe, "use_emitter_deflect", text="Deflect Emitter")
            sub = col.row(align=True)
            sub.active = pe.use_emitter_deflect
            sub.prop(pe, "emitter_distance", text="Distance")

        col = layout.column(align=True)
        col.active = pe.is_editable
        col.label(text="Keep:")
        col.prop(pe, "use_preserve_length", text="Lengths")
        col.prop(pe, "use_preserve_root", text="Root")
        if not pe.is_hair:
            col.label(text="Correct:")
            col.prop(pe, "use_auto_velocity", text="Velocity")
        col.prop(ob.data, "use_mirror_x")

        col.prop(pe, "shape_object")
        col.operator("particle.shape_cut")

        col = layout.column(align=True)
        col.active = pe.is_editable
        col.label(text="Draw:")
        col.prop(pe, "draw_step", text="Path Steps")
        if pe.is_hair:
            col.prop(pe, "show_particles", text="Children")
        else:
            if pe.type == 'PARTICLES':
                col.prop(pe, "show_particles", text="Particles")
            col.prop(pe, "use_fade_time")
            sub = col.row(align=True)
            sub.active = pe.use_fade_time
            sub.prop(pe, "fade_frames", slider=True)


# ********** grease pencil object tool panels ****************

# Grease Pencil drawing brushes
class VIEW3D_PT_tools_grease_pencil_brush(View3DPanel, Panel):
    bl_context = ".greasepencil_paint"
    bl_category = "Tools"
    bl_label = "Drawing Brushes"

    @classmethod
    def poll(cls, context):
        is_3d_view = context.space_data.type == 'VIEW_3D'
        if is_3d_view:
            if context.gpencil_data is None:
                return False

            gpd = context.gpencil_data
            return bool(gpd.is_stroke_paint_mode)
        else:
            return True

    @staticmethod
    def draw(self, context):
        layout = self.layout
        ts = context.scene.tool_settings
        settings = ts.gpencil_paint

        row = layout.row()
        col = row.column()
        col.template_ID_preview(settings, "brush", new="brush.add_gpencil", rows=3, cols=8)

        col = row.column()
        brush = context.active_gpencil_brush
        gp_settings = brush.gpencil_settings

        sub = col.column(align=True)
        sub.operator("gpencil.brush_presets_create", icon='HELP', text="")

        if brush is not None:
            # XXX: Items in "sub" currently show up beside the brush selector in a separate column
            if gp_settings.gpencil_brush_type == 'ERASE':
                sub.prop(gp_settings, "default_eraser", text="")

            # Brush details
            if gp_settings.gpencil_brush_type == 'ERASE':
                col = layout.column(align=True)
                col.prop(brush, "size", text="Radius")

                col.separator()
                row = col.row()
                row.prop(gp_settings, "eraser_mode", expand=True)
            elif gp_settings.gpencil_brush_type == 'FILL':
                col = layout.column(align=True)
                col.prop(gp_settings, "gpencil_fill_leak", text="Leak Size")
                col.prop(brush, "size", text="Thickness")
                col.prop(gp_settings, "gpencil_fill_simplyfy_level", text="Simplify")


                col = layout.row(align=True)
                col.template_ID(gp_settings, "material")

                col = layout.column(align=True)
                col.label(text="Boundary Draw Mode:")
                row = col.row(align=True)
                row.prop(gp_settings, "gpencil_fill_draw_mode", text="")
                row.prop(gp_settings, "gpencil_fill_show_boundary", text="", icon='GRID')

                col = layout.column(align=True)
                col.enabled = gp_settings.gpencil_fill_draw_mode != "STROKE"
                col.prop(gp_settings, "gpencil_fill_hide", text="Hide Transparent Lines")
                sub = col.row(align=True)
                sub.enabled = gp_settings.gpencil_fill_hide
                sub.prop(gp_settings, "gpencil_fill_threshold", text="Threshold")
            else:  # bgpsettings.gpencil_brush_type == 'DRAW':
                row = layout.row(align=True)
                row.prop(brush, "size", text="Radius")
                row.prop(gp_settings, "use_pressure", text="", icon='STYLUS_PRESSURE')
                row = layout.row(align=True)
                row.prop(gp_settings, "pen_strength", slider=True)
                row.prop(gp_settings, "use_strength_pressure", text="", icon='STYLUS_PRESSURE')

                row = layout.row(align=True)
                row.template_ID(gp_settings, "material")

            if gp_settings.gpencil_brush_type != 'ERASE':
                layout.separator()
                layout.prop(context.tool_settings, "use_gpencil_draw_onback", text="Draw on Back")



# Grease Pencil drawing brushes options
class VIEW3D_PT_tools_grease_pencil_brush_option(View3DPanel, Panel):
    bl_context = ".greasepencil_paint"
    bl_category = "Tools"
    bl_label = "Options"
    bl_options = {'DEFAULT_CLOSED'}

    @staticmethod
    def draw(self, context):
        layout = self.layout
        brush = context.active_gpencil_brush
        gp_settings = brush.gpencil_settings

        if brush is not None:
            col = layout.column(align=True)
            col.prop(gp_settings, "input_samples")
            col.separator()

            col.prop(gp_settings, "active_smooth_factor")
            col.separator()

            row = col.row(align=True)
            row.prop(gp_settings, "angle", slider=True)
            row.prop(gp_settings, "angle_factor", text="Factor", slider=True)
            col.separator()

            if gp_settings.gpencil_brush_type == 'DRAW':
                col.prop(gp_settings, "use_stabilizer", text="Stabilizer")
                if gp_settings.use_stabilizer:
                    col.separator()
                    col.prop(brush, "smooth_stroke_radius", text="Radius", slider=True)
                    col.prop(brush, "smooth_stroke_factor", text="Factor", slider=True)
                    col.separator()

            col.prop(gp_settings, "enable_random", text="Random Settings")
            if gp_settings.enable_random is True:
                col.label(text="Settings:")
                col.prop(gp_settings, "random_pressure", text="Pressure", slider=True)
                col.separator()

                col.prop(gp_settings, "random_strength", text="Strength", slider=True)
                col.separator()

                col.prop(gp_settings, "uv_random", text="UV", slider=True)
                col.separator()

                row = col.row(align=True)
                row.prop(gp_settings, "pen_jitter", slider=True)
                row.prop(gp_settings, "use_jitter_pressure", text="", icon='STYLUS_PRESSURE')
                col.separator()

            col.prop(gp_settings, "enable_settings", text="Post-processing Settings")
            if gp_settings.enable_settings is True:
                col.label(text="Stroke Quality:")
                col.prop(gp_settings, "pen_smooth_factor")
                col.prop(gp_settings, "pen_smooth_steps")

                col.label(text="Thickness:")
                col.prop(gp_settings, "pen_thick_smooth_factor")
                col.prop(gp_settings, "pen_thick_smooth_steps")

                col.label(text="Subdivide:")
                col.prop(gp_settings, "pen_subdivision_steps")
                col.prop(gp_settings, "random_subdiv", text="Randomness", slider=True)


# Grease Pencil drawingcurves
class VIEW3D_PT_tools_grease_pencil_brushcurves(View3DPanel, Panel):
    bl_context = ".greasepencil_paint"
    bl_category = "Tools"
    bl_label = "Brush Curves"
    bl_options = {'DEFAULT_CLOSED'}

    @staticmethod
    def draw(self, context):
        layout = self.layout
        brush = context.active_gpencil_brush
        gp_settings = brush.gpencil_settings

        # Brush
        layout.label("Sensitivity")
        layout.template_curve_mapping(gp_settings, "curve_sensitivity", brush=True)

        layout.label("Strength")
        layout.template_curve_mapping(gp_settings, "curve_strength", brush=True)

        layout.label("Jitter")
        layout.template_curve_mapping(gp_settings, "curve_jitter", brush=True)


# Grease Pencil create shapes
class VIEW3D_PT_tools_grease_pencil_shapes(Panel):
    bl_space_type = 'VIEW_3D'
    bl_category = "Create"
    bl_region_type = 'TOOLS'
    bl_label = "Shapes"

    @classmethod
    def poll(cls, context):
        ob = context.active_object
        return ob and ob.type == 'GPENCIL'

    @staticmethod
    def draw(self, context):
        layout = self.layout

        col = layout.column(align=True)
        col.operator("gpencil.primitive", text="Line", icon='IPO_CONSTANT').type = 'LINE'
        col.operator("gpencil.primitive", text="Rectangle", icon='UV_FACESEL').type = 'BOX'
        col.operator("gpencil.primitive", text="Circle", icon='ANTIALIASED').type = 'CIRCLE'

        layout.operator("object.gpencil_add", text="Monkey", icon='MONKEY').type = 'MONKEY'


# Grease Pencil stroke editing tools
class VIEW3D_PT_tools_grease_pencil_edit(GreasePencilStrokeEditPanel, Panel):
    bl_space_type = 'VIEW_3D'


# Grease Pencil stroke interpolation tools
class VIEW3D_PT_tools_grease_pencil_interpolate(Panel):
    bl_space_type = 'VIEW_3D'
    bl_label = "Interpolate Strokes"
    bl_category = "Animation"
    bl_region_type = 'TOOLS'

    @classmethod
    def poll(cls, context):
        if context.gpencil_data is None:
            return False

        gpd = context.gpencil_data
        return bool(context.editable_gpencil_strokes) and bool(gpd.use_stroke_edit_mode)

    @staticmethod
    def draw(self, context):
        layout = self.layout
        settings = context.tool_settings.gpencil_interpolate

        col = layout.column(align=True)
        col.label("Interpolate Strokes")
        col.operator("gpencil.interpolate", text="Interpolate")
        col.operator("gpencil.interpolate_sequence", text="Sequence")
        col.operator("gpencil.interpolate_reverse", text="Remove Breakdowns")

        col = layout.column(align=True)
        col.label(text="Options:")
        col.prop(settings, "interpolate_all_layers")
        col.prop(settings, "interpolate_selected_only")

        col = layout.column(align=True)
        col.label(text="Sequence Options:")
        col.prop(settings, "type")
        if settings.type == 'CUSTOM':
            # TODO: Options for loading/saving curve presets?
            col.template_curve_mapping(settings, "interpolation_curve", brush=True)
        elif settings.type != 'LINEAR':
            col.prop(settings, "easing")

            if settings.type == 'BACK':
                layout.prop(settings, "back")
            elif setting.type == 'ELASTIC':
                sub = layout.column(align=True)
                sub.prop(settings, "amplitude")
                sub.prop(settings, "period")


# Grease Pencil stroke sculpting tools
class VIEW3D_PT_tools_grease_pencil_sculpt(GreasePencilStrokeSculptPanel, View3DPanel, Panel):
    bl_context = ".greasepencil_sculpt"
    bl_category = "Tools"
    bl_label = "Sculpt Strokes"


# Grease Pencil weight painting tools
class VIEW3D_PT_tools_grease_pencil_weight_paint(View3DPanel, Panel):
    bl_context = ".greasepencil_weight"
    bl_category = "Tools"
    bl_label = "Weight Paint"

<<<<<<< HEAD
    @staticmethod
    def draw(self, context):
        layout = self.layout
        gpd = context.gpencil_data
        settings = context.tool_settings.gpencil_sculpt
        tool = settings.tool
        brush = settings.brush

        layout.template_icon_view(settings, "weight_tool", show_labels=True)

        col = layout.column()
        col.prop(brush, "size", slider=True)
        row = col.row(align=True)
        row.prop(brush, "strength", slider=True)
        row.prop(brush, "use_pressure_strength", text="")
        col.prop(brush, "use_falloff")


# Grease Pencil weight painting operators
class VIEW3D_PT_tools_grease_pencil_weight_tools(Panel):
=======
# Grease Pencil drawingcurves


class VIEW3D_PT_tools_grease_pencil_brushcurves(GreasePencilBrushCurvesPanel, Panel):
>>>>>>> 7436fb2e
    bl_space_type = 'VIEW_3D'
    bl_category = "Tools"
    bl_region_type = 'TOOLS'
    bl_label = "Weight Tools"

    @classmethod
    def poll(cls, context):
        if context.gpencil_data is None:
            return False

        if context.active_object:
            return context.active_object.mode == 'GPENCIL_WEIGHT'

        return False


    @staticmethod
    def draw(self, context):
        layout = self.layout
        col = layout.column()
        col.operator("gpencil.vertex_group_invert", text="Invert")
        col.operator("gpencil.vertex_group_smooth", text="Smooth")


# Grease Pencil Brush Appeareance (one for each mode)
class VIEW3D_PT_tools_grease_pencil_paint_appearance(GreasePencilAppearancePanel, View3DPanel, Panel):
    bl_context = ".greasepencil_paint"
    bl_category = "Tools"
    bl_label = "Brush Appearance"


class VIEW3D_PT_tools_grease_pencil_sculpt_appearance(GreasePencilAppearancePanel, View3DPanel, Panel):
    bl_context = ".greasepencil_sculpt"
    bl_category = "Tools"
    bl_label = "Brush Appearance"


class VIEW3D_PT_tools_grease_pencil_weight_appearance(GreasePencilAppearancePanel, View3DPanel, Panel):
    bl_context = ".greasepencil_weight"
    bl_category = "Tools"
    bl_label = "Brush Appearance"

# Grease Pencil Animation Tools
class VIEW3D_PT_tools_grease_pencil_animation(GreasePencilAnimationPanel, Panel):
    bl_space_type = 'VIEW_3D'
    bl_label = "Animation"
    bl_category = "Animation"
    bl_region_type = 'TOOLS'

classes = (
    VIEW3D_PT_tools_meshedit_options,
    VIEW3D_PT_tools_curveedit_options_stroke,
    VIEW3D_PT_tools_armatureedit_options,
    VIEW3D_PT_tools_posemode_options,
    VIEW3D_PT_imapaint_tools_missing,
    VIEW3D_PT_tools_brush,
    TEXTURE_UL_texpaintslots,
    VIEW3D_MT_tools_projectpaint_uvlayer,
    VIEW3D_PT_slots_projectpaint,
    VIEW3D_PT_stencil_projectpaint,
    VIEW3D_PT_tools_brush_overlay,
    VIEW3D_PT_tools_brush_texture,
    VIEW3D_PT_tools_mask_texture,
    VIEW3D_PT_tools_brush_stroke,
    VIEW3D_PT_tools_brush_curve,
    VIEW3D_PT_sculpt_dyntopo,
    VIEW3D_PT_sculpt_options,
    VIEW3D_PT_sculpt_symmetry,
    VIEW3D_PT_tools_brush_appearance,
    VIEW3D_PT_tools_weightpaint_symmetry,
    VIEW3D_PT_tools_weightpaint_options,
    VIEW3D_PT_tools_vertexpaint,
    VIEW3D_PT_tools_vertexpaint_symmetry,
    VIEW3D_PT_tools_imagepaint_external,
    VIEW3D_PT_tools_imagepaint_symmetry,
    VIEW3D_PT_tools_projectpaint,
    VIEW3D_MT_tools_projectpaint_stencil,
    VIEW3D_PT_tools_particlemode,

    # FIXME: After GP Branch merge, fix up the UI to work with toolbar/topbar
    # some panels have been moved to toolbar already
    VIEW3D_PT_tools_grease_pencil_brush,
    VIEW3D_PT_tools_grease_pencil_brush_option,
    VIEW3D_PT_tools_grease_pencil_brushcurves,
    VIEW3D_PT_tools_grease_pencil_shapes,
    VIEW3D_PT_tools_grease_pencil_edit,
    VIEW3D_PT_tools_grease_pencil_sculpt,
    VIEW3D_PT_tools_grease_pencil_weight_paint,
    VIEW3D_PT_tools_grease_pencil_weight_tools,
    VIEW3D_PT_tools_grease_pencil_paint_appearance,
    VIEW3D_PT_tools_grease_pencil_sculpt_appearance,
    VIEW3D_PT_tools_grease_pencil_weight_appearance,
    VIEW3D_PT_tools_grease_pencil_interpolate,
    VIEW3D_PT_tools_grease_pencil_animation,
)

if __name__ == "__main__":  # only for live edit.
    from bpy.utils import register_class
    for cls in classes:
        register_class(cls)<|MERGE_RESOLUTION|>--- conflicted
+++ resolved
@@ -1570,7 +1570,6 @@
     bl_category = "Tools"
     bl_label = "Weight Paint"
 
-<<<<<<< HEAD
     @staticmethod
     def draw(self, context):
         layout = self.layout
@@ -1591,12 +1590,6 @@
 
 # Grease Pencil weight painting operators
 class VIEW3D_PT_tools_grease_pencil_weight_tools(Panel):
-=======
-# Grease Pencil drawingcurves
-
-
-class VIEW3D_PT_tools_grease_pencil_brushcurves(GreasePencilBrushCurvesPanel, Panel):
->>>>>>> 7436fb2e
     bl_space_type = 'VIEW_3D'
     bl_category = "Tools"
     bl_region_type = 'TOOLS'
